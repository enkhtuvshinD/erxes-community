import { IBoard } from "@erxes/ui-cards/src/boards/types";
import Button from "@erxes/ui/src/components/Button";
import Icon from "@erxes/ui/src/components/Icon";

import FormControl from "@erxes/ui/src/components/form/Control";
import FormGroup from "@erxes/ui/src/components/form/Group";
import CommonForm from "@erxes/ui/src/components/form/Form";
import ControlLabel from "@erxes/ui/src/components/form/Label";

import { ModalFooter } from "@erxes/ui/src/styles/main";
import { IButtonMutateProps, IFormProps } from "@erxes/ui/src/types";
import { __, generateRandomColorCode } from "@erxes/ui/src/utils";
import { FlexContent, FlexItem } from "@erxes/ui/src/layout/styles";
import Popover from "react-bootstrap/Popover";
import TwitterPicker from "react-color/lib/Twitter";
import {
  IConditionsForPreview,
  IEvent,
  IField,
  ISegment,
  ISegmentCondition,
  ISegmentMap,
  ISegmentWithConditionDoc,
  ISubSegment,
} from "../../types";
import ConditionsList from "../preview/ConditionsList";

import { ColorPick, ColorPicker } from "@erxes/ui/src/styles/main";
import React from "react";
import OverlayTrigger from "react-bootstrap/OverlayTrigger";
import { FilterBox, SegmentBackIcon, SegmentWrapper, Count } from "../styles";
import PropertyCondition from "../../containers/form/PropertyCondition";
import { Link } from "react-router-dom";
import PropertyForm from "./PropertyForm";
import EventForm from "./EventForm";
import { RenderDynamicComponent } from "@erxes/ui/src/utils/core";

type Props = {
  contentType: string;
  fields: IField[];
  events: IEvent[];
  boards?: IBoard[];
  renderButton: (props: IButtonMutateProps) => JSX.Element;
  edit?: (params: { _id: string; doc: ISegmentWithConditionDoc }) => void;
  segment?: ISegment;
  headSegments: ISegment[];
  segments: ISegment[];
  isForm?: boolean;
  closeModal?: () => void;
  afterSave?: () => void;

  previewCount?: (args: {
    conditions: IConditionsForPreview[];
    subOf?: string;
    conditionsConjunction?: string;
  }) => void;

  isModal?: boolean;
  hideDetailForm?: boolean;
  count: number;
  usageType?: string;
};

type State = {
  _id?: string;
  name: string;
  description: string;
  subOf: string;
  color: string;
  conditionsConjunction: string;
  shouldWriteActivityLog: boolean;

  segments: ISegmentMap[];
  state: string;
  showAddGroup: boolean;
  chosenSegment?: ISegmentMap;

  chosenProperty?: IField;
  chosenCondition?: ISegmentCondition;
  chosenSegmentKey?: string;
  config: any;
};

class SegmentFormAutomations extends React.Component<Props, State> {
  constructor(props) {
    super(props);

    let state = "propertyForm";
    let showAddGroup = true;

    const segment: ISegment = props.segment || {
      name: "",
      description: "",
      subOf: "",
      color: generateRandomColorCode(),
      conditionsConjunction: "and",
      shouldWriteActivityLog: false,
      subSegmentConditions: [
        {
          contentType: props.contentType || "customer",
          conditionsConjunction: "and",
        },
      ],
      config: {},
    };

    if (
      !props.segment ||
      (props.segment && props.segment.subSegmentConditions.length === 0)
    ) {
      state = "list";
      showAddGroup = false;
    }

    if (
      props.segment ||
      (props.segment && props.segment.subSegmentConditions.length > 0)
    ) {
      state = "list";
    }

    const segments = segment.subSegmentConditions.map((item: ISegment) => ({
      _id: item._id,
      key: Math.random().toString(),
      contentType: item.contentType || "customer",
      conditionsConjunction: item.conditionsConjunction,
      conditions: item.conditions
        ? item.conditions.map((cond: ISegmentCondition) => ({
            key: Math.random().toString(),
            ...cond,
          }))
        : [],
    }));

    this.state = {
      ...segment,
      showAddGroup,
      segments,
      state,
      chosenSegment: undefined,
    };
  }

  componentDidMount() {
    const { subOf, segments, conditionsConjunction } = this.state;
    const { previewCount } = this.props;

    const conditionsForPreview: IConditionsForPreview[] = [];

    segments.forEach((cond: ISegmentMap) => {
      conditionsForPreview.push({
        type: "subSegment",
        subSegmentForPreview: cond,
      });
    });

    if (previewCount) {
      previewCount({
        conditions: conditionsForPreview,
        subOf,
        conditionsConjunction,
      });
    }
  }

  renderSubOf(formProps: IFormProps) {
    const onChange = (e: React.FormEvent) =>
      this.handleChange("subOf", (e.currentTarget as HTMLInputElement).value);

    return (
      <FormGroup>
        <ControlLabel>Sub segment of</ControlLabel>
        <FormControl
          {...formProps}
          name="subOf"
          componentClass="select"
          value={this.state.subOf || ""}
          onChange={onChange}
        >
          <option value="">{__("Not selected")}</option>
          {this.props.headSegments.map((segment) => (
            <option value={segment._id} key={segment._id}>
              {segment.name}
            </option>
          ))}
        </FormControl>
      </FormGroup>
    );
  }

  handleChange = <T extends keyof State>(name: T, value: State[T]) => {
    this.setState(({ [name]: value } as unknown) as Pick<State, keyof State>);
  };

  onChangeConfig = (config) => {
    this.setState({ config });
  };

  renderExtraContent = () => {
    const { contentType, hideDetailForm } = this.props;
    const { config } = this.state;

    const plugins: any[] = (window as any).plugins || [];

    for (const plugin of plugins) {
      if (contentType.includes(`${plugin.name}:`) && plugin.segmentForm) {
        return (
          <RenderDynamicComponent
            scope={plugin.scope}
            component={plugin.segmentForm}
            injectedProps={{
              config,
              type: contentType,
              onChangeConfig: this.onChangeConfig,
              hideDetailForm,
<<<<<<< HEAD
              from: "form",
=======
              component: 'form'
>>>>>>> 2aebee05
            }}
          />
        );
      }
    }

    return null;
  };

  renderDetailForm = (formProps: IFormProps) => {
    const { hideDetailForm } = this.props;
    const { name, description, color, shouldWriteActivityLog } = this.state;

    if (hideDetailForm) {
      return;
    }

    const nameOnChange = (e: React.FormEvent) =>
      this.handleChange("name", (e.currentTarget as HTMLInputElement).value);

    const descOnChange = (e: React.FormEvent) =>
      this.handleChange(
        "description",
        (e.currentTarget as HTMLInputElement).value
      );

    const colorOnChange = (e) => this.handleChange("color", e.hex);

    const onShouldWriteActivityLogChange = (e: React.FormEvent) => {
      this.handleChange(
        "shouldWriteActivityLog",
        (e.currentTarget as HTMLInputElement).checked
      );
    };

    const popoverTop = (
      <Popover id="color-picker">
        <TwitterPicker triangle="hide" color={color} onChange={colorOnChange} />
      </Popover>
    );

    return (
      <>
        <FlexContent>
          <FlexItem count={5}>
            <FormGroup>
              <ControlLabel required={true}>Segment Name</ControlLabel>
              <FormControl
                {...formProps}
                name="name"
                value={name}
                onChange={nameOnChange}
                required={true}
                autoFocus={true}
              />
            </FormGroup>
          </FlexItem>
          <FlexItem count={3} hasSpace={true}>
            {this.renderSubOf(formProps)}
          </FlexItem>
        </FlexContent>
        <FlexContent>
          <FlexItem count={7}>
            <FormGroup>
              <ControlLabel>Description</ControlLabel>
              <FormControl
                {...formProps}
                name="description"
                value={description}
                onChange={descOnChange}
              />
            </FormGroup>
          </FlexItem>
          <FlexItem hasSpace={true}>
            <FormGroup>
              <ControlLabel>Color</ControlLabel>
              <div id="segment-color">
                <OverlayTrigger
                  trigger="click"
                  rootClose={true}
                  placement="bottom"
                  overlay={popoverTop}
                >
                  <ColorPick>
                    <ColorPicker style={{ backgroundColor: color }} />
                  </ColorPick>
                </OverlayTrigger>
              </div>
            </FormGroup>
          </FlexItem>
        </FlexContent>
        <FlexContent>
          <FlexItem>
            <FormControl
              name="shouldWriteActivityLogChange"
              componentClass="checkbox"
              onChange={onShouldWriteActivityLogChange}
              checked={shouldWriteActivityLog}
            >
              Write activity log when items enter this segment
            </FormControl>
          </FlexItem>
        </FlexContent>
        {this.renderExtraContent()}
      </>
    );
  };

  addCondition = (condition: ISegmentCondition, segmentKey?: string) => {
    const segments = [...this.state.segments];

    const foundedSegment = segments.find(
      (segment) => segment.key === segmentKey
    );
    const segmentIndex = segments.findIndex(
      (segment) => segment.key === segmentKey
    );

    if (foundedSegment) {
      if (condition.key) {
        const foundedConditionIndex = foundedSegment.conditions.findIndex(
          (value) => value.key === condition.key
        );

        foundedSegment.conditions[foundedConditionIndex] = condition;
      } else {
        condition.key = Math.random().toString();

        foundedSegment.conditions = [...foundedSegment.conditions, condition];
      }

      segments[segmentIndex] = foundedSegment;

      this.setState({
        segments,
        state: "list",
        showAddGroup: true,
        chosenProperty: undefined,
        chosenCondition: undefined,
      });
    }
  };

  removeCondition = (key: string, segmentKey?: string) => {
    const segments = [...this.state.segments];

    const foundedSegment = segments.find(
      (segment) => segment.key === segmentKey
    );
    const segmentIndex = segments.findIndex(
      (segment) => segment.key === segmentKey
    );

    if (foundedSegment) {
      const conditionsIndex = foundedSegment.conditions.findIndex(
        (condition) => condition.key === key
      );

      if (conditionsIndex === 0 && foundedSegment.conditions.length === 1) {
        segments.splice(segmentIndex, 1);

        return this.setState({ segments });
      } else {
        foundedSegment.conditions.splice(conditionsIndex, 1);
      }

      segments[segmentIndex] = foundedSegment;

      this.setState({ segments });
    }
  };

  onClickBackToList = () => {
    this.setState({
      chosenSegment: undefined,
      state: "list",
      chosenProperty: undefined,
      chosenCondition: undefined,
    });
  };

  removeSegment = (segmentKey: string) => {
    const segments = [...this.state.segments];

    const segmentIndex = segments.findIndex(
      (segment) => segment.key === segmentKey
    );

    segments.splice(segmentIndex, 1);
    this.setState({ segments });
  };

  addNewProperty = (segmentKey: string) => {
    const segments = [...this.state.segments];

    const foundedSegment = segments.find(
      (segment) => segment.key === segmentKey
    );

    this.setState({ chosenSegment: foundedSegment, state: "propertyForm" });
  };

  addNewEvent = (segmentKey: string) => {
    const segments = [...this.state.segments];

    const foundedSegment = segments.find(
      (segment) => segment.key === segmentKey
    );

    this.setState({ chosenSegment: foundedSegment, state: "eventForm" });
  };

  addSegment = () => {
    const { contentType } = this.props;

    const newSegment = {
      key: Math.random().toString(),
      conditions: [],
      conditionsConjunction: "and",
      contentType: contentType || "customer",
    };

    this.setState({
      state: "propertyForm",
      segments: [...this.state.segments, newSegment],
      chosenSegment: newSegment,
    });
  };

  changeConditionsConjunction = (value: string) => {
    return this.setState({ conditionsConjunction: value });
  };

  changeSubSegmentConjunction = (segmentKey: string, conjunction: string) => {
    const segments = [...this.state.segments];

    const foundedSegment = segments.find(
      (segment) => segment.key === segmentKey
    );
    const segmentIndex = segments.findIndex(
      (segment) => segment.key === segmentKey
    );

    if (foundedSegment) {
      foundedSegment.conditionsConjunction = conjunction;

      segments[segmentIndex] = foundedSegment;

      this.setState({ segments });
    }
  };

  renderConditionsList = () => {
    const { contentType, hideDetailForm, events } = this.props;
    const {
      segments,
      state,
      chosenSegment,
      conditionsConjunction,
      chosenProperty,
      chosenCondition,
      chosenSegmentKey,
      config,
    } = this.state;

    if (chosenProperty && chosenCondition && chosenSegmentKey) {
      return (
        <>
          <SegmentBackIcon onClick={this.onClickBackToList}>
            <Icon icon="angle-left" size={20} /> back
          </SegmentBackIcon>
          <PropertyForm
            field={chosenProperty}
            condition={chosenCondition}
            segmentKey={chosenSegmentKey}
            addCondition={this.addCondition}
          />
        </>
      );
    }

    if (state === "list") {
      return segments.map((segment, index) => {
        return (
          <ConditionsList
            key={Math.random()}
            conditionsConjunction={conditionsConjunction}
            changeConditionsConjunction={this.changeConditionsConjunction}
            addNewProperty={this.addNewProperty}
            addNewEvent={this.addNewEvent}
            onClickBackToList={this.onClickBackToList}
            removeCondition={this.removeCondition}
            removeSegment={this.removeSegment}
            contentType={contentType}
            index={index}
            segment={segment}
            addCondition={this.addCondition}
            changeSubSegmentConjunction={this.changeSubSegmentConjunction}
            onClickProperty={this.onClickProperty}
            onClickEvent={this.onClickEvent}
            chosenProperty={chosenProperty}
            chosenCondition={chosenCondition}
            hideDetailForm={hideDetailForm || false}
            config={config}
          />
        );
      });
    }

    if (chosenSegment && state === "propertyForm") {
      return (
        <PropertyCondition
          key={Math.random()}
          hideBackButton={false}
          onClickBackToList={this.onClickBackToList}
          contentType={contentType}
          segment={chosenSegment}
          addCondition={this.addCondition}
          hideDetailForm={hideDetailForm || false}
          changeSubSegmentConjunction={this.changeSubSegmentConjunction}
          config={config}
        />
      );
    }

    if ((chosenSegment || chosenSegmentKey) && state === "eventForm") {
      return (
        <EventForm
          condition={chosenCondition}
          key={Math.random()}
          segmentKey={
            chosenSegment ? chosenSegment.key : chosenSegmentKey || ""
          }
          onClickBackToList={this.onClickBackToList}
          addCondition={this.addCondition}
          events={events}
        />
      );
    }

    return <></>;
  };

  onClickProperty = (field, condition, segmentKey) => {
    this.setState({
      chosenProperty: field,
      chosenCondition: condition,
      showAddGroup: false,
      chosenSegmentKey: segmentKey,
      state: "propertyForm",
    });
  };

  onClickEvent = (condition, segmentKey) => {
    this.setState({
      chosenCondition: condition,
      showAddGroup: false,
      chosenSegmentKey: segmentKey,
      state: "eventForm",
    });
  };

  renderAddGroupButton = () => {
    const { state, showAddGroup } = this.state;

    let show = false;

    if (state === "list") {
      show = true;
    }

    if (!showAddGroup) {
      show = false;
    }

    return (
      <FilterBox>
        {this.renderConditionsList()}
        {show ? (
          <Button
            onClick={this.addSegment}
            size="small"
            btnStyle="simple"
            icon="add"
          >
            Add new group
          </Button>
        ) : (
          <></>
        )}
      </FilterBox>
    );
  };

  generateDoc = (values: {
    _id?: string;
    name: string;
    subOf: string;
    color: string;
    conditionsConjunction: string;
  }) => {
    const { contentType, segment } = this.props;
    const {
      segments,
      conditionsConjunction,
      color,
      config,
      shouldWriteActivityLog,
    } = this.state;
    const finalValues = values;

    const conditionSegments: ISubSegment[] = [];

    if (segment && segment._id) {
      finalValues._id = segment._id;
    }

    segments.forEach((cond: ISegmentMap) => {
      const { key, ...item } = cond;

      conditionSegments.push(item);
    });

    return {
      ...finalValues,
      color,
      conditionsConjunction,
      contentType,
      conditionSegments,
      config,
      shouldWriteActivityLog,
    };
  };

  renderSaveButton = (formProps: IFormProps) => {
    const { segments, state, subOf, conditionsConjunction } = this.state;
    const { values, isSubmitted } = formProps;
    const {
      renderButton,
      segment,
      afterSave,
      closeModal,
      previewCount,
      isModal,
      usageType,
    } = this.props;

    const onPreviewCount = () => {
      const conditionsForPreview: IConditionsForPreview[] = [];

      segments.forEach((cond: ISegmentMap) => {
        conditionsForPreview.push({
          type: "subSegment",
          subSegmentForPreview: cond,
        });
      });

      if (previewCount) {
        previewCount({
          conditions: conditionsForPreview,
          subOf,
          conditionsConjunction,
        });
      }
    };

    if (
      segments.length > 0 &&
      segments[0].conditions.length > 0 &&
      state === "list"
    ) {
      if (usageType && usageType === "export") {
        return (
          <>
            {renderButton({
              name: "segment",
              text: "Apply",
              values: this.generateDoc(values),
              callback: closeModal || afterSave,
              isSubmitted,
              object: segment,
            })}
          </>
        );
      }

      return (
        <>
          {isModal ? (
            <Button
              id="segment-show-count"
              onClick={onPreviewCount}
              icon="refresh-1"
            >
              {__("Refresh count")}
            </Button>
          ) : (
            <Button
              id="segment-show-count"
              icon="crosshairs"
              onClick={onPreviewCount}
            >
              Show count
            </Button>
          )}

          {renderButton({
            name: "segment",
            values: this.generateDoc(values),
            callback: closeModal || afterSave,
            isSubmitted,
            object: segment,
          })}
        </>
      );
    }

    return <></>;
  };

  renderCount = () => {
    const { segments, state } = this.state;
    const { count, isModal, usageType } = this.props;

    if (usageType && usageType === "export") {
      return null;
    }

    if (
      segments.length > 0 &&
      segments[0].conditions.length > 0 &&
      state === "list" &&
      isModal
    ) {
      return (
        <Count>
          {__("Items Found")}: <span>{count}</span>
        </Count>
      );
    }

    return null;
  };

  renderForm = (formProps: IFormProps) => {
    const { closeModal, isModal, contentType } = this.props;

    return (
      <>
        {this.renderDetailForm(formProps)}
        {this.renderAddGroupButton()}
        {this.renderCount()}
        <ModalFooter id="button-group">
          <Button.Group>
            {isModal ? (
              <Button
                btnStyle="simple"
                type="button"
                icon="times-circle"
                onClick={closeModal}
              >
                Cancel
              </Button>
            ) : (
              <Link to={`/segments/${contentType}`}>
                <Button btnStyle="simple" icon="times-circle">
                  Cancel
                </Button>
              </Link>
            )}

            {this.renderSaveButton(formProps)}
          </Button.Group>
        </ModalFooter>
      </>
    );
  };

  render() {
    return (
      <SegmentWrapper>
        <CommonForm renderContent={this.renderForm} />
      </SegmentWrapper>
    );
  }
}

export default SegmentFormAutomations;<|MERGE_RESOLUTION|>--- conflicted
+++ resolved
@@ -213,11 +213,7 @@
               type: contentType,
               onChangeConfig: this.onChangeConfig,
               hideDetailForm,
-<<<<<<< HEAD
-              from: "form",
-=======
-              component: 'form'
->>>>>>> 2aebee05
+              component: "form",
             }}
           />
         );
