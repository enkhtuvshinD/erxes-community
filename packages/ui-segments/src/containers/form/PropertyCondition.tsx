import client from '@erxes/ui/src/apolloClient';
import gql from 'graphql-tag';

import { queries } from '../../graphql';

import React from 'react';
import PropertyCondition from '../../components/form/PropertyCondition';

import { ISegmentCondition, ISegmentMap } from '../../types';

type Props = {
  segment: ISegmentMap;
  contentType: string;
<<<<<<< HEAD
  addCondition: (condition: ISegmentCondition, segmentKey: string) => void;
=======
  addCondition: (
    condition: ISegmentCondition,
    segmentKey: string,
    boardId?: string,
    pipelineId?: string,
    formId?: string
  ) => void;
>>>>>>> 68c9a52f
  onClickBackToList: () => void;
  hideBackButton: boolean;
  hideDetailForm: boolean;
  changeSubSegmentConjunction: (
    segmentKey: string,
    conjunction: string
  ) => void;
  config?: any;
};

export default class PropertyConditionContainer extends React.Component<
  Props,
  { associationTypes: any[] }
> {
  constructor(props) {
    super(props);

    this.state = {
      associationTypes: []
    };
  }

  componentWillMount() {
    const { contentType } = this.props;

    this.getAssociationTypes(contentType);
  }

  getAssociationTypes = (type: string) => {
    client
      .query({
        query: gql(queries.getAssociationTypes),
        variables: {
          contentType: type
        }
      })
      .then(({ data }) => {
        this.setState({
          associationTypes: data.segmentsGetAssociationTypes
        });
      });
  };

  render() {
    const { associationTypes } = this.state;

    const updatedProps = {
      ...this.props,
      associationTypes
    };

    return <PropertyCondition {...updatedProps} />;
  }
}<|MERGE_RESOLUTION|>--- conflicted
+++ resolved
@@ -1,27 +1,17 @@
-import client from '@erxes/ui/src/apolloClient';
-import gql from 'graphql-tag';
+import client from "@erxes/ui/src/apolloClient";
+import gql from "graphql-tag";
 
-import { queries } from '../../graphql';
+import { queries } from "../../graphql";
 
-import React from 'react';
-import PropertyCondition from '../../components/form/PropertyCondition';
+import React from "react";
+import PropertyCondition from "../../components/form/PropertyCondition";
 
-import { ISegmentCondition, ISegmentMap } from '../../types';
+import { ISegmentCondition, ISegmentMap } from "../../types";
 
 type Props = {
   segment: ISegmentMap;
   contentType: string;
-<<<<<<< HEAD
   addCondition: (condition: ISegmentCondition, segmentKey: string) => void;
-=======
-  addCondition: (
-    condition: ISegmentCondition,
-    segmentKey: string,
-    boardId?: string,
-    pipelineId?: string,
-    formId?: string
-  ) => void;
->>>>>>> 68c9a52f
   onClickBackToList: () => void;
   hideBackButton: boolean;
   hideDetailForm: boolean;
@@ -40,7 +30,7 @@
     super(props);
 
     this.state = {
-      associationTypes: []
+      associationTypes: [],
     };
   }
 
@@ -55,12 +45,12 @@
       .query({
         query: gql(queries.getAssociationTypes),
         variables: {
-          contentType: type
-        }
+          contentType: type,
+        },
       })
       .then(({ data }) => {
         this.setState({
-          associationTypes: data.segmentsGetAssociationTypes
+          associationTypes: data.segmentsGetAssociationTypes,
         });
       });
   };
@@ -70,7 +60,7 @@
 
     const updatedProps = {
       ...this.props,
-      associationTypes
+      associationTypes,
     };
 
     return <PropertyCondition {...updatedProps} />;
