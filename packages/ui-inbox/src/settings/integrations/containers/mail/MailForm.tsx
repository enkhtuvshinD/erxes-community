import * as React from 'react';
import client from '@erxes/ui/src/apolloClient';
import * as compose from 'lodash.flowright';

import { Alert, withProps } from '@erxes/ui/src/utils';
import { IMail, IMessage } from '@erxes/ui-inbox/src/inbox/types';
import { mutations, queries } from '../../graphql';

import { IUser } from '@erxes/ui/src/auth/types';
import MailForm from '../../components/mail/MailForm';
import debounce from 'lodash/debounce';
import { queries as engageQueries } from '@erxes/ui-engage/src/graphql';
import { mutations as engageMutations } from '@erxes/ui-engage/src/graphql';
import gql from 'graphql-tag';
import { graphql } from 'react-apollo';
import withCurrentUser from '@erxes/ui/src/auth/containers/withCurrentUser';
import queryString from 'query-string';
import { IRouterProps } from '@erxes/ui/src/types';
import { withRouter } from 'react-router-dom';

type Props = {
  detailQuery?: any;
  source?: 'inbox' | 'engage';
  clearOnSubmit?: boolean;
  integrationId?: string;
  brandId?: string;
  conversationId?: string;
  refetchQueries?: string[];
  fromEmail?: string;
  customerId?: string;
  mailData?: IMail;
  isReply?: boolean;
  isForward?: boolean;
  replyAll?: boolean;
  createdAt?: Date;
  mails?: IMessage[];
  messageId?: string;
  toggleReply?: (toAll?: boolean) => void;
  closeModal?: () => void;
  closeReply?: () => void;
  callback?: () => void;
  queryParams?: any;
} & IRouterProps;

type FinalProps = {
  currentUser: IUser;
  emailTemplatesQuery: any /*change type*/;
  emailTemplatesTotalCountQuery: any /*change type*/;
} & Props;

class MailFormContainer extends React.Component<
  FinalProps,
  { loadedEmails: boolean; verifiedEmails: string[] }
> {
  constructor(props: FinalProps) {
    super(props);

    this.state = {
      loadedEmails: false,
      verifiedEmails: []
    };
  }

  render() {
    const {
      detailQuery,
      source = 'engage',
      integrationId,
      customerId,
      conversationId,
      isReply,
      closeModal,
      emailTemplatesQuery,
      emailTemplatesTotalCountQuery,
      currentUser,
      mails,
      messageId
    } = this.props;

    const { loadedEmails, verifiedEmails } = this.state;

    if (!loadedEmails) {
      if (source === 'engage') {
        client
          .query({
            query: gql(engageQueries.verifiedEmails)
          })
          .then(({ data }) => {
            this.setState({
              loadedEmails: true,
              verifiedEmails: data.engageVerifiedEmails || []
            });
          })
          .catch(() => {
            this.setState({ loadedEmails: true, verifiedEmails: [] });
          });
      } else {
        client
          .query({
            query: gql(queries.imapIntegrations),
            variables: {
              kind: 'imap'
            }
          })
          .then(({ data }) => {
            const emails: string[] = [];

            for (const integration of data.imapGetIntegrations || []) {
<<<<<<< HEAD
              if (!emails.includes(integration.user)) {
                emails.push(integration.user);
              }

              if (!emails.includes(integration.mainUser)) {
=======
              if (integration.user && !emails.includes(integration.user)) {
                emails.push(integration.user);
              }

              if (
                integration.mainUser &&
                !emails.includes(integration.mainUser)
              ) {
>>>>>>> f198c62e
                emails.push(integration.mainUser);
              }
            }

            this.setState({
              loadedEmails: true,
              verifiedEmails: emails
            });
          })
          .catch(() => {
            this.setState({ loadedEmails: true, verifiedEmails: [] });
          });
      }
    }

    const { emailTemplatesTotalCount } = emailTemplatesTotalCountQuery;

    const fetchMoreEmailTemplates = (page: number) => {
      const { fetchMore, emailTemplates } = emailTemplatesQuery;

      if (emailTemplatesTotalCount === emailTemplates.length) {
        return;
      }

      return fetchMore({
        variables: { page },
        updateQuery: (prev, { fetchMoreResult }) => {
          if (!fetchMoreResult) {
            return prev;
          }

          return Object.assign({}, prev, {
            emailTemplates: [
              ...prev.emailTemplates,
              ...fetchMoreResult.emailTemplates
            ]
          });
        }
      });
    };

    const save = ({
      mutation,
      variables,
      callback
    }: {
      mutation: string;
      variables: any;
      callback?: () => void;
    }) => {
      return client
        .mutate({
          mutation: gql(mutation),
          refetchQueries: ['activityLogs'],
          variables: {
            ...variables,
            integrationId,
            conversationId,
            customerId
          }
        })
        .then(() => {
          if (detailQuery) {
            detailQuery.refetch();
          }

          Alert.success('You have successfully sent a email');

          if (isReply && variables.shouldResolve) {
            debounce(
              () =>
                Alert.info(
                  'This email conversation will be automatically moved to a resolved state.'
                ),
              3300
            )();
          }

          if (closeModal) {
            closeModal();
          }

          if (callback) {
            callback();
          }
        })
        .catch(e => {
          Alert.error(e.message);

          if (callback) {
            callback();
          }

          if (closeModal) {
            closeModal();
          }
        });
    };

    const sendMail = ({
      variables,
      callback
    }: {
      variables: any;
      callback: () => void;
    }) => {
      let sendEmailMutation = mutations.imapSendMail;

      if (source === 'engage') {
        sendEmailMutation = engageMutations.sendMail;
      }

      if (!isReply) {
        return save({ mutation: sendEmailMutation, variables, callback });
      }

      // Invoke mutation
      return save({
        mutation: sendEmailMutation,
        variables,
        callback
      });
    };

    const updatedProps = {
      ...this.props,
      sendMail,
      currentUser,
      fetchMoreEmailTemplates,
      emailTemplates: emailTemplatesQuery.emailTemplates,
      emailSignatures: currentUser.emailSignatures || [],
      totalCount: emailTemplatesTotalCount,
      mails,
      messageId,
      verifiedEmails
    };

    return <MailForm {...updatedProps} />;
  }
}

const WithMailForm = withProps<Props>(
  compose(
    graphql<Props, any>(gql(queries.emailTemplates), {
      name: 'emailTemplatesQuery',
      options: ({ queryParams }) => ({
        variables: {
          searchValue: queryParams.emailTemplatesSearch || ''
        },
        fetchPolicy: 'network-only'
      })
    }),
    graphql<Props, any>(gql(queries.templateTotalCount), {
      name: 'emailTemplatesTotalCountQuery',
      options: ({ queryParams }) => ({
        variables: {
          searchValue: queryParams.emailTemplatesSearch || ''
        },
        fetchPolicy: 'network-only'
      })
    })
  )(withCurrentUser(MailFormContainer))
);

const WithQueryParams = (props: Props) => {
  const { location } = props;
  const queryParams = queryString.parse(location.search);

  const extendedProps = { ...props, queryParams };

  return <WithMailForm {...extendedProps} />;
};

export default withRouter<Props>(WithQueryParams);<|MERGE_RESOLUTION|>--- conflicted
+++ resolved
@@ -106,13 +106,6 @@
             const emails: string[] = [];
 
             for (const integration of data.imapGetIntegrations || []) {
-<<<<<<< HEAD
-              if (!emails.includes(integration.user)) {
-                emails.push(integration.user);
-              }
-
-              if (!emails.includes(integration.mainUser)) {
-=======
               if (integration.user && !emails.includes(integration.user)) {
                 emails.push(integration.user);
               }
@@ -121,7 +114,6 @@
                 integration.mainUser &&
                 !emails.includes(integration.mainUser)
               ) {
->>>>>>> f198c62e
                 emails.push(integration.mainUser);
               }
             }
