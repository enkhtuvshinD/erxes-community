--- conflicted
+++ resolved
@@ -3,12 +3,6 @@
   SidebarCounter,
   SidebarList
 } from '@erxes/ui/src/layout/styles';
-<<<<<<< HEAD
-import React from 'react';
-import { isEnabled } from '@erxes/ui/src/utils/core';
-import dayjs from 'dayjs';
-=======
->>>>>>> a2bdfb18
 
 import { IClientPortalUser } from '../../types';
 import React from 'react';
@@ -63,21 +57,12 @@
         {this.renderRow('Code', clientPortalUser.code)}
         {this.renderRow('Email', clientPortalUser.email)}
         {this.renderRow('Phone', clientPortalUser.phone)}
-<<<<<<< HEAD
-        {this.renderRow('Client Portal', clientPortalUser.clientPortal.name)}
-        {isEnabled('forum') &&
-          this.renderRow(
-            'Subscription ends after',
-            dayjs(clientPortalUser.forumSubscriptionEndsAfter).format('lll')
-          )}
-=======
         {this.renderRow(
           'Client Portal',
           clientPortalUser.clientPortal
             ? clientPortalUser.clientPortal.name
             : '-'
         )}
->>>>>>> a2bdfb18
       </SidebarList>
     );
   }
