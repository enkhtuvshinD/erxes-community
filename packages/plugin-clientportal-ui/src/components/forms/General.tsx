import BoardSelect from '@erxes/ui-cards/src/boards/containers/BoardSelect';
import { IBoard, IPipeline } from '@erxes/ui-cards/src/boards/types';
import { ITopic } from '@erxes/ui-knowledgeBase/src/types';
import FormControl from '@erxes/ui/src/components/form/Control';
import FormGroup from '@erxes/ui/src/components/form/Group';
import ControlLabel from '@erxes/ui/src/components/form/Label';
import Icon from '@erxes/ui/src/components/Icon';
import Toggle from '@erxes/ui/src/components/Toggle';
import { FlexContent } from '@erxes/ui/src/layout/styles';
import { ISelectedOption } from '@erxes/ui/src/types';
import { isEnabled, __ } from '@erxes/ui/src/utils/core';
import React, { useState } from 'react';
import { OverlayTrigger } from 'react-bootstrap';
import Select from 'react-select-plus';

import {
  Block,
  BlockRow,
  BlockRowTitle,
  Features,
  IconWrap,
  ToggleWrap
} from '../../styles';
import { ClientPortalConfig } from '../../types';

type Props = {
  topics: ITopic[];
  boards: IBoard[];
  pipelines: IPipeline[];
  fetchPipelines: (boardId: string) => void;
  handleFormChange: (name: string, value: string | boolean) => void;
} & ClientPortalConfig;

type ControlItem = {
  required?: boolean;
  label: string;
  subtitle?: string;
  formValueName: string;
  formValue?: string;
  boardType?: string;
  placeholder?: string;
  formProps?: any;
  stageId?: string;
  pipelineId?: string;
  boardId?: string;
  url?: string;
  className?: string;
};

function General({
  name,
  description,
  url,
  messengerBrandCode,
  knowledgeBaseLabel,
  knowledgeBaseTopicId,
  taskPublicBoardId,
  taskPublicPipelineId,
  topics,
  boards,
  pipelines,
  ticketLabel,
  taskLabel,
  dealLabel,
  taskStageId,
  taskPipelineId,
  taskBoardId,
  ticketStageId,
  ticketPipelineId,
  ticketBoardId,
  dealStageId,
  dealPipelineId,
  dealBoardId,
  fetchPipelines,
  handleFormChange,
  kbToggle,
  publicTaskToggle,
  taskToggle,
<<<<<<< HEAD
  ticketToggle,
  dealToggle
=======
  dealToggle,
  ticketToggle
>>>>>>> e0e91b2e
}: Props) {
  const [show, setShow] = useState<boolean>(false);

  const handleToggleBoardSelect = () => setShow(!show);

  const handleSelectChange = (option?: { value: string; label: string }) => {
    handleFormChange('knowledgeBaseTopicId', !option ? '' : option.value);
  };

  const onChangeToggle = (key: string, value: boolean) => {
    handleFormChange(key, value);
  };

  function generateOptions(options: any, valueKey: string, labelKey: string) {
    if ((options || []).length === 0) {
      return [];
    }

    return options.map(option => ({
      value: option[valueKey],
      label: option[labelKey]
    }));
  }

  function renderBoardSelect({
    type,
    stageId,
    boardId,
    pipelineId
  }: {
    type: string;
    stageId?: string;
    boardId?: string;
    pipelineId?: string;
  }) {
    const onChangeStage = stgId => handleFormChange(`${type}StageId`, stgId);
    const onChangePipeline = plId =>
      handleFormChange(`${type}PipelineId`, plId);
    const onChangeBoard = brId => handleFormChange(`${type}BoardId`, brId);

    return isEnabled('cards') ? (
      <BoardSelect
        type={type}
        stageId={stageId}
        boardId={boardId || ''}
        pipelineId={pipelineId || ''}
        onChangeStage={onChangeStage}
        onChangePipeline={onChangePipeline}
        onChangeBoard={onChangeBoard}
        autoSelectStage={false}
        callback={handleToggleBoardSelect}
      />
    ) : null;
  }

  function renderControl({
    required,
    label,
    subtitle,
    formValueName,
    formValue,
    boardType,
    placeholder,
    formProps,
    stageId,
    pipelineId,
    boardId,
    className
  }: ControlItem) {
    const handleChange = (e: React.FormEvent) => {
      const value = (e.target as HTMLInputElement).value;

      handleFormChange(formValueName, value);
    };

    return (
      <div className={className && className}>
        <FormGroup>
          <ControlLabel required={required}>{label}</ControlLabel>
          {subtitle && <p>{__(subtitle)}</p>}
          <FlexContent>
            <FormControl
              {...formProps}
              name={formValueName}
              value={formValue}
              placeholder={placeholder}
              onChange={handleChange}
            />
            {boardType && (
              <OverlayTrigger
                trigger="click"
                placement="bottom-end"
                overlay={renderBoardSelect({
                  type: boardType,
                  stageId,
                  boardId,
                  pipelineId
                })}
                rootClose={true}
              >
                <IconWrap>
                  <Icon icon="cog" size={24} />
                </IconWrap>
              </OverlayTrigger>
            )}
          </FlexContent>
        </FormGroup>
      </div>
    );
  }

  const renderTaskPipelines = () => {
    const renderSelect = (
      options: IBoard[] | IPipeline[],
      handleSelect: (args: ISelectedOption) => void,
      value?: string
    ) => {
      return (
        <Select
          value={value}
          onChange={handleSelect}
          options={generateOptions(options, '_id', 'name')}
        />
      );
    };

    const handleSelectBoard = (option: ISelectedOption) => {
      const value = option ? option.value : '';

      if (value) {
        fetchPipelines(value);
      }

      handleFormChange('taskPublicBoardId', value);
    };

    const handleSelecPipeline = (option: ISelectedOption) => {
      const value = option ? option.value : '';

      handleFormChange('taskPublicPipelineId', value);
    };

    return (
      <>
        <FormGroup>
          <ControlLabel>Task public board</ControlLabel>
          <p>{__('Public task board')}</p>
          {renderSelect(boards, handleSelectBoard, taskPublicBoardId)}
        </FormGroup>
        <FormGroup>
          <ControlLabel>Task public pipeline</ControlLabel>
          <p>{__('Public task pipeline')}</p>
          {renderSelect(pipelines, handleSelecPipeline, taskPublicPipelineId)}
        </FormGroup>
      </>
    );
  };

  const renderMain = () => {
    return (
      <Block>
        <h4>{__('Client portal')}</h4>
        <BlockRow>
          {renderControl({
            required: true,
            label: 'Client Portal Name',
            subtitle: 'Displayed in the header area',
            formValueName: 'name',
            formValue: name,
            formProps: {
              autoFocus: true
            }
          })}

          {renderControl({
            label: 'Description',
            subtitle: 'Displayed in the header area',
            className: 'description',
            formValueName: 'description',
            formValue: description
          })}

          {renderControl({
            label: 'Website',
            subtitle: 'Redirect URL to the main website',
            formValueName: 'url',
            formValue: url
          })}
        </BlockRow>
      </Block>
    );
  };

  const renderFeatureBlock = (
    title: string,
    childrens: any,
    toggleName: string,
    toggle: boolean
  ) => {
    return (
      <BlockRow>
        <BlockRowTitle>{__(title)}</BlockRowTitle>
        <ToggleWrap>
          <FormGroup>
            <ControlLabel>Show {title}</ControlLabel>
            <p>{__('Show in Client Portal')}</p>
            <Toggle
              checked={toggle}
              onChange={() => onChangeToggle(toggleName, !toggle)}
              icons={{
                checked: <span>Yes</span>,
                unchecked: <span>No</span>
              }}
            />
          </FormGroup>
        </ToggleWrap>
        <Features isToggled={toggle}>
          <BlockRow>{childrens}</BlockRow>
        </Features>
      </BlockRow>
    );
  };

  const renderFeatures = () => {
    if (
      !isEnabled('knowledgebase') &&
      !isEnabled('cards') &&
      !isEnabled('inbox')
    ) {
      return null;
    }
    return (
      <Block>
        <h4>{__('Features')}</h4>
        {isEnabled('knowledgebase') &&
          renderFeatureBlock(
            'knowledgeBase',
            <>
              {renderControl({
                label: 'Knowledge Base Name',
                subtitle: 'Shown name on menu',
                formValueName: 'knowledgeBaseLabel',
                formValue: knowledgeBaseLabel,
                placeholder: 'Please enter a label for Knowledge base'
              })}
              <FormGroup>
                <ControlLabel required={true}>
                  Knowledge base topic
                </ControlLabel>
                <p>{__('Knowledge base topic in Client Portal')}</p>
                <Select
                  placeholder="Select a knowledge base topic"
                  value={knowledgeBaseTopicId}
                  options={generateOptions(topics, '_id', 'title')}
                  onChange={handleSelectChange}
                />
              </FormGroup>
            </>,
            'kbToggle',
            kbToggle || false
          )}
        {isEnabled('cards') &&
          renderFeatureBlock(
            'publicTask',
            renderTaskPipelines(),
            'publicTaskToggle',
            publicTaskToggle || false
          )}

        {isEnabled('cards') &&
          renderFeatureBlock(
            'tickets',
            <>
              {renderControl({
                label: 'Tickets',
                subtitle: 'Shown name on menu',
                formValueName: 'ticketLabel',
                formValue: ticketLabel,
                placeholder: 'Please enter a label for Ticket'
              })}
              {renderBoardSelect({
                type: 'ticket',
                stageId: ticketStageId,
                pipelineId: ticketPipelineId,
                boardId: ticketBoardId
              })}
            </>,
            'ticketToggle',
            ticketToggle || false
          )}
        {isEnabled('cards') &&
          renderFeatureBlock(
            'deals',
            <>
              {renderControl({
                label: 'Deals',
                subtitle: 'Shown name on menu',
                formValueName: 'dealLabel',
                formValue: dealLabel,
                placeholder: 'Please enter a label for Deal'
              })}
              {renderBoardSelect({
                type: 'deal',
                stageId: dealStageId,
                pipelineId: dealPipelineId,
                boardId: dealBoardId
              })}
            </>,
            'dealToggle',
            dealToggle || false
          )}
        {isEnabled('cards') &&
          renderFeatureBlock(
            'deals',
            <>
              {renderControl({
                label: 'Deals',
                subtitle: 'Shown name on menu',
                formValueName: 'dealLabel',
                formValue: dealLabel,
                placeholder: 'Please enter a label for Deal'
              })}
              {renderBoardSelect({
                type: 'deal',
                stageId: dealStageId,
                pipelineId: dealPipelineId,
                boardId: dealBoardId
              })}
            </>,
            'dealToggle',
            dealToggle || false
          )}

        {isEnabled('cards') &&
          renderFeatureBlock(
            'tasks',
            <>
              {renderControl({
                label: 'Tasks incoming pipeline',
                subtitle: 'Shown name on menu',
                formValueName: 'taskLabel',
                formValue: taskLabel,
                placeholder: 'Please enter a label for Task'
              })}
              {renderBoardSelect({
                type: 'task',
                stageId: taskStageId,
                pipelineId: taskPipelineId,
                boardId: taskBoardId
              })}
            </>,
            'taskToggle',
            taskToggle || false
          )}
        {isEnabled('inbox') &&
          renderControl({
            label: 'Messenger brand code',
            subtitle: 'Brand code in messenger install script',
            formValueName: 'messengerBrandCode',
            formValue: messengerBrandCode
          })}
      </Block>
    );
  };

  return (
    <>
      {renderMain()}
      {renderFeatures()}
    </>
  );
}

export default General;<|MERGE_RESOLUTION|>--- conflicted
+++ resolved
@@ -76,13 +76,8 @@
   kbToggle,
   publicTaskToggle,
   taskToggle,
-<<<<<<< HEAD
-  ticketToggle,
-  dealToggle
-=======
   dealToggle,
   ticketToggle
->>>>>>> e0e91b2e
 }: Props) {
   const [show, setShow] = useState<boolean>(false);
 
