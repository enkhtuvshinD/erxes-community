--- conflicted
+++ resolved
@@ -10,16 +10,10 @@
 import boardQueries from '@erxes/ui-cards/src/settings/boards/graphql/queries';
 import client from '@erxes/ui/src/apolloClient';
 import compose from 'lodash.flowright';
-<<<<<<< HEAD
 import { gql } from '@apollo/client';
 import { graphql } from '@apollo/client/react/hoc';
 import knowledgeBaseQueries from '@erxes/ui-knowledgebase/src/graphql/queries';
-=======
-import gql from 'graphql-tag';
-import { graphql } from 'react-apollo';
->>>>>>> 3c563deb
 import { isEnabled } from '@erxes/ui/src/utils/core';
-import knowledgeBaseQueries from '@erxes/ui-knowledgebase/src/graphql/queries';
 
 type Props = {
   handleFormChange: (name: string, value: string | boolean) => void;
