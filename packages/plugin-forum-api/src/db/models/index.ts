import { createGenerateModels } from '@erxes/api-utils/src/core';

import { Connection } from 'mongoose';
import { generateCategoryModel, ICategoryModel } from './category';
import { generateCommentModel, ICommentModel } from './comment';
import {
  generateForumClientPortalUserModel,
  IForumClientPortalUserModel
} from './forumClientPortalUser';
import { generateFollowCpUserModel, IFollowCpUserModel } from './followCpUser';
import { generatePostModel, IPostModel } from './post';
import { generateUserGroupModels } from './permissionGroupModels';
import { generateVoteModels, VoteModel } from './vote';
import { IPermissionGroupModel } from './permissionGroupModels/permissionGroup';
import { IPermissionGroupUserModel } from './permissionGroupModels/permissionGroupUser';
import { IPermissionGroupCategoryPermitModel } from './permissionGroupModels/permissionGroupCategoryPermit';
import {
  generateSubscriptionProductModel,
  ISubscriptionProductModel
} from './subscription/subscriptionProduct';
import {
  generateSubscriptionOrderModel,
  ISubscriptionOrderModel
} from './subscription/subscriptionOrder';
import { generatePageModel, IPageModel } from './page';
import { generateFollowTagModel, IFollowTagModel } from './followTag';
<<<<<<< HEAD
import { generateSavedPostModel, SavedPostModel } from './savepost';
=======
import { generatePollOptionModel, PollOptionModel } from './pollOption';
import { generatePollVoteModel, PollVoteModel } from './pollVote';
>>>>>>> 90df0b61

export interface IModels {
  Category: ICategoryModel;
  Post: IPostModel;
  Comment: ICommentModel;
  PostUpVote: VoteModel;
  PostDownVote: VoteModel;
  CommentUpVote: VoteModel;
  CommentDownVote: VoteModel;
  ForumClientPortalUser: IForumClientPortalUserModel;
  PermissionGroup: IPermissionGroupModel;
  PermissionGroupUser: IPermissionGroupUserModel;
  PermissionGroupCategoryPermit: IPermissionGroupCategoryPermitModel;
  FollowCpUser: IFollowCpUserModel;
  SubscriptionProduct: ISubscriptionProductModel;
  SubscriptionOrder: ISubscriptionOrderModel;
  Page: IPageModel;
  FollowTag: IFollowTagModel;
<<<<<<< HEAD
  SavedPost: SavedPostModel;
=======
  PollOption: PollOptionModel;
  PollVote: PollVoteModel;
>>>>>>> 90df0b61
}

export let models: IModels | null = null;

export const generateModels = createGenerateModels<IModels>(
  models,
  (connection: Connection, subdomain: string): IModels => {
    models = {} as IModels;
    generateCategoryModel(subdomain, connection, models);
    generatePostModel(subdomain, connection, models);
    generateCommentModel(subdomain, connection, models);
    generateVoteModels(subdomain, connection, models);
    generateForumClientPortalUserModel(subdomain, connection, models);
    generateUserGroupModels(subdomain, connection, models);
    generateFollowCpUserModel(subdomain, connection, models);
    generateSubscriptionProductModel(subdomain, connection, models);
    generateSubscriptionOrderModel(subdomain, connection, models);
    generatePageModel(subdomain, connection, models);
    generateFollowTagModel(subdomain, connection, models);
<<<<<<< HEAD
    generateSavedPostModel(subdomain, connection, models);
=======
    generatePollOptionModel(subdomain, connection, models);
    generatePollVoteModel(subdomain, connection, models);
>>>>>>> 90df0b61
    return models;
  }
);<|MERGE_RESOLUTION|>--- conflicted
+++ resolved
@@ -24,12 +24,9 @@
 } from './subscription/subscriptionOrder';
 import { generatePageModel, IPageModel } from './page';
 import { generateFollowTagModel, IFollowTagModel } from './followTag';
-<<<<<<< HEAD
 import { generateSavedPostModel, SavedPostModel } from './savepost';
-=======
 import { generatePollOptionModel, PollOptionModel } from './pollOption';
 import { generatePollVoteModel, PollVoteModel } from './pollVote';
->>>>>>> 90df0b61
 
 export interface IModels {
   Category: ICategoryModel;
@@ -48,12 +45,9 @@
   SubscriptionOrder: ISubscriptionOrderModel;
   Page: IPageModel;
   FollowTag: IFollowTagModel;
-<<<<<<< HEAD
   SavedPost: SavedPostModel;
-=======
   PollOption: PollOptionModel;
   PollVote: PollVoteModel;
->>>>>>> 90df0b61
 }
 
 export let models: IModels | null = null;
@@ -73,12 +67,9 @@
     generateSubscriptionOrderModel(subdomain, connection, models);
     generatePageModel(subdomain, connection, models);
     generateFollowTagModel(subdomain, connection, models);
-<<<<<<< HEAD
     generateSavedPostModel(subdomain, connection, models);
-=======
     generatePollOptionModel(subdomain, connection, models);
     generatePollVoteModel(subdomain, connection, models);
->>>>>>> 90df0b61
     return models;
   }
 );