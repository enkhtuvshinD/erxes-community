--- conflicted
+++ resolved
@@ -19,11 +19,8 @@
 import ForumSubscriptionOrder from './ForumSubscriptionOrder';
 import { SUBSCRIPTION_ORDER_STATES } from '../../db/models/subscription/subscriptionOrder';
 import ForumPage from './ForumPage';
-<<<<<<< HEAD
 import ForumSavedPost from './ForumSavedPost';
-=======
 import ForumPollOption from './ForumPollOption';
->>>>>>> 90df0b61
 
 const Invoice = `
   extend type Invoice @key(fields: "_id") {
@@ -131,11 +128,8 @@
 
     ${ForumPage}
 
-<<<<<<< HEAD
     ${ForumSavedPost}
-=======
     ${ForumPollOption}
->>>>>>> 90df0b61
 
     ${Query}
     ${Mutation}
