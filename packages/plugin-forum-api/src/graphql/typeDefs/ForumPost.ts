--- conflicted
+++ resolved
@@ -69,13 +69,10 @@
 
     tagIds: [ID!]
 
-<<<<<<< HEAD
     wordCount: Int
-=======
     pollOptions: [ForumPollOption!]
 
     isPollMultiChoice: Boolean
->>>>>>> 90df0b61
 
     ${isTagsEnabled ? 'tags: [Tag!]' : ''}
   }
