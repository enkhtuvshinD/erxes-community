import customScalars from '@erxes/api-utils/src/customScalars';
import ForumCategory from './ForumCategory';
import Mutation from './Mutation';
import Query from './Query';
import { IContext } from '..';
import { IResolvers } from '@graphql-tools/utils';
import ForumPost from './ForumPost';
import ForumComment from './ForumComment';
<<<<<<< HEAD
import ClientPortalUser from './ClientPortalUser';
=======
import ClientPortalUser2 from './ClientPortalUser2';
>>>>>>> e640dfc1

export default async function generateResolvers(
  serviceDiscovery
): Promise<IResolvers<any, IContext>> {
  const resolvers: IResolvers<any, IContext> = {
    ...customScalars,
    Query,
    Mutation,
    ForumCategory,
    ForumPost,
    ForumComment,
<<<<<<< HEAD
    ClientPortalUser
=======
    ClientPortalUser: {
      ...ClientPortalUser2
    }
>>>>>>> e640dfc1
  };

  return resolvers;
}<|MERGE_RESOLUTION|>--- conflicted
+++ resolved
@@ -6,11 +6,8 @@
 import { IResolvers } from '@graphql-tools/utils';
 import ForumPost from './ForumPost';
 import ForumComment from './ForumComment';
-<<<<<<< HEAD
 import ClientPortalUser from './ClientPortalUser';
-=======
 import ClientPortalUser2 from './ClientPortalUser2';
->>>>>>> e640dfc1
 
 export default async function generateResolvers(
   serviceDiscovery
@@ -22,13 +19,10 @@
     ForumCategory,
     ForumPost,
     ForumComment,
-<<<<<<< HEAD
-    ClientPortalUser
-=======
     ClientPortalUser: {
+      ...ClientPortalUser,
       ...ClientPortalUser2
     }
->>>>>>> e640dfc1
   };
 
   return resolvers;
