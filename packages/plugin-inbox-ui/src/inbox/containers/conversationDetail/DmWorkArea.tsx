import { gql } from '@apollo/client';
import * as compose from 'lodash.flowright';
import React from 'react';
import { graphql } from '@apollo/client/react/hoc';
import strip from 'strip';

import { AppConsumer } from 'coreui/appContext';
import DmWorkArea from '../../components/conversationDetail/workarea/DmWorkArea';
import { NOTIFICATION_TYPE } from '../../constants';
import {
  mutations,
  queries,
  subscriptions
} from '@erxes/ui-inbox/src/inbox/graphql';
import { IUser } from '@erxes/ui/src/auth/types';
import { sendDesktopNotification, withProps } from '@erxes/ui/src/utils';
import {
  AddMessageMutationResponse,
  AddMessageMutationVariables,
  DmConfig,
  IConversation,
  IMessage,
  MessagesQueryResponse,
  MessagesTotalCountQuery
} from '@erxes/ui-inbox/src/inbox/types';
import { isConversationMailKind } from '@erxes/ui-inbox/src/inbox/utils';

// messages limit
let initialLimit = 10;

type Props = {
  currentConversation: IConversation;
  currentId?: string;
  refetchDetail: () => void;
  dmConfig?: DmConfig;
  content?: any;
};

type FinalProps = {
  currentUser: IUser;
  messagesQuery: any;
  messagesTotalCountQuery: any;
} & Props &
  AddMessageMutationResponse;

type State = {
  loadingMessages: boolean;
  typingInfo?: string;
};

const getQueryString = (
  type: 'messagesQuery' | 'countQuery',
  dmConfig?: DmConfig
): string => {
  const defaultQuery =
    type === 'messagesQuery'
      ? 'conversationMessages'
      : 'conversationMessagesTotalCount';

  return dmConfig ? dmConfig[type].query : defaultQuery;
};

const getListQueryName = (dmConfig?: DmConfig) => {
  return dmConfig ? dmConfig.messagesQuery.name : 'conversationMessages';
};

const getQueryResult = (queryResponse: object, countQuery?: boolean) => {
  let key = countQuery
    ? 'conversationMessagesTotalCount'
    : 'conversationMessages';

  for (const k of Object.keys(queryResponse)) {
    if (k.includes('ConversationMessages')) {
      key = k;
      break;
    }
  }

  return queryResponse[key] || [];
};

const getQueryResultKey = (queryResponse: object, countQuery?: boolean) => {
  let key = countQuery
    ? 'conversationMessagesTotalCount'
    : 'conversationMessages';

  for (const k of Object.keys(queryResponse || {})) {
    if (k.includes('ConversationMessages')) {
      key = k;
      break;
    }
  }

  return key;
};

class WorkArea extends React.Component<FinalProps, State> {
  private prevMessageInsertedSubscription;
  private prevTypingInfoSubscription;

  constructor(props) {
    super(props);

    this.state = { loadingMessages: false, typingInfo: '' };

    this.prevMessageInsertedSubscription = null;
  }

  componentWillReceiveProps(nextProps) {
    const { currentUser } = this.props;
    const {
      currentId,
      currentConversation,
      messagesQuery,
      dmConfig
    } = nextProps;

    // It is first time or subsequent conversation change
    if (
      !this.prevMessageInsertedSubscription ||
      currentId !== this.props.currentId
    ) {
      // Unsubscribe previous subscription ==========
      if (this.prevMessageInsertedSubscription) {
        this.prevMessageInsertedSubscription();
      }

      if (this.prevTypingInfoSubscription) {
        this.setState({ typingInfo: '' });
        this.prevTypingInfoSubscription();
      }

      // Start new subscriptions =============
      this.prevMessageInsertedSubscription = messagesQuery.subscribeToMore({
        document: gql(subscriptions.conversationMessageInserted),
        variables: { _id: currentId },
        updateQuery: (prev, { subscriptionData }) => {
          const message = subscriptionData.data.conversationMessageInserted;
          const kind = currentConversation.integration.kind;

          if (!prev) {
            return;
          }

          // current user's message is being showed after insert message
          // mutation. So to prevent from duplication we are ignoring current
          // user's messages from subscription
          const isMessenger = kind === 'messenger';

          if (isMessenger && message.userId === currentUser._id) {
            return;
          }

          if (currentId !== this.props.currentId) {
            return;
          }

          const messages = getQueryResult(prev);

          // Sometimes it is becoming undefined because of left sidebar query
          if (!messages) {
            return;
          }

          // check whether or not already inserted
          const prevEntry = messages.find(m => m._id === message._id);

          if (prevEntry) {
            return;
          }

          // add new message to messages list
          const next = {
            ...prev,
            [getListQueryName(dmConfig)]: [...messages, message]
          };

          // send desktop notification
          sendDesktopNotification({
            title: NOTIFICATION_TYPE[kind] || `You have a new ${kind} message`,
            content: strip(message.content) || ''
          });

          return next;
        }
      });

      this.prevTypingInfoSubscription = messagesQuery.subscribeToMore({
        document: gql(subscriptions.conversationClientTypingStatusChanged),
        variables: { _id: currentId },
        updateQuery: (
          _prev,
          {
            subscriptionData: {
              data: { conversationClientTypingStatusChanged }
            }
          }
        ) => {
          this.setState({
            typingInfo: conversationClientTypingStatusChanged.text
          });
        }
      });
    }
  }

  addMessage = ({
    variables,
    optimisticResponse,
    callback
  }: {
    variables: any;
    optimisticResponse: any;
    callback?: (e?) => void;
  }) => {
    const { addMessageMutation, currentId, dmConfig } = this.props;

    // immediate ui update =======
    let update;

    if (optimisticResponse) {
      update = (cache, { data: { conversationMessageAdd } }) => {
        const message = conversationMessageAdd;

        let messagesQuery = queries.conversationMessages;

        if (dmConfig) {
          messagesQuery = getQueryString('messagesQuery', dmConfig);
        }

        // trying to read query by initial variables. Because currenty it is apollo bug.
        // https://github.com/apollographql/apollo-client/issues/2499
        const selector = {
          query: gql(messagesQuery),
          variables: {
            conversationId: currentId,
            limit: initialLimit,
            skip: 0
          }
        };

        cache.updateQuery(selector, data => {
<<<<<<< HEAD
          const key = getQueryResultKey(data);
          const messages = data ? data[key] : [];
=======
          const key = getQueryResultKey(data || {});
          const messages = data[key] || [];
>>>>>>> 5844714d

          // check duplications
          if (messages.find(m => m._id === message._id)) {
            return;
          }

          return { [key]: [...messages, message] };
        });
      };
    }

    addMessageMutation({ variables, optimisticResponse, update })
      .then(() => {
        if (callback) {
          callback();

          // clear saved messages from storage
          localStorage.removeItem(currentId || '');
        }
      })
      .catch(e => {
        if (callback) {
          callback(e);
        }
      });
  };

  loadMoreMessages = () => {
    const {
      currentId,
      messagesTotalCountQuery,
      messagesQuery,
      dmConfig
    } = this.props;

    const conversationMessagesTotalCount = getQueryResult(
      messagesTotalCountQuery,
      true
    );

    const conversationMessages = getQueryResult(messagesQuery);

    const loading = messagesQuery.loading || messagesTotalCountQuery.loading;
    const hasMore =
      conversationMessagesTotalCount > conversationMessages.length;

    if (!loading && hasMore) {
      this.setState({ loadingMessages: true });

      messagesQuery.fetchMore({
        variables: {
          conversationId: currentId,
          limit: 10,
          skip: conversationMessages.length
        },
        updateQuery: (prev, { fetchMoreResult }) => {
          this.setState({ loadingMessages: false });

          if (!fetchMoreResult) {
            return prev;
          }

          const prevConversationMessages = getQueryResult(prev);
          const prevMessageIds = prevConversationMessages.map(m => m._id);

          const fetchedMessages: IMessage[] = [];

          const more = getQueryResult(fetchMoreResult);

          for (const message of more) {
            if (!prevMessageIds.includes(message._id)) {
              fetchedMessages.push(message);
            }
          }

          return {
            ...prev,
            [getListQueryName(dmConfig)]: [
              ...fetchedMessages,
              ...prevConversationMessages
            ]
          };
        }
      });
    }
  };

  render() {
    const { loadingMessages, typingInfo } = this.state;
    const { messagesQuery } = this.props;

    const conversationMessages = getQueryResult(messagesQuery);

    const updatedProps = {
      ...this.props,
      conversationMessages,
      loadMoreMessages: this.loadMoreMessages,
      addMessage: this.addMessage,
      loading: messagesQuery.loading || loadingMessages,
      refetchMessages: messagesQuery.refetch,
      typingInfo
    };

    return <DmWorkArea {...updatedProps} />;
  }
}

const generateWithQuery = (props: Props) => {
  const { dmConfig, currentConversation } = props;
  const { integration } = currentConversation;

  let listQuery = queries.conversationMessages;
  let countQuery = queries.conversationMessagesTotalCount;

  if (dmConfig) {
    listQuery = getQueryString('messagesQuery', dmConfig);
    countQuery = getQueryString('countQuery', dmConfig);
  }

  return withProps<Props & { currentUser: IUser }>(
    compose(
      graphql<
        Props,
        MessagesQueryResponse,
        { conversationId?: string; limit: number }
      >(gql(listQuery), {
        name: 'messagesQuery',
        options: ({ currentId }) => {
          const windowHeight = window.innerHeight;
          const isMail = isConversationMailKind(currentConversation);
          const isDm = integration.kind === 'messenger' || dmConfig;

          // 330 - height of above and below sections of detail area
          // 45 -  min height of per message
          initialLimit = !isMail
            ? Math.round((windowHeight - 330) / 45 + 1)
            : 10;

          return {
            variables: {
              conversationId: currentId,
              limit: isDm || isMail ? initialLimit : 0,
              skip: 0
            },
            fetchPolicy: 'network-only'
          };
        }
      }),
      graphql<Props, MessagesTotalCountQuery, { conversationId?: string }>(
        gql(countQuery),
        {
          name: 'messagesTotalCountQuery',
          options: ({ currentId }) => ({
            variables: { conversationId: currentId },
            fetchPolicy: 'network-only'
          })
        }
      ),
      graphql<Props, AddMessageMutationResponse, AddMessageMutationVariables>(
        gql(mutations.conversationMessageAdd),
        {
          name: 'addMessageMutation'
        }
      )
    )(WorkArea)
  );
};

let WithQuery;

export const resetDmWithQueryCache = () => {
  WithQuery = null;
};

const WithConsumer = (props: Props) => {
  return (
    <AppConsumer>
      {({ currentUser }) => {
        if (!currentUser) {
          return null;
        }

        if (!WithQuery) {
          WithQuery = generateWithQuery(props);
        }

        return <WithQuery {...props} currentUser={currentUser} />;
      }}
    </AppConsumer>
  );
};

export default WithConsumer;<|MERGE_RESOLUTION|>--- conflicted
+++ resolved
@@ -240,13 +240,8 @@
         };
 
         cache.updateQuery(selector, data => {
-<<<<<<< HEAD
-          const key = getQueryResultKey(data);
+          const key = getQueryResultKey(data || {});
           const messages = data ? data[key] : [];
-=======
-          const key = getQueryResultKey(data || {});
-          const messages = data[key] || [];
->>>>>>> 5844714d
 
           // check duplications
           if (messages.find(m => m._id === message._id)) {
