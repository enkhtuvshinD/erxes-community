<<<<<<< HEAD
window.plugins = [];
=======
window.plugins = [
  {
    name: 'automations',
    port: 3008,
    exposes: { './routes': './src/routes.tsx' },
    routes: {
      url: 'http://localhost:3008/remoteEntry.js',
      scope: 'automations',
      module: './routes'
    },
    menus: [
      {
        text: 'Automations',
        url: '/automations',
        location: 'mainNavigation',
        icon: 'icon-circular',
        permission: 'showAutomations'
      }
    ]
  },
  {
    name: 'calendar',
    port: 3006,
    exposes: {
      './routes': './src/routes.tsx',
      './settings': './src/Settings.tsx'
    },
    routes: {
      url: 'http://localhost:3006/remoteEntry.js',
      scope: 'calendar',
      module: './routes'
    },
    menus: [
      {
        text: 'Calendar',
        url: '/calendar',
        icon: 'icon-calendar-alt',
        location: 'mainNavigation',
        permission: 'showCalendars'
      },
      {
        text: 'Calendar settings',
        to: '/settings/calendars',
        image: '/images/icons/erxes-21.svg',
        location: 'settings',
        scope: 'calendar',
        action: 'calendarsAll',
        permissions: [
          'calendarsAdd',
          'calendarsEdit',
          'calendarsRemove',
          'showCalendars',
          'showCalendarGroups',
          'calendarGroupsAdd',
          'calendarGroupsEdit',
          'calendarGroupsRemove'
        ]
      }
    ]
  },
  {
    name: 'cards',
    port: 3003,
    exposes: {
      './routes': './src/routes.tsx',
      './settings': './src/Settings.tsx'
    },
    routes: {
      url: 'http://localhost:3003/remoteEntry.js',
      scope: 'cards',
      module: './routes'
    },
    menus: [
      {
        text: 'Sales Pipeline',
        url: '/deal',
        icon: 'icon-piggy-bank',
        location: 'mainNavigation',
        permission: 'showDeals'
      },
      {
        text: 'Task',
        url: '/task',
        icon: 'icon-file-check-alt',
        location: 'mainNavigation',
        permission: 'showConversations'
      },
      {
        text: 'Ticket',
        url: '/ticket/board',
        icon: 'icon-ticket',
        location: 'mainNavigation',
        permission: 'showTickets'
      },
      {
        text: 'Growth Hacking',
        url: '/growthHack',
        icon: 'icon-idea',
        location: 'mainNavigation',
        permission: 'showGrowthHacks'
      },
      {
        text: 'Sales Pipelines',
        to: '/settings/boards/deal',
        image: '/images/icons/erxes-25.png',
        location: 'settings',
        scope: 'cards',
        action: 'dealsAll',
        permissions: [
          'dealBoardsAdd',
          'dealBoardsEdit',
          'dealBoardsRemove',
          'dealPipelinesAdd',
          'dealPipelinesEdit',
          'dealPipelinesUpdateOrder',
          'dealPipelinesRemove',
          'dealPipelinesArchive',
          'dealPipelinesArchive',
          'dealStagesAdd',
          'dealStagesEdit',
          'dealStagesUpdateOrder',
          'dealStagesRemove'
        ]
      },
      {
        text: 'Task Pipelines',
        to: '/settings/boards/task',
        image: '/images/icons/erxes-13.svg',
        location: 'settings',
        scope: 'cards',
        action: 'tasksAll',
        permissions: [
          'taskBoardsAdd',
          'taskBoardsEdit',
          'taskBoardsRemove',
          'taskPipelinesAdd',
          'taskPipelinesEdit',
          'taskPipelinesUpdateOrder',
          'taskPipelinesRemove',
          'taskPipelinesArchive',
          'taskPipelinesCopied',
          'taskStagesAdd',
          'taskStagesEdit',
          'taskStagesUpdateOrder',
          'taskStagesRemove',
          'tasksAll'
        ]
      },
      {
        text: 'Ticket Pipelines',
        to: '/settings/boards/ticket',
        image: '/images/icons/erxes-19.svg',
        location: 'settings',
        scope: 'cards',
        action: 'ticketsAll',
        permissions: [
          'ticketBoardsAdd',
          'ticketBoardsEdit',
          'ticketBoardsRemove',
          'ticketPipelinesAdd',
          'ticketPipelinesEdit',
          'ticketPipelinesUpdateOrder',
          'ticketPipelinesRemove',
          'ticketPipelinesArchive',
          'ticketPipelinesCopied',
          'ticketStagesAdd',
          'ticketStagesEdit',
          'ticketStagesUpdateOrder',
          'ticketStagesRemove'
        ]
      },
      {
        text: 'Growth Hacking Templates',
        to: '/settings/boards/growthHack',
        image: '/images/icons/erxes-12.svg',
        location: 'settings',
        scope: 'cards',
        action: 'growthHacksAll',
        permissions: [
          'growthHackTemplatesAdd',
          'growthHackTemplatesEdit',
          'growthHackTemplatesRemove',
          'growthHackTemplatesDuplicate',
          'showGrowthHackTemplates'
        ]
      }
    ]
  },
  {
    name: 'clientPortal',
    port: 3015,
    exposes: { './routes': './src/routes.tsx' },
    routes: {
      url: 'http://localhost:3015/remoteEntry.js',
      scope: 'clientPortal',
      module: './routes'
    },
    menus: [
      {
        text: 'Client Portal',
        to: '/settings/client-portal',
        image: '/images/icons/erxes-32.png',
        location: 'settings',
        scope: 'clientPortal',
        action: '',
        permissions: []
      }
    ]
  },
  {
    name: 'contacts',
    port: 3011,
    exposes: { './routes': './src/routes.tsx' },
    routes: {
      url: 'http://localhost:3011/remoteEntry.js',
      scope: 'contacts',
      module: './routes'
    },
    menus: [
      {
        text: 'Contacts',
        url: '/contacts/customer',
        icon: 'icon-users',
        location: 'mainNavigation',
        permission: 'showCustomers'
      }
    ]
  },
  {
    name: 'campaigns',
    port: 3001,
    exposes: { './routes': './src/routes.tsx' },
    routes: {
      url: 'http://localhost:3001/remoteEntry.js',
      scope: 'campaigns',
      module: './routes'
    },
    menus: [
      {
        text: 'Campaigns',
        url: '/campaigns',
        icon: 'icon-megaphone',
        location: 'mainNavigation',
        permission: 'showEngagesMessages'
      },
      {
        text: 'Campaigns settings',
        to: '#',
        image: '/images/icons/erxes-31.png',
        location: 'settings',
        scope: 'campaigns',
        action: '',
        permissions: []
      }
    ]
  },
  {
    name: 'inbox',
    port: 3009,
    exposes: { './routes': './src/routes.tsx' },
    routes: {
      url: 'http://localhost:3009/remoteEntry.js',
      scope: 'inbox',
      module: './routes'
    },
    menus: [
      {
        text: 'Team Inbox',
        url: '/inbox',
        icon: 'icon-chat',
        location: 'mainNavigation',
        permission: 'showConversations'
      },
      {
        text: 'Bookings',
        url: '/bookings',
        icon: 'icon-paste',
        location: 'mainNavigation',
        permission: 'showIntegrations'
      },
      {
        text: 'Forms',
        url: '/forms',
        icon: 'icon-laptop',
        location: 'mainNavigation',
        permission: 'showForms'
      },
      {
        text: 'Skills',
        to: '/settings/skills',
        image: '/images/icons/erxes-29.png',
        location: 'settings',
        scope: 'inbox',
        action: 'skillTypesAll',
        permissions: [
          'getSkillTypes',
          'getSkill',
          'getSkills',
          'manageSkills',
          'manageSkillTypes'
        ]
      },
      {
        text: 'Channels',
        to: '/settings/channels',
        image: '/images/icons/erxes-05.svg',
        location: 'settings',
        scope: 'inbox',
        action: 'channelsAll',
        permissions: ['showChannels', 'manageChannels']
      },
      {
        text: 'Integrations',
        to: '/settings/integrations',
        image: '/images/icons/erxes-04.svg',
        location: 'settings',
        scope: 'inbox',
        action: 'integrationsAll',
        permissions: [
          'showIntegrations',
          'integrationsCreateMessengerIntegration',
          'integrationsEditMessengerIntegration',
          'integrationsSaveMessengerAppearanceData',
          'integrationsSaveMessengerConfigs',
          'integrationsCreateLeadIntegration',
          'integrationsEditLeadIntegration',
          'integrationsRemove',
          'integrationsArchive',
          'integrationsEdit'
        ]
      },
      {
        text: 'Responses',
        to: '/settings/response-templates',
        image: '/images/icons/erxes-10.svg',
        location: 'settings',
        scope: 'inbox',
        action: 'responseTemplatesAll',
        permissions: ['manageResponseTemplate', 'showResponseTemplates']
      }
    ]
  },
  {
    name: 'knowledgeBase',
    port: 3004,
    exposes: { './routes': './src/routes.tsx' },
    routes: {
      url: 'http://localhost:3004/remoteEntry.js',
      scope: 'knowledgeBase',
      module: './routes'
    },
    menus: [
      {
        text: 'Knowledge Base',
        url: '/knowledgeBase',
        icon: 'icon-book-open',
        location: 'mainNavigation',
        permission: 'showConversatshowKnowledgeBaseions'
      }
    ]
  },
  {
    name: 'logs',
    port: 3040,
    exposes: { './routes': './src/routes.tsx' },
    routes: {
      url: 'http://localhost:3040/remoteEntry.js',
      scope: 'logs',
      module: './routes'
    },
    menus: [
      {
        text: 'logs',
        to: '/settings/logs',
        image: '/images/icons/erxes-33.png',
        location: 'settings',
        scope: 'logs',
        component: './settings',
        action: '',
        permissions: []
      }
    ]
  },
  {
    name: 'notifications',
    port: 3014,
    exposes: { './routes': './src/routes.tsx' },
    routes: {
      url: 'http://localhost:3014/remoteEntry.js',
      scope: 'notifications',
      module: './routes'
    },
    menus: [
      {
        text: 'notifications',
        url: '/notifications',
        icon: 'icon-book-open',
        location: 'topNavigation'
      }
    ]
  },
  {
    name: 'products',
    port: 3022,
    exposes: { './routes': './src/routes.tsx' },
    routes: {
      url: 'http://localhost:3022/remoteEntry.js',
      scope: 'products',
      module: './routes'
    },
    menus: [
      {
        text: 'Product and services',
        to: '/settings/product-service/',
        image: '/images/icons/erxes-31.png',
        location: 'settings',
        scope: 'products',
        action: 'productsAll',
        permissions: ['showProducts', 'manageProducts']
      }
    ]
  },
  {
    name: 'dashboard',
    port: 3007,
    exposes: { './routes': './src/routes.tsx' },
    routes: {
      url: 'http://localhost:3007/remoteEntry.js',
      scope: 'dashboard',
      module: './routes'
    },
    menus: [
      {
        text: 'Reports',
        url: '/dashboard',
        icon: 'icon-dashboard',
        location: 'mainNavigation',
        permission: 'showDashboards'
      }
    ]
  },
  {
    name: 'segments',
    port: 3013,
    exposes: { './routes': './src/routes.tsx' },
    routes: {
      url: 'http://localhost:3013/remoteEntry.js',
      scope: 'segments',
      module: './routes'
    },
    menus: [
      {
        text: 'Segments',
        url: '/segments/customer',
        icon: 'icon-chart-pie-alt',
        location: 'mainNavigation',
        permission: 'showSegments'
      }
    ]
  },
  {
    name: 'tags',
    port: 3012,
    exposes: { './routes': './src/routes.tsx' },
    routes: {
      url: 'http://localhost:3012/remoteEntry.js',
      scope: 'tags',
      module: './routes'
    },
    menus: [
      {
        text: 'Tags',
        url: '/tags/conversation',
        icon: 'icon-tag-alt',
        location: 'mainNavigation',
        permission: 'showTags'
      }
    ]
  }
];
>>>>>>> 5d258c20
<|MERGE_RESOLUTION|>--- conflicted
+++ resolved
@@ -1,484 +1,480 @@
-<<<<<<< HEAD
-window.plugins = [];
-=======
 window.plugins = [
   {
-    name: 'automations',
+    name: "automations",
     port: 3008,
-    exposes: { './routes': './src/routes.tsx' },
-    routes: {
-      url: 'http://localhost:3008/remoteEntry.js',
-      scope: 'automations',
-      module: './routes'
-    },
-    menus: [
-      {
-        text: 'Automations',
-        url: '/automations',
-        location: 'mainNavigation',
-        icon: 'icon-circular',
-        permission: 'showAutomations'
-      }
-    ]
-  },
-  {
-    name: 'calendar',
+    exposes: { "./routes": "./src/routes.tsx" },
+    routes: {
+      url: "http://localhost:3008/remoteEntry.js",
+      scope: "automations",
+      module: "./routes",
+    },
+    menus: [
+      {
+        text: "Automations",
+        url: "/automations",
+        location: "mainNavigation",
+        icon: "icon-circular",
+        permission: "showAutomations",
+      },
+    ],
+  },
+  {
+    name: "calendar",
     port: 3006,
     exposes: {
-      './routes': './src/routes.tsx',
-      './settings': './src/Settings.tsx'
-    },
-    routes: {
-      url: 'http://localhost:3006/remoteEntry.js',
-      scope: 'calendar',
-      module: './routes'
-    },
-    menus: [
-      {
-        text: 'Calendar',
-        url: '/calendar',
-        icon: 'icon-calendar-alt',
-        location: 'mainNavigation',
-        permission: 'showCalendars'
-      },
-      {
-        text: 'Calendar settings',
-        to: '/settings/calendars',
-        image: '/images/icons/erxes-21.svg',
-        location: 'settings',
-        scope: 'calendar',
-        action: 'calendarsAll',
-        permissions: [
-          'calendarsAdd',
-          'calendarsEdit',
-          'calendarsRemove',
-          'showCalendars',
-          'showCalendarGroups',
-          'calendarGroupsAdd',
-          'calendarGroupsEdit',
-          'calendarGroupsRemove'
-        ]
-      }
-    ]
-  },
-  {
-    name: 'cards',
+      "./routes": "./src/routes.tsx",
+      "./settings": "./src/Settings.tsx",
+    },
+    routes: {
+      url: "http://localhost:3006/remoteEntry.js",
+      scope: "calendar",
+      module: "./routes",
+    },
+    menus: [
+      {
+        text: "Calendar",
+        url: "/calendar",
+        icon: "icon-calendar-alt",
+        location: "mainNavigation",
+        permission: "showCalendars",
+      },
+      {
+        text: "Calendar settings",
+        to: "/settings/calendars",
+        image: "/images/icons/erxes-21.svg",
+        location: "settings",
+        scope: "calendar",
+        action: "calendarsAll",
+        permissions: [
+          "calendarsAdd",
+          "calendarsEdit",
+          "calendarsRemove",
+          "showCalendars",
+          "showCalendarGroups",
+          "calendarGroupsAdd",
+          "calendarGroupsEdit",
+          "calendarGroupsRemove",
+        ],
+      },
+    ],
+  },
+  {
+    name: "cards",
     port: 3003,
     exposes: {
-      './routes': './src/routes.tsx',
-      './settings': './src/Settings.tsx'
-    },
-    routes: {
-      url: 'http://localhost:3003/remoteEntry.js',
-      scope: 'cards',
-      module: './routes'
-    },
-    menus: [
-      {
-        text: 'Sales Pipeline',
-        url: '/deal',
-        icon: 'icon-piggy-bank',
-        location: 'mainNavigation',
-        permission: 'showDeals'
-      },
-      {
-        text: 'Task',
-        url: '/task',
-        icon: 'icon-file-check-alt',
-        location: 'mainNavigation',
-        permission: 'showConversations'
-      },
-      {
-        text: 'Ticket',
-        url: '/ticket/board',
-        icon: 'icon-ticket',
-        location: 'mainNavigation',
-        permission: 'showTickets'
-      },
-      {
-        text: 'Growth Hacking',
-        url: '/growthHack',
-        icon: 'icon-idea',
-        location: 'mainNavigation',
-        permission: 'showGrowthHacks'
-      },
-      {
-        text: 'Sales Pipelines',
-        to: '/settings/boards/deal',
-        image: '/images/icons/erxes-25.png',
-        location: 'settings',
-        scope: 'cards',
-        action: 'dealsAll',
-        permissions: [
-          'dealBoardsAdd',
-          'dealBoardsEdit',
-          'dealBoardsRemove',
-          'dealPipelinesAdd',
-          'dealPipelinesEdit',
-          'dealPipelinesUpdateOrder',
-          'dealPipelinesRemove',
-          'dealPipelinesArchive',
-          'dealPipelinesArchive',
-          'dealStagesAdd',
-          'dealStagesEdit',
-          'dealStagesUpdateOrder',
-          'dealStagesRemove'
-        ]
-      },
-      {
-        text: 'Task Pipelines',
-        to: '/settings/boards/task',
-        image: '/images/icons/erxes-13.svg',
-        location: 'settings',
-        scope: 'cards',
-        action: 'tasksAll',
-        permissions: [
-          'taskBoardsAdd',
-          'taskBoardsEdit',
-          'taskBoardsRemove',
-          'taskPipelinesAdd',
-          'taskPipelinesEdit',
-          'taskPipelinesUpdateOrder',
-          'taskPipelinesRemove',
-          'taskPipelinesArchive',
-          'taskPipelinesCopied',
-          'taskStagesAdd',
-          'taskStagesEdit',
-          'taskStagesUpdateOrder',
-          'taskStagesRemove',
-          'tasksAll'
-        ]
-      },
-      {
-        text: 'Ticket Pipelines',
-        to: '/settings/boards/ticket',
-        image: '/images/icons/erxes-19.svg',
-        location: 'settings',
-        scope: 'cards',
-        action: 'ticketsAll',
-        permissions: [
-          'ticketBoardsAdd',
-          'ticketBoardsEdit',
-          'ticketBoardsRemove',
-          'ticketPipelinesAdd',
-          'ticketPipelinesEdit',
-          'ticketPipelinesUpdateOrder',
-          'ticketPipelinesRemove',
-          'ticketPipelinesArchive',
-          'ticketPipelinesCopied',
-          'ticketStagesAdd',
-          'ticketStagesEdit',
-          'ticketStagesUpdateOrder',
-          'ticketStagesRemove'
-        ]
-      },
-      {
-        text: 'Growth Hacking Templates',
-        to: '/settings/boards/growthHack',
-        image: '/images/icons/erxes-12.svg',
-        location: 'settings',
-        scope: 'cards',
-        action: 'growthHacksAll',
-        permissions: [
-          'growthHackTemplatesAdd',
-          'growthHackTemplatesEdit',
-          'growthHackTemplatesRemove',
-          'growthHackTemplatesDuplicate',
-          'showGrowthHackTemplates'
-        ]
-      }
-    ]
-  },
-  {
-    name: 'clientPortal',
+      "./routes": "./src/routes.tsx",
+      "./settings": "./src/Settings.tsx",
+    },
+    routes: {
+      url: "http://localhost:3003/remoteEntry.js",
+      scope: "cards",
+      module: "./routes",
+    },
+    menus: [
+      {
+        text: "Sales Pipeline",
+        url: "/deal",
+        icon: "icon-piggy-bank",
+        location: "mainNavigation",
+        permission: "showDeals",
+      },
+      {
+        text: "Task",
+        url: "/task",
+        icon: "icon-file-check-alt",
+        location: "mainNavigation",
+        permission: "showConversations",
+      },
+      {
+        text: "Ticket",
+        url: "/ticket/board",
+        icon: "icon-ticket",
+        location: "mainNavigation",
+        permission: "showTickets",
+      },
+      {
+        text: "Growth Hacking",
+        url: "/growthHack",
+        icon: "icon-idea",
+        location: "mainNavigation",
+        permission: "showGrowthHacks",
+      },
+      {
+        text: "Sales Pipelines",
+        to: "/settings/boards/deal",
+        image: "/images/icons/erxes-25.png",
+        location: "settings",
+        scope: "cards",
+        action: "dealsAll",
+        permissions: [
+          "dealBoardsAdd",
+          "dealBoardsEdit",
+          "dealBoardsRemove",
+          "dealPipelinesAdd",
+          "dealPipelinesEdit",
+          "dealPipelinesUpdateOrder",
+          "dealPipelinesRemove",
+          "dealPipelinesArchive",
+          "dealPipelinesArchive",
+          "dealStagesAdd",
+          "dealStagesEdit",
+          "dealStagesUpdateOrder",
+          "dealStagesRemove",
+        ],
+      },
+      {
+        text: "Task Pipelines",
+        to: "/settings/boards/task",
+        image: "/images/icons/erxes-13.svg",
+        location: "settings",
+        scope: "cards",
+        action: "tasksAll",
+        permissions: [
+          "taskBoardsAdd",
+          "taskBoardsEdit",
+          "taskBoardsRemove",
+          "taskPipelinesAdd",
+          "taskPipelinesEdit",
+          "taskPipelinesUpdateOrder",
+          "taskPipelinesRemove",
+          "taskPipelinesArchive",
+          "taskPipelinesCopied",
+          "taskStagesAdd",
+          "taskStagesEdit",
+          "taskStagesUpdateOrder",
+          "taskStagesRemove",
+          "tasksAll",
+        ],
+      },
+      {
+        text: "Ticket Pipelines",
+        to: "/settings/boards/ticket",
+        image: "/images/icons/erxes-19.svg",
+        location: "settings",
+        scope: "cards",
+        action: "ticketsAll",
+        permissions: [
+          "ticketBoardsAdd",
+          "ticketBoardsEdit",
+          "ticketBoardsRemove",
+          "ticketPipelinesAdd",
+          "ticketPipelinesEdit",
+          "ticketPipelinesUpdateOrder",
+          "ticketPipelinesRemove",
+          "ticketPipelinesArchive",
+          "ticketPipelinesCopied",
+          "ticketStagesAdd",
+          "ticketStagesEdit",
+          "ticketStagesUpdateOrder",
+          "ticketStagesRemove",
+        ],
+      },
+      {
+        text: "Growth Hacking Templates",
+        to: "/settings/boards/growthHack",
+        image: "/images/icons/erxes-12.svg",
+        location: "settings",
+        scope: "cards",
+        action: "growthHacksAll",
+        permissions: [
+          "growthHackTemplatesAdd",
+          "growthHackTemplatesEdit",
+          "growthHackTemplatesRemove",
+          "growthHackTemplatesDuplicate",
+          "showGrowthHackTemplates",
+        ],
+      },
+    ],
+  },
+  {
+    name: "clientPortal",
     port: 3015,
-    exposes: { './routes': './src/routes.tsx' },
-    routes: {
-      url: 'http://localhost:3015/remoteEntry.js',
-      scope: 'clientPortal',
-      module: './routes'
-    },
-    menus: [
-      {
-        text: 'Client Portal',
-        to: '/settings/client-portal',
-        image: '/images/icons/erxes-32.png',
-        location: 'settings',
-        scope: 'clientPortal',
-        action: '',
-        permissions: []
-      }
-    ]
-  },
-  {
-    name: 'contacts',
+    exposes: { "./routes": "./src/routes.tsx" },
+    routes: {
+      url: "http://localhost:3015/remoteEntry.js",
+      scope: "clientPortal",
+      module: "./routes",
+    },
+    menus: [
+      {
+        text: "Client Portal",
+        to: "/settings/client-portal",
+        image: "/images/icons/erxes-32.png",
+        location: "settings",
+        scope: "clientPortal",
+        action: "",
+        permissions: [],
+      },
+    ],
+  },
+  {
+    name: "contacts",
     port: 3011,
-    exposes: { './routes': './src/routes.tsx' },
-    routes: {
-      url: 'http://localhost:3011/remoteEntry.js',
-      scope: 'contacts',
-      module: './routes'
-    },
-    menus: [
-      {
-        text: 'Contacts',
-        url: '/contacts/customer',
-        icon: 'icon-users',
-        location: 'mainNavigation',
-        permission: 'showCustomers'
-      }
-    ]
-  },
-  {
-    name: 'campaigns',
+    exposes: { "./routes": "./src/routes.tsx" },
+    routes: {
+      url: "http://localhost:3011/remoteEntry.js",
+      scope: "contacts",
+      module: "./routes",
+    },
+    menus: [
+      {
+        text: "Contacts",
+        url: "/contacts/customer",
+        icon: "icon-users",
+        location: "mainNavigation",
+        permission: "showCustomers",
+      },
+    ],
+  },
+  {
+    name: "campaigns",
     port: 3001,
-    exposes: { './routes': './src/routes.tsx' },
-    routes: {
-      url: 'http://localhost:3001/remoteEntry.js',
-      scope: 'campaigns',
-      module: './routes'
-    },
-    menus: [
-      {
-        text: 'Campaigns',
-        url: '/campaigns',
-        icon: 'icon-megaphone',
-        location: 'mainNavigation',
-        permission: 'showEngagesMessages'
-      },
-      {
-        text: 'Campaigns settings',
-        to: '#',
-        image: '/images/icons/erxes-31.png',
-        location: 'settings',
-        scope: 'campaigns',
-        action: '',
-        permissions: []
-      }
-    ]
-  },
-  {
-    name: 'inbox',
+    exposes: { "./routes": "./src/routes.tsx" },
+    routes: {
+      url: "http://localhost:3001/remoteEntry.js",
+      scope: "campaigns",
+      module: "./routes",
+    },
+    menus: [
+      {
+        text: "Campaigns",
+        url: "/campaigns",
+        icon: "icon-megaphone",
+        location: "mainNavigation",
+        permission: "showEngagesMessages",
+      },
+      {
+        text: "Campaigns settings",
+        to: "#",
+        image: "/images/icons/erxes-31.png",
+        location: "settings",
+        scope: "campaigns",
+        action: "",
+        permissions: [],
+      },
+    ],
+  },
+  {
+    name: "inbox",
     port: 3009,
-    exposes: { './routes': './src/routes.tsx' },
-    routes: {
-      url: 'http://localhost:3009/remoteEntry.js',
-      scope: 'inbox',
-      module: './routes'
-    },
-    menus: [
-      {
-        text: 'Team Inbox',
-        url: '/inbox',
-        icon: 'icon-chat',
-        location: 'mainNavigation',
-        permission: 'showConversations'
-      },
-      {
-        text: 'Bookings',
-        url: '/bookings',
-        icon: 'icon-paste',
-        location: 'mainNavigation',
-        permission: 'showIntegrations'
-      },
-      {
-        text: 'Forms',
-        url: '/forms',
-        icon: 'icon-laptop',
-        location: 'mainNavigation',
-        permission: 'showForms'
-      },
-      {
-        text: 'Skills',
-        to: '/settings/skills',
-        image: '/images/icons/erxes-29.png',
-        location: 'settings',
-        scope: 'inbox',
-        action: 'skillTypesAll',
-        permissions: [
-          'getSkillTypes',
-          'getSkill',
-          'getSkills',
-          'manageSkills',
-          'manageSkillTypes'
-        ]
-      },
-      {
-        text: 'Channels',
-        to: '/settings/channels',
-        image: '/images/icons/erxes-05.svg',
-        location: 'settings',
-        scope: 'inbox',
-        action: 'channelsAll',
-        permissions: ['showChannels', 'manageChannels']
-      },
-      {
-        text: 'Integrations',
-        to: '/settings/integrations',
-        image: '/images/icons/erxes-04.svg',
-        location: 'settings',
-        scope: 'inbox',
-        action: 'integrationsAll',
-        permissions: [
-          'showIntegrations',
-          'integrationsCreateMessengerIntegration',
-          'integrationsEditMessengerIntegration',
-          'integrationsSaveMessengerAppearanceData',
-          'integrationsSaveMessengerConfigs',
-          'integrationsCreateLeadIntegration',
-          'integrationsEditLeadIntegration',
-          'integrationsRemove',
-          'integrationsArchive',
-          'integrationsEdit'
-        ]
-      },
-      {
-        text: 'Responses',
-        to: '/settings/response-templates',
-        image: '/images/icons/erxes-10.svg',
-        location: 'settings',
-        scope: 'inbox',
-        action: 'responseTemplatesAll',
-        permissions: ['manageResponseTemplate', 'showResponseTemplates']
-      }
-    ]
-  },
-  {
-    name: 'knowledgeBase',
+    exposes: { "./routes": "./src/routes.tsx" },
+    routes: {
+      url: "http://localhost:3009/remoteEntry.js",
+      scope: "inbox",
+      module: "./routes",
+    },
+    menus: [
+      {
+        text: "Team Inbox",
+        url: "/inbox",
+        icon: "icon-chat",
+        location: "mainNavigation",
+        permission: "showConversations",
+      },
+      {
+        text: "Bookings",
+        url: "/bookings",
+        icon: "icon-paste",
+        location: "mainNavigation",
+        permission: "showIntegrations",
+      },
+      {
+        text: "Forms",
+        url: "/forms",
+        icon: "icon-laptop",
+        location: "mainNavigation",
+        permission: "showForms",
+      },
+      {
+        text: "Skills",
+        to: "/settings/skills",
+        image: "/images/icons/erxes-29.png",
+        location: "settings",
+        scope: "inbox",
+        action: "skillTypesAll",
+        permissions: [
+          "getSkillTypes",
+          "getSkill",
+          "getSkills",
+          "manageSkills",
+          "manageSkillTypes",
+        ],
+      },
+      {
+        text: "Channels",
+        to: "/settings/channels",
+        image: "/images/icons/erxes-05.svg",
+        location: "settings",
+        scope: "inbox",
+        action: "channelsAll",
+        permissions: ["showChannels", "manageChannels"],
+      },
+      {
+        text: "Integrations",
+        to: "/settings/integrations",
+        image: "/images/icons/erxes-04.svg",
+        location: "settings",
+        scope: "inbox",
+        action: "integrationsAll",
+        permissions: [
+          "showIntegrations",
+          "integrationsCreateMessengerIntegration",
+          "integrationsEditMessengerIntegration",
+          "integrationsSaveMessengerAppearanceData",
+          "integrationsSaveMessengerConfigs",
+          "integrationsCreateLeadIntegration",
+          "integrationsEditLeadIntegration",
+          "integrationsRemove",
+          "integrationsArchive",
+          "integrationsEdit",
+        ],
+      },
+      {
+        text: "Responses",
+        to: "/settings/response-templates",
+        image: "/images/icons/erxes-10.svg",
+        location: "settings",
+        scope: "inbox",
+        action: "responseTemplatesAll",
+        permissions: ["manageResponseTemplate", "showResponseTemplates"],
+      },
+    ],
+  },
+  {
+    name: "knowledgeBase",
     port: 3004,
-    exposes: { './routes': './src/routes.tsx' },
-    routes: {
-      url: 'http://localhost:3004/remoteEntry.js',
-      scope: 'knowledgeBase',
-      module: './routes'
-    },
-    menus: [
-      {
-        text: 'Knowledge Base',
-        url: '/knowledgeBase',
-        icon: 'icon-book-open',
-        location: 'mainNavigation',
-        permission: 'showConversatshowKnowledgeBaseions'
-      }
-    ]
-  },
-  {
-    name: 'logs',
+    exposes: { "./routes": "./src/routes.tsx" },
+    routes: {
+      url: "http://localhost:3004/remoteEntry.js",
+      scope: "knowledgeBase",
+      module: "./routes",
+    },
+    menus: [
+      {
+        text: "Knowledge Base",
+        url: "/knowledgeBase",
+        icon: "icon-book-open",
+        location: "mainNavigation",
+        permission: "showConversatshowKnowledgeBaseions",
+      },
+    ],
+  },
+  {
+    name: "logs",
     port: 3040,
-    exposes: { './routes': './src/routes.tsx' },
-    routes: {
-      url: 'http://localhost:3040/remoteEntry.js',
-      scope: 'logs',
-      module: './routes'
-    },
-    menus: [
-      {
-        text: 'logs',
-        to: '/settings/logs',
-        image: '/images/icons/erxes-33.png',
-        location: 'settings',
-        scope: 'logs',
-        component: './settings',
-        action: '',
-        permissions: []
-      }
-    ]
-  },
-  {
-    name: 'notifications',
+    exposes: { "./routes": "./src/routes.tsx" },
+    routes: {
+      url: "http://localhost:3040/remoteEntry.js",
+      scope: "logs",
+      module: "./routes",
+    },
+    menus: [
+      {
+        text: "logs",
+        to: "/settings/logs",
+        image: "/images/icons/erxes-33.png",
+        location: "settings",
+        scope: "logs",
+        component: "./settings",
+        action: "",
+        permissions: [],
+      },
+    ],
+  },
+  {
+    name: "notifications",
     port: 3014,
-    exposes: { './routes': './src/routes.tsx' },
-    routes: {
-      url: 'http://localhost:3014/remoteEntry.js',
-      scope: 'notifications',
-      module: './routes'
-    },
-    menus: [
-      {
-        text: 'notifications',
-        url: '/notifications',
-        icon: 'icon-book-open',
-        location: 'topNavigation'
-      }
-    ]
-  },
-  {
-    name: 'products',
+    exposes: { "./routes": "./src/routes.tsx" },
+    routes: {
+      url: "http://localhost:3014/remoteEntry.js",
+      scope: "notifications",
+      module: "./routes",
+    },
+    menus: [
+      {
+        text: "notifications",
+        url: "/notifications",
+        icon: "icon-book-open",
+        location: "topNavigation",
+      },
+    ],
+  },
+  {
+    name: "products",
     port: 3022,
-    exposes: { './routes': './src/routes.tsx' },
-    routes: {
-      url: 'http://localhost:3022/remoteEntry.js',
-      scope: 'products',
-      module: './routes'
-    },
-    menus: [
-      {
-        text: 'Product and services',
-        to: '/settings/product-service/',
-        image: '/images/icons/erxes-31.png',
-        location: 'settings',
-        scope: 'products',
-        action: 'productsAll',
-        permissions: ['showProducts', 'manageProducts']
-      }
-    ]
-  },
-  {
-    name: 'dashboard',
+    exposes: { "./routes": "./src/routes.tsx" },
+    routes: {
+      url: "http://localhost:3022/remoteEntry.js",
+      scope: "products",
+      module: "./routes",
+    },
+    menus: [
+      {
+        text: "Product and services",
+        to: "/settings/product-service/",
+        image: "/images/icons/erxes-31.png",
+        location: "settings",
+        scope: "products",
+        action: "productsAll",
+        permissions: ["showProducts", "manageProducts"],
+      },
+    ],
+  },
+  {
+    name: "dashboard",
     port: 3007,
-    exposes: { './routes': './src/routes.tsx' },
-    routes: {
-      url: 'http://localhost:3007/remoteEntry.js',
-      scope: 'dashboard',
-      module: './routes'
-    },
-    menus: [
-      {
-        text: 'Reports',
-        url: '/dashboard',
-        icon: 'icon-dashboard',
-        location: 'mainNavigation',
-        permission: 'showDashboards'
-      }
-    ]
-  },
-  {
-    name: 'segments',
+    exposes: { "./routes": "./src/routes.tsx" },
+    routes: {
+      url: "http://localhost:3007/remoteEntry.js",
+      scope: "dashboard",
+      module: "./routes",
+    },
+    menus: [
+      {
+        text: "Reports",
+        url: "/dashboard",
+        icon: "icon-dashboard",
+        location: "mainNavigation",
+        permission: "showDashboards",
+      },
+    ],
+  },
+  {
+    name: "segments",
     port: 3013,
-    exposes: { './routes': './src/routes.tsx' },
-    routes: {
-      url: 'http://localhost:3013/remoteEntry.js',
-      scope: 'segments',
-      module: './routes'
-    },
-    menus: [
-      {
-        text: 'Segments',
-        url: '/segments/customer',
-        icon: 'icon-chart-pie-alt',
-        location: 'mainNavigation',
-        permission: 'showSegments'
-      }
-    ]
-  },
-  {
-    name: 'tags',
+    exposes: { "./routes": "./src/routes.tsx" },
+    routes: {
+      url: "http://localhost:3013/remoteEntry.js",
+      scope: "segments",
+      module: "./routes",
+    },
+    menus: [
+      {
+        text: "Segments",
+        url: "/segments/customer",
+        icon: "icon-chart-pie-alt",
+        location: "mainNavigation",
+        permission: "showSegments",
+      },
+    ],
+  },
+  {
+    name: "tags",
     port: 3012,
-    exposes: { './routes': './src/routes.tsx' },
-    routes: {
-      url: 'http://localhost:3012/remoteEntry.js',
-      scope: 'tags',
-      module: './routes'
-    },
-    menus: [
-      {
-        text: 'Tags',
-        url: '/tags/conversation',
-        icon: 'icon-tag-alt',
-        location: 'mainNavigation',
-        permission: 'showTags'
-      }
-    ]
-  }
-];
->>>>>>> 5d258c20
+    exposes: { "./routes": "./src/routes.tsx" },
+    routes: {
+      url: "http://localhost:3012/remoteEntry.js",
+      scope: "tags",
+      module: "./routes",
+    },
+    menus: [
+      {
+        text: "Tags",
+        url: "/tags/conversation",
+        icon: "icon-tag-alt",
+        location: "mainNavigation",
+        permission: "showTags",
+      },
+    ],
+  },
+];