--- conflicted
+++ resolved
@@ -1,12 +1,5 @@
 window.plugins = [
   {
-<<<<<<< HEAD
-    name: "tags",
-    exposes: { "./routes": "./src/routes.tsx" },
-    routes: {
-      url: "https://office.erxes.io/js/plugins/plugin-tags-ui/remoteEntry.js",
-      scope: "tags",
-=======
     name: "contacts",
     port: 3011,
     exposes: { "./routes": "./src/routes.tsx" },
@@ -74,33 +67,22 @@
     port: 3016,
     exposes: {
       "./routes": "./src/routes.tsx",
-
     },
     routes: {
       url: "http://localhost:3016/remoteEntry.js",
       scope: "pos",
->>>>>>> c947ff02
       module: "./routes",
     },
     menus: [
       {
-<<<<<<< HEAD
-        text: "Tags",
-        url: "/tags",
-        icon: "icon-tag-alt",
-        location: "mainNavigation",
-        permission: "showTags",
-=======
         text: "POS",
         to: "/pos",
         image: "/images/icons/erxes-05.svg",
         location: "settings",
         scope: "pos",
         action: "posConfig",
-        permissions: ['showPos'],
->>>>>>> c947ff02
+        permissions: ["showPos"],
       },
     ],
-  }
-
+  },
 ];