--- conflicted
+++ resolved
@@ -98,9 +98,12 @@
     <PluginsWrapper
       itemName={itemName}
       plugins={plugins}
-<<<<<<< HEAD
       callBack={(_plugin, sections) => {
         return (sections || []).map(section => {
+          if (!window[section.scope]) {
+            return null;
+          }
+
           const Component = React.lazy(
             loadComponent(section.scope, section.component)
           );
@@ -114,25 +117,6 @@
             />
           );
         });
-=======
-      callBack={(_plugin, section) => {
-        if (!window[section.scope]) {
-          return null;
-        }
-
-        const Component = React.lazy(
-          loadComponent(section.scope, section.component)
-        );
-
-        return (
-          <Component
-            key={Math.random()}
-            companyId={object._id}
-            mainType={type}
-            mainTypeId={object._id}
-          />
-        );
->>>>>>> b42ee458
       }}
     />
   );
@@ -339,7 +323,12 @@
   for (const plugin of plugins) {
     if (plugin.routes) {
       pluginRoutes.push(
-        <System key={Math.random()} loadScript={true} system={plugin.routes} pluginName={plugin.name} />
+        <System
+          key={Math.random()}
+          loadScript={true}
+          system={plugin.routes}
+          pluginName={plugin.name}
+        />
       );
     }
   }
