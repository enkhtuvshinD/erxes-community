--- conflicted
+++ resolved
@@ -1,19 +1,16 @@
+import { queries as fieldQueries } from '@erxes/ui-forms/src/settings/properties/graphql';
 import { FieldsGroupsQueryResponse } from '@erxes/ui-forms/src/settings/properties/types';
 import { EmptyState, Spinner, withProps } from '@erxes/ui/src';
 import { IUser } from '@erxes/ui/src/auth/types';
+import { Alert } from '@erxes/ui/src/utils';
 import gql from 'graphql-tag';
 import * as compose from 'lodash.flowright';
 import React from 'react';
 import { graphql } from 'react-apollo';
+
 import CarDetails from '../../components/detail/CarDetails';
-<<<<<<< HEAD
 import { mutations, queries } from '../../graphql';
-=======
-import { queries } from '../../graphql';
-import { queries as fieldQueries } from '@erxes/ui-forms/src/settings/properties/graphql';
->>>>>>> 7f250a30
 import { DetailQueryResponse } from '../../types';
-import { Alert } from '@erxes/ui/src/utils';
 
 type Props = {
   id: string;
@@ -22,20 +19,19 @@
 type FinalProps = {
   carDetailQuery: DetailQueryResponse;
   currentUser: IUser;
-<<<<<<< HEAD
   carEditMutation: any;
-} & Props;
-
-const CarDetailsContainer = (props: FinalProps) => {
-  const { id, carDetailQuery, currentUser, carEditMutation } = props;
-
-=======
   fieldsGroupsQuery: FieldsGroupsQueryResponse;
 } & Props;
 
 const CarDetailsContainer = (props: FinalProps) => {
-  const { id, carDetailQuery, currentUser, fieldsGroupsQuery } = props;
->>>>>>> 7f250a30
+  const {
+    id,
+    carDetailQuery,
+    currentUser,
+    carEditMutation,
+    fieldsGroupsQuery
+  } = props;
+
   if (carDetailQuery.loading) {
     return <Spinner objective={true} />;
   }
@@ -65,11 +61,8 @@
     loading: carDetailQuery.loading,
     car: carDetail,
     currentUser,
-<<<<<<< HEAD
+    fieldsGroups: fieldsGroupsQuery ? fieldsGroupsQuery.fieldsGroups : [],
     editCar
-=======
-    fieldsGroups: fieldsGroupsQuery ? fieldsGroupsQuery.fieldsGroups : []
->>>>>>> 7f250a30
   };
 
   return <CarDetails {...updatedProps} />;
@@ -88,14 +81,6 @@
         })
       }
     ),
-<<<<<<< HEAD
-    graphql(gql(mutations.carsEdit), {
-      name: 'carEditMutation',
-      options: {
-        refetchQueries: ['carsMain', 'carsTotalCount']
-      }
-    })
-=======
     graphql<Props, FieldsGroupsQueryResponse, { contentType: string }>(
       gql(fieldQueries.fieldsGroups),
       {
@@ -107,7 +92,12 @@
           }
         })
       }
-    )
->>>>>>> 7f250a30
+    ),
+    graphql(gql(mutations.carsEdit), {
+      name: 'carEditMutation',
+      options: {
+        refetchQueries: ['carsMain', 'carsTotalCount']
+      }
+    })
   )(CarDetailsContainer)
 );