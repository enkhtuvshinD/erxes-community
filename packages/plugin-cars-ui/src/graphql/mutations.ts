--- conflicted
+++ resolved
@@ -11,10 +11,6 @@
   $vintageYear: Float,
   $importYear: Float,
   $attachment: AttachmentInput
-<<<<<<< HEAD
-
-=======
->>>>>>> 2830ab84
   $customFieldsData: JSON
 `;
 const commonVariables = `
@@ -30,10 +26,6 @@
   vintageYear: $vintageYear,
   importYear: $importYear,
   attachment: $attachment,
-<<<<<<< HEAD
-
-=======
->>>>>>> 2830ab84
   customFieldsData: $customFieldsData,
 `;
 const carsAdd = `
