import {
  IActionsMap,
  ITrigger,
  TriggerType
} from './models/definitions/automaions';

import { ACTIONS } from './constants';
import { setProperty } from './actions';
import {
  EXECUTION_STATUS,
  IExecAction,
  IExecutionDocument
} from './models/definitions/executions';

import { getActionsMap } from './helpers';
import { sendCommonMessage, sendSegmentsMessage } from './messageBroker';

import { debugBase } from '@erxes/api-utils/src/debuggers';
import { IModels } from './connectionResolver';

export const getEnv = ({
  name,
  defaultValue
}: {
  name: string;
  defaultValue?: string;
}): string => {
  const value = process.env[name];

  if (!value && typeof defaultValue !== 'undefined') {
    return defaultValue;
  }

  if (!value) {
    debugBase(`Missing environment variable configuration for ${name}`);
  }

  return value || '';
};

export const isInSegment = async (
  subdomain: string,
  segmentId: string,
  targetId: string
) => {
  const response = await sendSegmentsMessage({
    subdomain,
    action: 'isInSegment',
    data: { segmentId, idToCheck: targetId },
    isRPC: true
  });

  return response;
};

export const executeActions = async (
  subdomain: string,
  triggerType: string,
  execution: IExecutionDocument,
  actionsMap: IActionsMap,
  currentActionId?: string
): Promise<string | null | undefined> => {
  if (!currentActionId) {
    execution.status = EXECUTION_STATUS.COMPLETE;
    await execution.save();

    return 'finished';
  }

  const action = actionsMap[currentActionId];
  if (!action) {
    execution.status = EXECUTION_STATUS.MISSID;
    await execution.save();

    return 'missed action';
  }

  execution.status = EXECUTION_STATUS.ACTIVE;

  const execAction: IExecAction = {
    actionId: currentActionId,
    actionType: action.type,
    actionConfig: action.config,
    nextActionId: action.nextActionId
  };

  let actionResponse: any = null;

  try {
    if (action.type === ACTIONS.WAIT) {
      execution.waitingActionId = action.id;
      execution.startWaitingDate = new Date();
      execution.status = EXECUTION_STATUS.WAITING;
      execution.actions = [...(execution.actions || []), execAction];
      await execution.save();
      return 'paused';
    }

    if (action.type === ACTIONS.IF) {
      let ifActionId;

      const isIn = await isInSegment(
        subdomain,
        action.config.contentId,
        execution.targetId
      );
      if (isIn) {
        ifActionId = action.config.yes;
      } else {
        ifActionId = action.config.no;
      }

      execAction.nextActionId = ifActionId;
      execAction.result = { condition: isIn };
      execution.actions = [...(execution.actions || []), execAction];
      execution = await execution.save();

      return executeActions(
        subdomain,
        triggerType,
        execution,
        actionsMap,
        ifActionId
      );
    }

    if (action.type === ACTIONS.SET_PROPERTY) {
      actionResponse = await setProperty({
        subdomain,
        triggerType,
        actionConfig: action.config,
        target: execution.target
      });
    }

    const [serviceName, type] = action.type.split(':');

<<<<<<< HEAD
      // actionResponse = await addBoardItem({ action, execution, type });
=======
    if (type.includes('create')) {
      actionResponse = await sendCommonMessage({
        subdomain,
        serviceName,
        action: 'automations.receiveActions',
        data: {
          action,
          execution,
          collectionType: type.replace('.create', '')
        },
        isRPC: true
      });

      if (actionResponse.error) {
        throw new Error(actionResponse.error)
      }
>>>>>>> 95c1f267
    }
  } catch (e) {
    execAction.result = { error: e.message, result: e.result };
    execution.actions = [...(execution.actions || []), execAction];
    execution.status = EXECUTION_STATUS.ERROR;
    execution.description = `An error occurred while working action: ${action.type}`;
    await execution.save();
    return;
  }

  execAction.result = actionResponse;
  execution.actions = [...(execution.actions || []), execAction];
  execution = await execution.save();

  return executeActions(
    subdomain,
    triggerType,
    execution,
    actionsMap,
    action.nextActionId
  );
};

const isDiffValue = (latest, target, field) => {
  const getValue = (obj, attr) => {
    try {
      return obj[attr];
    } catch (e) {
      return undefined;
    }
  };

  const extractFields = field.split('.');
  let latestValue = latest;
  let targetValue = target;

  for (const f of extractFields) {
    latestValue = getValue(latestValue, f);
    targetValue = getValue(targetValue, f);
  }

  if (targetValue !== latestValue) {
    return true;
  }

  return false;
};

export const calculateExecution = async ({
  models,
  subdomain,
  automationId,
  trigger,
  target
}: {
  models: IModels;
  subdomain: string;
  automationId: string;
  trigger: ITrigger;
  target: any;
}): Promise<IExecutionDocument | null | undefined> => {
  const { id, type, config } = trigger;
  const { reEnrollment, reEnrollmentRules, contentId } = config;

  try {
    if (!(await isInSegment(subdomain, contentId, target._id))) {
      return;
    }
  } catch (e) {
    await models.Executions.createExecution({
      automationId,
      triggerId: id,
      triggerType: type,
      triggerConfig: config,
      targetId: target._id,
      target,
      status: EXECUTION_STATUS.ERROR,
      description: `An error occurred while checking the is in segment: "${e.message}"`
    });
    return;
  }

  const executions = await models.Executions.find({
    automationId,
    triggerId: id,
    targetId: target._id
  })
    .sort({ createdAt: -1 })
    .limit(1)
    .lean();

  const latestExecution: IExecutionDocument =
    executions.length && executions[0];

  if (latestExecution) {
    if (!reEnrollment || !reEnrollmentRules.length) {
      return;
    }

    let isChanged = false;

    for (const reEnrollmentRule of reEnrollmentRules) {
      if (isDiffValue(latestExecution.target, target, reEnrollmentRule)) {
        isChanged = true;
        break;
      }
    }

    if (!isChanged) {
      return;
    }
  }

  return models.Executions.createExecution({
    automationId,
    triggerId: id,
    triggerType: type,
    triggerConfig: config,
    targetId: target._id,
    target,
    status: EXECUTION_STATUS.ACTIVE,
    description: `Met enrollement criteria`
  });
};

/*
 * target is one of the TriggerType objects
 */
export const receiveTrigger = async ({
  models,
  subdomain,
  type,
  targets
}: {
  models: IModels;
  subdomain: string;
  type: TriggerType;
  targets: any[];
}) => {
  const automations = await models.Automations.find({
    status: 'active',
    'triggers.type': { $in: [type] }
  }).lean();

  if (!automations.length) {
    return;
  }

  for (const target of targets) {
    for (const automation of automations) {
      for (const trigger of automation.triggers) {
        if (trigger.type !== type) {
          continue;
        }

        const execution = await calculateExecution({
          models,
          subdomain,
          automationId: automation._id,
          trigger,
          target
        });

        if (execution) {
          await executeActions(
            subdomain,
            trigger.type,
            execution,
            await getActionsMap(automation.actions),
            trigger.actionId
          );
        }
      }
    }
  }
};<|MERGE_RESOLUTION|>--- conflicted
+++ resolved
@@ -135,9 +135,6 @@
 
     const [serviceName, type] = action.type.split(':');
 
-<<<<<<< HEAD
-      // actionResponse = await addBoardItem({ action, execution, type });
-=======
     if (type.includes('create')) {
       actionResponse = await sendCommonMessage({
         subdomain,
@@ -152,9 +149,8 @@
       });
 
       if (actionResponse.error) {
-        throw new Error(actionResponse.error)
+        throw new Error(actionResponse.error);
       }
->>>>>>> 95c1f267
     }
   } catch (e) {
     execAction.result = { error: e.message, result: e.result };
