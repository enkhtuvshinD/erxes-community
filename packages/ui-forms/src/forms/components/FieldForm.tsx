--- conflicted
+++ resolved
@@ -10,11 +10,7 @@
 import { FlexItem } from '@erxes/ui/src/components/step/styles';
 import Toggle from '@erxes/ui/src/components/Toggle';
 import { IField, IFieldLogic, IOption } from '@erxes/ui/src/types';
-<<<<<<< HEAD
-import { __, loadDynamicComponent } from 'coreui/utils';
-=======
 import { __, loadDynamicComponent } from '@erxes/ui/src/utils';
->>>>>>> 7b00d17f
 import React from 'react';
 import Modal from 'react-bootstrap/Modal';
 import Select from 'react-select-plus';
@@ -400,13 +396,6 @@
         'isRequired',
         (e.currentTarget as HTMLInputElement).checked
       );
-
-    const onCategoryChange = e => {
-      this.onFieldChange(
-        'productCategoryId',
-        (e.currentTarget as HTMLInputElement).value
-      );
-    };
 
     return (
       <>
@@ -480,10 +469,6 @@
           </FormGroup>
 
           {this.renderColumn()}
-<<<<<<< HEAD
-
-=======
->>>>>>> 7b00d17f
           {loadDynamicComponent('extendFormField', {
             field,
             onChange: this.onFieldChange
@@ -586,42 +571,42 @@
     );
   }
 
-  // renderProductCategory() {
-  //   const { field } = this.state;
-  //   const { productCategories = [] } = this.props;
-
-  //   if (field.type !== 'productCategory') {
-  //     return null;
-  //   }
-
-  //   const onCategoryChange = e => {
-  //     this.onFieldChange(
-  //       'productCategoryId',
-  //       (e.currentTarget as HTMLInputElement).value
-  //     );
-  //   };
-
-  //   return (
-  //     <>
-  //       <FormGroup>
-  //         <ControlLabel>Categories:</ControlLabel>
-  //         <FormControl
-  //           id="productCategories"
-  //           componentClass="select"
-  //           defaultValue={field.productCategoryId || ''}
-  //           onChange={onCategoryChange}
-  //         >
-  //           <option>-</option>
-  //           {productCategories.map(category => (
-  //             <option key={category._id} value={category._id}>
-  //               {category.name}
-  //             </option>
-  //           ))}
-  //         </FormControl>
-  //       </FormGroup>
-  //     </>
-  //   );
-  // }
+  renderProductCategory() {
+    const { field } = this.state;
+    const { productCategories = [] } = this.props;
+
+    if (field.type !== 'productCategory') {
+      return null;
+    }
+
+    const onCategoryChange = e => {
+      this.onFieldChange(
+        'productCategoryId',
+        (e.currentTarget as HTMLInputElement).value
+      );
+    };
+
+    return (
+      <>
+        <FormGroup>
+          <ControlLabel>Categories:</ControlLabel>
+          <FormControl
+            id="productCategories"
+            componentClass="select"
+            defaultValue={field.productCategoryId || ''}
+            onChange={onCategoryChange}
+          >
+            <option>-</option>
+            {productCategories.map(category => (
+              <option key={category._id} value={category._id}>
+                {category.name}
+              </option>
+            ))}
+          </FormControl>
+        </FormGroup>
+      </>
+    );
+  }
 
   renderColumn() {
     const { field } = this.state;
