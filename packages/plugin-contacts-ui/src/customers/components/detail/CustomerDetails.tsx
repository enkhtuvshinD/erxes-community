--- conflicted
+++ resolved
@@ -17,10 +17,7 @@
 import LeftSidebar from './LeftSidebar';
 import RightSidebar from './RightSidebar';
 import { isEnabled } from '@erxes/ui/src/utils/core';
-<<<<<<< HEAD
-=======
 import { IFieldsVisibility } from '@erxes/ui-contacts/src/customers/types';
->>>>>>> c64b801b
 
 type Props = {
   customer: ICustomer;
@@ -121,15 +118,9 @@
             contentId={customer._id}
             contentType="contacts:customer"
             extraTabs={[
-<<<<<<< HEAD
               { name: 'inbox:conversation', label: 'Conversation' },
               { name: 'email', label: 'Email' },
               { name: 'cards:task', label: 'Task' },
-=======
-              { name: 'conversation', label: 'Conversation' },
-              { name: 'email', label: 'Email' },
-              { name: 'task', label: 'Task' },
->>>>>>> c64b801b
               { name: 'sms', label: 'SMS' },
               { name: 'campaign', label: 'Campaign' }
             ]}
