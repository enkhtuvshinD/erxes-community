--- conflicted
+++ resolved
@@ -1,20 +1,20 @@
-import Box from '@erxes/ui/src/components/Box';
-import EmptyState from '@erxes/ui/src/components/EmptyState';
-import Icon from '@erxes/ui/src/components/Icon';
-import Tip from '@erxes/ui/src/components/Tip';
-import colors from '@erxes/ui/src/styles/colors';
-import { __ } from 'coreui/utils';
-import CompanySection from '@erxes/ui/src/companies/components/CompanySection';
-import { List } from '../../../companies/styles';
-import { ICustomer } from '../../types';
-import Sidebar from '@erxes/ui/src/layout/components/Sidebar';
-import PortableDeals from '@erxes/ui-cards/src/deals/components/PortableDeals';
-import PortableTasks from '@erxes/ui-cards/src/tasks/components/PortableTasks';
-import PortableTickets from '@erxes/ui-cards/src/tickets/components/PortableTickets';
+import Box from "@erxes/ui/src/components/Box";
+import EmptyState from "@erxes/ui/src/components/EmptyState";
+import Icon from "@erxes/ui/src/components/Icon";
+import Tip from "@erxes/ui/src/components/Tip";
+import colors from "@erxes/ui/src/styles/colors";
+import { __ } from "coreui/utils";
+import CompanySection from "@erxes/ui/src/companies/components/CompanySection";
+import { List } from "../../../companies/styles";
+import { ICustomer } from "../../types";
+import Sidebar from "@erxes/ui/src/layout/components/Sidebar";
+import PortableDeals from "@erxes/ui-cards/src/deals/components/PortableDeals";
+import PortableTasks from "@erxes/ui-cards/src/tasks/components/PortableTasks";
+import PortableTickets from "@erxes/ui-cards/src/tickets/components/PortableTickets";
 import { isEnabled } from "@erxes/ui/src/utils/core";
 
-import { pluginsOfCustomerSidebar } from '@erxes/ui/src/pluginUtils';
-import React from 'react';
+import { pluginsOfCustomerSidebar } from "@erxes/ui/src/pluginUtils";
+import React from "react";
 
 type Props = {
   customer: ICustomer;
@@ -30,20 +30,20 @@
     }
 
     let integrationNode: React.ReactNode = null;
-    let icon: string = 'check-1';
+    let icon: string = "check-1";
     let color: string = colors.colorCoreGreen;
-    let text: string = __('Active');
+    let text: string = __("Active");
 
     if (integration && integration.name) {
       if (!integration.isActive) {
-        icon = 'archive-alt';
+        icon = "archive-alt";
         color = colors.colorPrimary;
-        text = __('Inactive');
+        text = __("Inactive");
       }
 
       integrationNode = (
         <li>
-          <div>{__('Integration')}:</div>
+          <div>{__("Integration")}:</div>
           {integration.name}
           <Tip text={text}>
             <Icon icon={icon} color={color} />
@@ -57,7 +57,7 @@
         {integrationNode}
         {visitorContactInfo && (
           <li>
-            <div>{__('Visitor contact info')}:</div>
+            <div>{__("Visitor contact info")}:</div>
             <span>{visitorContactInfo.email || visitorContactInfo.phone}</span>
           </li>
         )}
@@ -67,7 +67,7 @@
 
   renderOther() {
     return (
-      <Box title={__('Other')} name="showOthers">
+      <Box title={__("Other")} name="showOthers">
         {this.renderContent()}
       </Box>
     );
@@ -79,14 +79,14 @@
     return (
       <Sidebar>
         <CompanySection mainType="customer" mainTypeId={customer._id} />
-        {isEnabled("cards") && <><PortableDeals mainType="customer" mainTypeId={customer._id} />
-        <PortableTickets mainType="customer" mainTypeId={customer._id} />
-<<<<<<< HEAD
-        <PortableTasks mainType="customer" mainTypeId={customer._id} /></>}
-=======
-        <PortableTasks mainType="customer" mainTypeId={customer._id} />
+        {isEnabled("cards") && (
+          <>
+            <PortableDeals mainType="customer" mainTypeId={customer._id} />
+            <PortableTickets mainType="customer" mainTypeId={customer._id} />
+            <PortableTasks mainType="customer" mainTypeId={customer._id} />
+          </>
+        )}
         {pluginsOfCustomerSidebar(customer)}
->>>>>>> 68c9a52f
         {this.renderOther()}
       </Sidebar>
     );
