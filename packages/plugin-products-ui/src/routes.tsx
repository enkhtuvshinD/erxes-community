import asyncComponent from '@erxes/ui/src/components/AsyncComponent';
import queryString from 'query-string';
import React from 'react';
import { Route } from 'react-router-dom';
<<<<<<< HEAD
import Settings from './containers/config/Settings';
import Uom from './containers/config/Uoms';
import GeneralSettings from './components/config/GeneralSettings';
=======
>>>>>>> c8a9c6d6

const ProductList = asyncComponent(() =>
  import(
    /* webpackChunkName: "Settings List - ProductService" */ './containers/product/ProductList'
  )
);

const ProductDetails = asyncComponent(() =>
  import(
    /* webpackChunkName: "Settings List - ProductService" */ './containers/product/detail/ProductDetails'
  )
);

const details = ({ match }) => {
  const id = match.params.id;

  return <ProductDetails id={id} />;
};

const productService = ({ location, history }) => {
  return (
    <ProductList
      queryParams={queryString.parse(location.search)}
      history={history}
    />
  );
};

const generalSetting = () => {
  return <Settings component={GeneralSettings} />;
};

const uomManage = () => {
  return <Uom history={history} />;
};

const routes = () => (
  <React.Fragment>
    <Route
      path="/settings/product-service/details/:id"
      exact={true}
      key="/settings/product-service/details/:id"
      component={details}
    />

    <Route
      path="/settings/product-service/"
      exact={true}
      key="/settings/product-service/"
      component={productService}
    />

    <Route
      path="/settings/products-config/"
      exact={true}
      key="/settings/products-config/"
      component={generalSetting}
    />

    <Route
      path="/settings/uoms-manage/"
      exact={true}
      key="/settings/uoms-manage/"
      component={uomManage}
    />
  </React.Fragment>
);

export default routes;<|MERGE_RESOLUTION|>--- conflicted
+++ resolved
@@ -2,12 +2,9 @@
 import queryString from 'query-string';
 import React from 'react';
 import { Route } from 'react-router-dom';
-<<<<<<< HEAD
 import Settings from './containers/config/Settings';
 import Uom from './containers/config/Uoms';
 import GeneralSettings from './components/config/GeneralSettings';
-=======
->>>>>>> c8a9c6d6
 
 const ProductList = asyncComponent(() =>
   import(
