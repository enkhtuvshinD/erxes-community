--- conflicted
+++ resolved
@@ -26,17 +26,6 @@
     return (
       <Sidebar wide={true}>
         <BasicInfo product={product} refetchQueries={refetchQueries} />
-<<<<<<< HEAD
-        <CustomFieldsSection
-          product={product}
-          refetchQueries={refetchQueries}
-        />
-        <TaggerSection
-          data={product}
-          type="product"
-          refetchQueries={refetchQueries}
-        />
-=======
         <CustomFieldsSection product={product} />
         {isEnabled('tags') && (
           <TaggerSection
@@ -45,7 +34,6 @@
             refetchQueries={refetchQueries}
           />
         )}
->>>>>>> d27669bf
       </Sidebar>
     );
   }
