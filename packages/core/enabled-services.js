module.exports = {
  calendar: false,
<<<<<<< HEAD
  cards: true,
  clientportal: false,
  contacts: false,
=======
  clientportal: false,
>>>>>>> 233b01ec
  engages: false,
  inbox: false,
  internalnotes: false,
  knowledgebase: false,
  logs: true,
  notifications: false,
  products: false,
<<<<<<< HEAD
  segments: false,
  tags: false,
  forms: true,
  integrations: false
=======
  tags: false,
  integrations: false,

  contacts: true,
  forms: true,
  segments: true,
  cards: true,
  automations: true
>>>>>>> 233b01ec
};<|MERGE_RESOLUTION|>--- conflicted
+++ resolved
@@ -1,12 +1,8 @@
 module.exports = {
   calendar: false,
-<<<<<<< HEAD
   cards: true,
   clientportal: false,
   contacts: false,
-=======
-  clientportal: false,
->>>>>>> 233b01ec
   engages: false,
   inbox: false,
   internalnotes: false,
@@ -14,19 +10,8 @@
   logs: true,
   notifications: false,
   products: false,
-<<<<<<< HEAD
   segments: false,
   tags: false,
   forms: true,
   integrations: false
-=======
-  tags: false,
-  integrations: false,
-
-  contacts: true,
-  forms: true,
-  segments: true,
-  cards: true,
-  automations: true
->>>>>>> 233b01ec
 };