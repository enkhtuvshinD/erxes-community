import { IOption, IQueryParams } from '@erxes/ui/src/types';

import { ICompany } from '../types';
import React from 'react';
import SelectWithSearch from '@erxes/ui/src/components/SelectWithSearch';
import { queries } from '../graphql';

// get company options for react-select-plus
export function generateCompanyOptions(array: ICompany[] = []): IOption[] {
  return array.map(item => {
    const company = item || ({} as ICompany);

    return {
      value: company._id,
      label: company.primaryName || '',
      avatar: company.avatar
    };
  });
}

export default ({
  queryParams,
  onSelect,
  initialValue,
  multi = true,
  customOption,
  label,
  name,
<<<<<<< HEAD
=======
  filterParams,
>>>>>>> 79652265
  showAvatar = true
}: {
  queryParams?: IQueryParams;
  label: string;
  onSelect: (value: string[] | string, name: string) => void;
  multi?: boolean;
  customOption?: IOption;
  initialValue?: string | string[];
  name: string;
<<<<<<< HEAD
=======
  filterParams?: any;
>>>>>>> 79652265
  showAvatar?: boolean;
}) => {
  const defaultValue = queryParams ? queryParams[name] : initialValue;

  return (
    <SelectWithSearch
      label={label}
      showAvatar={showAvatar}
      queryName="companies"
      name={name}
      initialValue={defaultValue}
      generateOptions={generateCompanyOptions}
      onSelect={onSelect}
      customQuery={queries.companies}
      customOption={customOption}
      multi={multi}
      filterParams={filterParams}
    />
  );
};<|MERGE_RESOLUTION|>--- conflicted
+++ resolved
@@ -26,10 +26,7 @@
   customOption,
   label,
   name,
-<<<<<<< HEAD
-=======
   filterParams,
->>>>>>> 79652265
   showAvatar = true
 }: {
   queryParams?: IQueryParams;
@@ -39,10 +36,7 @@
   customOption?: IOption;
   initialValue?: string | string[];
   name: string;
-<<<<<<< HEAD
-=======
   filterParams?: any;
->>>>>>> 79652265
   showAvatar?: boolean;
 }) => {
   const defaultValue = queryParams ? queryParams[name] : initialValue;
