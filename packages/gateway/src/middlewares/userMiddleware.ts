// @ts-ignore
import * as telemetry from 'erxes-telemetry';
import * as jwt from 'jsonwebtoken';
// @ts-ignore
import { sendRequest } from 'erxes-api-utils';
import { NextFunction, Request, Response } from 'express';
import { redis } from '../redis';
<<<<<<< HEAD
import { generateModels } from '../connectionResolver';
=======
import { Apps, Permissions, Users } from '../db';
>>>>>>> 0fd04135

export default async function userMiddleware(
  req: Request & { user?: any },
  _res: Response,
  next: NextFunction
) {
  const erxesCoreToken = req.headers['erxes-core-token'];
  const url = req.headers['erxes-core-website-url'];

  if (erxesCoreToken && url) {
    try {
      const response = await sendRequest({
        url: 'https://erxes.io/check-website',
        method: 'POST',
        headers: {
          'erxes-core-token': erxesCoreToken,
        },
        body: {
          url,
        },
      });

      if (response === 'ok') {
        req.user = {
          _id: 'userId',
          customPermissions: [
            {
              action: 'showIntegrations',
              allowed: true,
              requiredActions: [],
            },
            {
              action: 'showKnowledgeBase',
              allowed: true,
              requiredActions: [],
            },
            {
              action: 'showScripts',
              allowed: true,
              requiredActions: [],
            },
          ],
        };
      }
    } catch (e) {
      return next();
    }

    return next();
  }

  const appToken = req.headers['erxes-app-token'];

  if (appToken) {
    try {
      const app = await Apps.findOne({ accessToken: appToken });
  
      if (app) {
        const permissions = await Permissions.find({
          groupId: app.userGroupId,
          allowed: true,
        }).toArray();
  
        req.user = {
          _id: 'userId',
          customPermissions: permissions.map((p) => ({
            action: p.action,
            allowed: p.allowed,
            requiredActions: p.requiredActions,
          })),
        };
      }
  
      return next();
    } catch (e) {
      console.error(e);

      return next();
    }
  }

  const token = req.cookies['auth-token'];

  if (!token) {
    return next();
  }

  try {
    // verify user token and retrieve stored user information
    const { user }: any = jwt.verify(token, process.env.JWT_TOKEN_SECRET || '');

    const models = await generateModels('os');

    const userDoc = await models.Users.findOne({ _id: user._id });

    if (!userDoc) {
      return next();
    }

    const validatedToken = await redis.get(`user_token_${user._id}_${token}`);

    // invalid token access.
    if (!validatedToken) {
      return next();
    }

    // save user in request
    req.user = user;
    req.user.loginToken = token;
    req.user.sessionCode = req.headers.sessioncode || '';

    const currentDate = new Date();
    const machineId: string = telemetry.getMachineId();

    const lastLoginDate = new Date((await redis.get(machineId)) || '');

    if (lastLoginDate.getDay() !== currentDate.getDay()) {
      redis.set(machineId, currentDate.toJSON());

      telemetry.trackCli('last_login', { updatedAt: currentDate });
    }

    const hostname = await redis.get('hostname');

    if (!hostname) {
      redis.set('hostname', process.env.DOMAIN || 'http://localhost:3000');
    }
  } catch (e) {
    console.error(e);
  }

  return next();
}<|MERGE_RESOLUTION|>--- conflicted
+++ resolved
@@ -5,11 +5,7 @@
 import { sendRequest } from 'erxes-api-utils';
 import { NextFunction, Request, Response } from 'express';
 import { redis } from '../redis';
-<<<<<<< HEAD
 import { generateModels } from '../connectionResolver';
-=======
-import { Apps, Permissions, Users } from '../db';
->>>>>>> 0fd04135
 
 export default async function userMiddleware(
   req: Request & { user?: any },
@@ -62,13 +58,14 @@
   }
 
   const appToken = req.headers['erxes-app-token'];
+  const models = await generateModels('os');
 
   if (appToken) {
     try {
-      const app = await Apps.findOne({ accessToken: appToken });
+      const app = await models.Apps.findOne({ accessToken: appToken });
   
       if (app) {
-        const permissions = await Permissions.find({
+        const permissions = await models.Permissions.find({
           groupId: app.userGroupId,
           allowed: true,
         }).toArray();
@@ -101,7 +98,6 @@
     // verify user token and retrieve stored user information
     const { user }: any = jwt.verify(token, process.env.JWT_TOKEN_SECRET || '');
 
-    const models = await generateModels('os');
 
     const userDoc = await models.Users.findOne({ _id: user._id });
 
