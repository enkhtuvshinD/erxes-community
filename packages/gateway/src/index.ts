--- conflicted
+++ resolved
@@ -1,7 +1,6 @@
 import * as dotenv from 'dotenv';
 dotenv.config();
 
-<<<<<<< HEAD
 import { ApolloServer, ExpressContext } from 'apollo-server-express';
 import { ApolloGateway } from '@apollo/gateway';
 import { ApolloServerPluginDrainHttpServer } from 'apollo-server-core';
@@ -10,28 +9,12 @@
 import express, { Request, Response } from 'express';
 import http from 'http';
 import cookieParser from 'cookie-parser';
-import { loadSubscriptions } from './subscription';
-import { createGateway, GatewayContext } from './gateway';
+// import { loadSubscriptions } from './subscription';
+import { createGateway, IGatewayContext } from './gateway';
 import userMiddleware from './middlewares/userMiddleware';
 import * as db from './db';
 import pubsub from './subscription/pubsub';
 import { getService, getServices } from './redis';
-=======
-import { ApolloServer } from "apollo-server-express";
-import { ApolloGateway } from "@apollo/gateway";
-import { ApolloServerPluginDrainHttpServer } from "apollo-server-core";
-import { createProxyMiddleware } from "http-proxy-middleware";
-import ws from "ws";
-import express, { Request, Response } from "express";
-import http from "http";
-import cookieParser from "cookie-parser";
-import { loadSubscriptions } from "./subscription";
-import { createGateway, IGatewayContext } from "./gateway";
-import userMiddleware from "./middlewares/userMiddleware";
-import * as db from "./db";
-import pubsub from "./subscription/pubsub";
-import { getService, getServices } from "./redis";
->>>>>>> 76123995
 
 const { MAIN_APP_DOMAIN, API_DOMAIN, PORT } = process.env;
 
