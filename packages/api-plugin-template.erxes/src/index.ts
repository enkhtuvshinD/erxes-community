import * as cors from 'cors';
import * as dotenv from 'dotenv';

// load environment variables
dotenv.config({ path: '../.env' });

import * as bodyParser from 'body-parser';
import * as express from 'express';
import { filterXSS } from 'xss';
import { buildSubgraphSchema } from '@apollo/federation';
import { ApolloServer } from 'apollo-server-express';
import * as cookieParser from 'cookie-parser';

import * as http from 'http';

import { connect } from './connection';
import { debugInfo, debugError } from './debuggers';
import { initBroker } from './messageBroker';
import * as elasticsearch from './elasticsearch';
import pubsub from './pubsub';
import { ApolloServerPluginDrainHttpServer } from 'apollo-server-core';
import * as path from 'path';
import {
  getService,
  getServices,
  join,
  leave,
  redis
} from './serviceDiscovery';

const configs = require('../../src/configs').default;

const { MONGO_URL, PORT } = process.env;

export const app = express();

app.disable('x-powered-by');

app.use(cors());

app.use(cookieParser());

// for health checking
app.get('/health', async (_req, res) => {
  res.end('ok');
});

if (configs.hasSubscriptions) {
  app.get('/subscriptionPlugin.js', async (req, res) => {
    res.sendFile(
      path.join(__dirname, '../../src/graphql/subscriptionPlugin.js')
    );
  });
}

app.use((req: any, _res, next) => {
  req.rawBody = '';

  req.on('data', chunk => {
    req.rawBody += chunk.toString();
  });

  next();
});

app.use(bodyParser.json());
app.use(bodyParser.urlencoded({ extended: true }));

// Error handling middleware
app.use((error, _req, res, _next) => {
  const msg = filterXSS(error.message);

  debugError(`Error: ${msg}`);

  res.status(500).send(msg);
});

const httpServer = http.createServer(app);

// GRACEFULL SHUTDOWN
process.stdin.resume(); // so the program will not close instantly

async function closeHttpServer() {
  try {
    await new Promise<void>((resolve, reject) => {
      // Stops the server from accepting new connections and finishes existing connections.
      httpServer.close((error: Error | undefined) => {
        if (error) {
          return reject(error);
        }
        resolve();
      });
    });
  } catch (e) {
    console.error(e);
  }
}

async function leaveServiceDiscovery() {
  try {
    await leave(configs.name, PORT || '');
    console.log(`Left service discovery. name=${configs.name} port=${PORT}`);
  } catch (e) {
    console.error(e);
  }
}

// If the Node process ends, close the Mongoose connection
(['SIGINT', 'SIGTERM'] as NodeJS.Signals[]).forEach(sig => {
  process.on(sig, async () => {
    await closeHttpServer();
    await leaveServiceDiscovery();
    process.exit(0);
  });
});

const generateApolloServer = async serviceDiscovery => {
  const { typeDefs, resolvers } = await configs.graphql(serviceDiscovery);

  return new ApolloServer({
    schema: buildSubgraphSchema([
      {
        typeDefs,
        resolvers
      }
    ]),

    // for graceful shutdown
    plugins: [ApolloServerPluginDrainHttpServer({ httpServer })],
    context: ({ req }) => {
      let user: any = null;

      if (req.headers.user) {
        if (Array.isArray(req.headers.user)) {
          throw new Error(`Multiple user headers`);
        }
        const userJson = Buffer.from(req.headers.user, 'base64').toString(
          'utf-8'
        );
        user = JSON.parse(userJson);
      }

      const context = {
        user,
        docModifier: doc => doc,
        commonQuerySelector: {}
      };

      configs.apolloServerContext(context);

      return context;
    }
  });
};

async function startServer() {
  const serviceDiscovery = {
    getServices,
    getService,
    isAvailable: async name => {
      const serviceNames = await getServices();
      return serviceNames.includes(name);
    },
    isEnabled: async name => {
      return !!(await redis.sismember('erxes:plugins:enabled', name));
    }
  };

  const apolloServer = await generateApolloServer(serviceDiscovery);
  await apolloServer.start();

  apolloServer.applyMiddleware({ app, path: '/graphql' });

  await new Promise<void>(resolve =>
    httpServer.listen({ port: PORT }, resolve)
  );

  console.log(
    `🚀 ${configs.name} graphql api ready at http://localhost:${PORT}${apolloServer.graphqlPath}`
  );

  const mongoUrl = MONGO_URL || '';

  try {
    // connect to mongo database
    const db = await connect(mongoUrl);
    const messageBrokerClient = await initBroker(configs.name, app);

    configs.onServerInit({
      db,
      app,
      pubsubClient: pubsub,
      elasticsearch,
      messageBrokerClient,
      debug: {
        info: debugInfo,
        error: debugError
      }
    });

    await join({
      name: configs.name,
      port: PORT || '',
      dbConnectionString: mongoUrl,
      hasSubscriptions: configs.hasSubscriptions,
      importTypes: configs.importTypes,
      exportTypes: configs.exportTypes,
      meta: configs.meta
    });

    if (configs.permissions) {
      await messageBrokerClient.sendMessage(
        'registerPermissions',
        configs.permissions
      );
    }

    if (configs.meta) {
      const { segments, forms, tags, imports } = configs.meta;
      const { consumeRPCQueue } = messageBrokerClient;

      const logs = configs.meta.logs && configs.meta.logs.consumers;

      if (segments) {
        if (segments.propertyConditionExtender) {
          consumeRPCQueue(
            `${configs.name}:segments:propertyConditionExtender`,
            segments.propertyConditionExtender
          );
        }

        if (segments.associationTypes) {
          consumeRPCQueue(
            `${configs.name}:segments:associationTypes`,
            segments.associationTypes
          );
        }

        if (segments.esTypesMap) {
          consumeRPCQueue(
            `${configs.name}:segments:esTypesMap`,
            segments.esTypesMap
          );
        }

        if (segments.initialSelector) {
          consumeRPCQueue(
            `${configs.name}:segments:initialSelector`,
            segments.initialSelector
          );
        }
      }

      // logs message consumers
      if (logs) {
        if (logs.getActivityContent) {
          consumeRPCQueue(
            `${configs.name}:logs:getActivityContent`,
            async args => ({
              status: 'success',
              data: await logs.getActivityContent(args)
            })
          );
        }

        if (logs.getContentTypeDetail) {
          consumeRPCQueue(
            `${configs.name}:logs:getContentTypeDetail`,
            async args => ({
              status: 'success',
              data: await logs.getContentTypeDetail(args)
            })
          );
        }

        if (logs.collectItems) {
          consumeRPCQueue(
            `${configs.name}:logs:collectItems`,
            async args => ({
              status: 'success',
              data: await logs.collectItems(args)
            })
          );
        }

        if (logs.getContentIds) {
          consumeRPCQueue(
            `${configs.name}:logs:getContentIds`,
            async args => ({
              status: 'success',
              data: await logs.getContentIds(args)
            })
          );
        }

        if (logs.getSchemaLabels) {
<<<<<<< HEAD
          consumeRPCQueue(`${configs.name}:logs:getSchemaLabels`,
            async args => ({
              status: 'success',
              data: await logs.getSchemaLabels(args)
            })
=======
          consumeRPCQueue(
            `${configs.name}:logs:getSchemaLabels`,
            logs.getSchemaLabels
>>>>>>> 24731a62
          );
        }
      } // end logs if()

      if (forms) {
        if (forms.fields) {
          consumeRPCQueue(
            `${configs.name}:rpc_queue:fields:getList`,
            async args => ({
              status: 'success',
              data: await forms.fields(args)
            })
          );
        }

        if (forms.groupsFilter) {
          consumeRPCQueue(
            `${configs.name}:rpc_queue:fields:groupsFilter`,
            async args => ({
              status: 'success',
              data: await forms.groupsFilter(args)
            })
          );
        }
      }

      if (tags) {
        if (tags.tag) {
          consumeRPCQueue(`${configs.name}:rpc_queue:tag`, async args => ({
            status: 'success',
            data: await tags.tag(args)
          }));
        }
      }

      if (imports) {
        if (imports.prepareImportDocs) {
          consumeRPCQueue(
            `${configs.name}:imports:prepareImportDocs`,
            async args => ({
              status: 'success',
              data: await imports.prepareImportDocs(args)
            })
          );
        }

        if (imports.insertImportItems) {
          consumeRPCQueue(
            `${configs.name}:imports:insertImportItems`,
            async args => ({
              status: 'success',
              data: await imports.insertImportItems(args)
            })
          );
        }
      }

      debugInfo(`${configs.name} server is running on port ${PORT}`);
    }
  } catch (e) {
    debugError(`Error during startup ${e.message}`);
  }
}

startServer();<|MERGE_RESOLUTION|>--- conflicted
+++ resolved
@@ -294,17 +294,11 @@
         }
 
         if (logs.getSchemaLabels) {
-<<<<<<< HEAD
           consumeRPCQueue(`${configs.name}:logs:getSchemaLabels`,
             async args => ({
               status: 'success',
               data: await logs.getSchemaLabels(args)
             })
-=======
-          consumeRPCQueue(
-            `${configs.name}:logs:getSchemaLabels`,
-            logs.getSchemaLabels
->>>>>>> 24731a62
           );
         }
       } // end logs if()
