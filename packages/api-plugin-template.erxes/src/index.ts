--- conflicted
+++ resolved
@@ -20,7 +20,13 @@
 import pubsub from './pubsub';
 import { ApolloServerPluginDrainHttpServer } from 'apollo-server-core';
 import * as path from 'path';
-import { getService, getServices, join, leave, redis } from './serviceDiscovery';
+import {
+  getService,
+  getServices,
+  join,
+  leave,
+  redis
+} from './serviceDiscovery';
 
 const configs = require('../../src/configs').default;
 
@@ -156,7 +162,7 @@
       return serviceNames.includes(name);
     },
     isEnabled: async name => {
-      return !!(await redis.sismember("erxes:plugins:enabled",name));
+      return !!(await redis.sismember('erxes:plugins:enabled', name));
     }
   };
 
@@ -210,69 +216,92 @@
     }
 
     if (configs.meta) {
-<<<<<<< HEAD
       const { segments, forms } = configs.meta;
       const { consumeRPCQueue } = messageBrokerClient;
 
-=======
-      const segments = configs.meta.segments;
       const logs = configs.meta.logs && configs.meta.logs.consumers;
 
-      const { consumeRPCQueue } = messageBrokerClient;
-
->>>>>>> be5f7518
       if (segments) {
         if (segments.propertyConditionExtender) {
-          consumeRPCQueue(`${configs.name}:segments:propertyConditionExtender`, segments.propertyConditionExtender);
+          consumeRPCQueue(
+            `${configs.name}:segments:propertyConditionExtender`,
+            segments.propertyConditionExtender
+          );
         }
 
         if (segments.associationTypes) {
-          consumeRPCQueue(`${configs.name}:segments:associationTypes`, segments.associationTypes)
+          consumeRPCQueue(
+            `${configs.name}:segments:associationTypes`,
+            segments.associationTypes
+          );
         }
 
         if (segments.esTypesMap) {
-          consumeRPCQueue(`${configs.name}:segments:esTypesMap`, segments.esTypesMap);
+          consumeRPCQueue(
+            `${configs.name}:segments:esTypesMap`,
+            segments.esTypesMap
+          );
         }
 
         if (segments.initialSelector) {
-          consumeRPCQueue(`${configs.name}:segments:initialSelector`, segments.initialSelector);
-        }
-      }
-<<<<<<< HEAD
+          consumeRPCQueue(
+            `${configs.name}:segments:initialSelector`,
+            segments.initialSelector
+          );
+        }
+      }
 
       if (forms) {
         if (forms.fields) {
-          consumeRPCQueue(`${configs.name}:rpc_queue:fields:getList`, async (args) => ({
-            status: "success",
-            data: await forms.fields(args),
-          }));
+          consumeRPCQueue(
+            `${configs.name}:rpc_queue:fields:getList`,
+            async args => ({
+              status: 'success',
+              data: await forms.fields(args)
+            })
+          );
         }
 
         if (forms.groupsFilter) {
-          consumeRPCQueue(`${configs.name}:rpc_queue:fields:groupsFilter`, async (args) => ({
-            status: "success",
-            data: await forms.groupsFilter(args),
-          }));
-=======
-      // logs message consumers
-      if (logs) {
-        if (logs.getActivityContent) {
-          consumeRPCQueue(`${configs.name}:logs:getActivityContent`, logs.getActivityContent);
-        }
-        if (logs.getContentTypeDetail) {
-          consumeRPCQueue(`${configs.name}:logs:getContentTypeDetail`, logs.getContentTypeDetail);
-        }
-        if (logs.collectItems) {
-          consumeRPCQueue(`${configs.name}:logs:collectItems`, logs.collectItems);
-        }
-        if (logs.getContentIds) {
-          consumeRPCQueue(`${configs.name}:logs:getContentIds`, logs.getContentIds);
->>>>>>> be5f7518
-        }
-      }
+          consumeRPCQueue(
+            `${configs.name}:rpc_queue:fields:groupsFilter`,
+            async args => ({
+              status: 'success',
+              data: await forms.groupsFilter(args)
+            })
+          );
+        }
+        // logs message consumers
+        if (logs) {
+          if (logs.getActivityContent) {
+            consumeRPCQueue(
+              `${configs.name}:logs:getActivityContent`,
+              logs.getActivityContent
+            );
+          }
+          if (logs.getContentTypeDetail) {
+            consumeRPCQueue(
+              `${configs.name}:logs:getContentTypeDetail`,
+              logs.getContentTypeDetail
+            );
+          }
+          if (logs.collectItems) {
+            consumeRPCQueue(
+              `${configs.name}:logs:collectItems`,
+              logs.collectItems
+            );
+          }
+          if (logs.getContentIds) {
+            consumeRPCQueue(
+              `${configs.name}:logs:getContentIds`,
+              logs.getContentIds
+            );
+          }
+        }
+      }
+
+      debugInfo(`${configs.name} server is running on port ${PORT}`);
     }
-
-    debugInfo(`${configs.name} server is running on port ${PORT}`);
   } catch (e) {
     debugError(`Error during startup ${e.message}`);
   }
