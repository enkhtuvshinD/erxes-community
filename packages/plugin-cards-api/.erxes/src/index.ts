import * as cors from 'cors';
import * as dotenv from 'dotenv';

// load environment variables
dotenv.config({ path: '../.env' });

import * as bodyParser from 'body-parser';
import * as express from 'express';
import { filterXSS } from 'xss';
import { buildSubgraphSchema } from '@apollo/federation';
import { ApolloServer } from 'apollo-server-express';
import * as cookieParser from 'cookie-parser';

import * as http from 'http';

import { connect } from './connection';
import { debugInfo, debugError } from './debuggers';
import { initBroker } from './messageBroker';
import * as elasticsearch from './elasticsearch';
import pubsub from './pubsub';
import { ApolloServerPluginDrainHttpServer } from 'apollo-server-core';
import * as path from 'path';
import configs from '../../src/configs';
import { join } from './serviceDiscovery';
import { IMPORT_TYPES } from './constants';

const { MONGO_URL, NODE_ENV, PORT, TEST_MONGO_URL, USE_IMPORT } = process.env;

export const app = express();

app.disable('x-powered-by');

app.use(cors());

app.use(cookieParser());

// for health checking
app.get('/health', async (_req, res) => {
  res.end('ok');
});

<<<<<<< HEAD
app.get('/import-types', async (_req, res) => {
  if (!USE_IMPORT) {
    res.send(false);
  }

  res.send(IMPORT_TYPES);
});
=======
if(configs.hasSubscriptions) {
  app.get('/subscriptionPlugin.ts', async (req, res) => {
    res.sendFile(path.join(__dirname, "../../src/graphql/subscriptionPlugin.ts"))
  });
}
>>>>>>> efe852da

app.use((req: any, _res, next) => {
  req.rawBody = '';

  req.on('data', chunk => {
    req.rawBody += chunk.toString();
  });

  next();
});

app.use(bodyParser.json());
app.use(bodyParser.urlencoded({ extended: true }));

// Error handling middleware
app.use((error, _req, res, _next) => {
  const msg = filterXSS(error.message);

  debugError(`Error: ${msg}`);

  res.status(500).send(msg);
});

const httpServer = http.createServer(app);

const apolloServer = new ApolloServer({
  schema: buildSubgraphSchema([
    {
      typeDefs: configs.graphql.typeDefs,
      resolvers: configs.graphql.resolvers
    }
  ]),

  // for graceful shutdown
  plugins: [ApolloServerPluginDrainHttpServer({ httpServer })],
  context: ({ req }) => {
    let user: any = null;

    if (req.headers.user) {
      if (Array.isArray(req.headers.user)) {
        throw new Error(`Multiple user headers`);
      }
      const userJson = Buffer.from(req.headers.user, 'base64').toString(
        'utf-8'
      );
      user = JSON.parse(userJson);
    }

    const context = { user };

    configs.apolloServerContext(context);

    return context;
  }
});

async function startServer() {
  await apolloServer.start();

  apolloServer.applyMiddleware({ app, path: '/graphql' });

  await new Promise<void>(resolve =>
    httpServer.listen({ port: PORT }, resolve)
  );

  console.log(
    `🚀 ${configs.name} graphql api ready at http://localhost:${PORT}${apolloServer.graphqlPath}`
  );

  const mongoUrl = MONGO_URL || '';

  try {
    // connect to mongo database
    await connect(mongoUrl);
    const messageBrokerClient = await initBroker(configs.name, app);
    
    configs.onServerInit({
      app,
      pubsubClient: pubsub,
      elasticsearch,
      messageBrokerClient,
      debug: {
        info: debugInfo,
        error: debugError
      }
    });

    await join({
      name: configs.name,
      port: PORT || '',
      dbConnectionString: mongoUrl,
      segment: configs.segment,
<<<<<<< HEAD
      importTypes: IMPORT_TYPES
=======
      hasSubscriptions: configs.hasSubscriptions
>>>>>>> efe852da
    });

    debugInfo(`${configs.name} server is running on port ${PORT}`);
  } catch (e) {
    debugError(`Error during startup ${e.message}`);
  }
}

startServer();<|MERGE_RESOLUTION|>--- conflicted
+++ resolved
@@ -39,7 +39,6 @@
   res.end('ok');
 });
 
-<<<<<<< HEAD
 app.get('/import-types', async (_req, res) => {
   if (!USE_IMPORT) {
     res.send(false);
@@ -47,13 +46,14 @@
 
   res.send(IMPORT_TYPES);
 });
-=======
-if(configs.hasSubscriptions) {
+
+if (configs.hasSubscriptions) {
   app.get('/subscriptionPlugin.ts', async (req, res) => {
-    res.sendFile(path.join(__dirname, "../../src/graphql/subscriptionPlugin.ts"))
+    res.sendFile(
+      path.join(__dirname, '../../src/graphql/subscriptionPlugin.ts')
+    );
   });
 }
->>>>>>> efe852da
 
 app.use((req: any, _res, next) => {
   req.rawBody = '';
@@ -129,7 +129,7 @@
     // connect to mongo database
     await connect(mongoUrl);
     const messageBrokerClient = await initBroker(configs.name, app);
-    
+
     configs.onServerInit({
       app,
       pubsubClient: pubsub,
@@ -146,11 +146,8 @@
       port: PORT || '',
       dbConnectionString: mongoUrl,
       segment: configs.segment,
-<<<<<<< HEAD
+      hasSubscriptions: configs.hasSubscriptions,
       importTypes: IMPORT_TYPES
-=======
-      hasSubscriptions: configs.hasSubscriptions
->>>>>>> efe852da
     });
 
     debugInfo(`${configs.name} server is running on port ${PORT}`);
