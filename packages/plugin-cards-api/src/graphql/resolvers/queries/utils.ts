import * as moment from 'moment';
import { getCollection } from '../../../models/utils';
import {
  IItemCommonFields,
  IStageDocument
} from '../../../models/definitions/boards';
import { BOARD_STATUSES } from '../../../models/definitions/constants';
import { CLOSE_DATE_TYPES } from '../../../constants';
import { getNextMonth, getToday, regexSearchText } from '@erxes/api-utils/src';
import { IListParams } from './boards';
import {
  fetchSegment,
  sendContactsMessage,
  sendCoreMessage,
  sendFormsMessage,
  sendNotificationsMessage,
  sendSegmentsMessage
} from '../../../messageBroker';
import { IUserDocument } from '@erxes/api-utils/src/types';
import { IModels } from '../../../connectionResolver';

export interface IArchiveArgs {
  pipelineId: string;
  search: string;
  page?: number;
  perPage?: number;
  userIds?: string[];
  priorities?: string[];
  assignedUserIds?: string[];
  labelIds?: string[];
  productIds?: string[];
  companyIds?: string[];
  customerIds?: string[];
  startDate?: string;
  endDate?: string;
  sources?: string[];
  hackStages?: string[];
}

const contains = (values: string[]) => {
  return { $in: values };
};

export const getCloseDateByType = (closeDateType: string) => {
  if (closeDateType === CLOSE_DATE_TYPES.NEXT_DAY) {
    const tommorrow = moment().add(1, 'days');

    return {
      $gte: new Date(tommorrow.startOf('day').toISOString()),
      $lte: new Date(tommorrow.endOf('day').toISOString())
    };
  }

  if (closeDateType === CLOSE_DATE_TYPES.NEXT_WEEK) {
    const monday = moment()
      .day(1 + 7)
      .format('YYYY-MM-DD');
    const nextSunday = moment()
      .day(7 + 7)
      .format('YYYY-MM-DD');

    return {
      $gte: new Date(monday),
      $lte: new Date(nextSunday)
    };
  }

  if (closeDateType === CLOSE_DATE_TYPES.NEXT_MONTH) {
    const now = new Date();
    const { start, end } = getNextMonth(now);

    return {
      $gte: new Date(start),
      $lte: new Date(end)
    };
  }

  if (closeDateType === CLOSE_DATE_TYPES.NO_CLOSE_DATE) {
    return { $exists: false };
  }

  if (closeDateType === CLOSE_DATE_TYPES.OVERDUE) {
    const now = new Date();
    const today = getToday(now);

    return { $lt: today };
  }
};

export const generateExtraFilters = async (filter, extraParams) => {
  const { source, userIds, priority, startDate, endDate } = extraParams;

  const isListEmpty = value => {
    return value.length === 1 && value[0].length === 0;
  };

  if (source) {
    filter.source = contains(source);
  }

  if (userIds) {
    const isEmpty = isListEmpty(userIds);

    filter.userId = isEmpty ? { $in: [null, []] } : { $in: userIds };
  }

  if (priority) {
    filter.priority = contains(priority);
  }

  if (startDate) {
    filter.closeDate = {
      $gte: new Date(startDate)
    };
  }

  if (endDate) {
    if (filter.closeDate) {
      filter.closeDate.$lte = new Date(endDate);
    } else {
      filter.closeDate = {
        $lte: new Date(endDate)
      };
    }
  }

  return filter;
};

export const generateCommonFilters = async (
  models: IModels,
  subdomain: string,
  currentUserId: string,
  args: any
) => {
  const {
    _ids,
    pipelineId,
    pipelineIds,
    stageId,
    parentId,
    boardIds,
    stageCodes,
    search,
    closeDateType,
    assignedUserIds,
    customerIds,
    companyIds,
    conformityMainType,
    conformityMainTypeId,
    conformityIsRelated,
    conformityIsSaved,
    initialStageId,
    type,
    labelIds,
    priority,
    userIds,
    tagIds,
    segment,
    segmentData,
    assignedToMe,
    startDate,
    endDate,
    hasStartAndCloseDate,
    stageChangedStartDate,
    stageChangedEndDate,
    noSkipArchive,
    number,
    branchIds,
    departmentIds,
    dateRangeFilters
  } = args;

  const isListEmpty = value => {
    return value.length === 1 && value[0].length === 0;
  };

  const filter: any = noSkipArchive
    ? {}
    : { status: { $ne: BOARD_STATUSES.ARCHIVED }, parentId: undefined };

  let filterIds: string[] = [];

  if (parentId) {
    filter.parentId = parentId;
  }

  if (assignedUserIds) {
    // Filter by assigned to no one
    const notAssigned = isListEmpty(assignedUserIds);

    filter.assignedUserIds = notAssigned ? [] : contains(assignedUserIds);
  }

  if (branchIds) {
    const branchOrders = (
      await sendCoreMessage({
        subdomain,
        action: `branches.find`,
        data: {
          query: { _id: { $in: branchIds } }
        },
        isRPC: true,
        defaultValue: []
      })
    ).map(item => item.order);

    const ids = (
      await sendCoreMessage({
        subdomain,
        action: `branches.find`,
        data: {
          query: { order: { $regex: branchOrders.join('|'), $options: 'i' } }
        },
        isRPC: true,
        defaultValue: []
      })
    ).map(item => item._id);

    filter.branchIds = { $in: ids };
  }
  if (departmentIds) {
    const departmentOrders = (
      await sendCoreMessage({
        subdomain,
        action: `departments.find`,
        data: {
          _id: { $in: departmentIds }
        },
        isRPC: true,
        defaultValue: []
      })
    ).map(item => item.order);

    const ids = (
      await sendCoreMessage({
        subdomain,
        action: `departments.find`,
        data: {
          order: { $regex: departmentOrders.join('|'), $options: 'i' }
        },
        isRPC: true,
        defaultValue: []
      })
    ).map(item => item._id);

    filter.departmentIds = { $in: ids };
  }

  if (customerIds && type) {
    const relIds = await sendCoreMessage({
      subdomain,
      action: 'conformities.filterConformity',
      data: {
        mainType: 'customer',
        mainTypeIds: customerIds,
        relType: type
      },
      isRPC: true,
      defaultValue: []
    });

    filterIds = relIds;
  }

  if (companyIds && type) {
    const relIds = await sendCoreMessage({
      subdomain,
      action: 'conformities.filterConformity',
      data: {
        mainType: 'company',
        mainTypeIds: companyIds,
        relType: type
      },
      isRPC: true,
      defaultValue: []
    });

    filterIds = filterIds.length
      ? filterIds.filter(id => relIds.includes(id))
      : relIds;
  }

  if (customerIds || companyIds) {
    filter._id = contains(filterIds || []);
  }

  if (_ids && _ids.length) {
    filter._id = contains(_ids);
  }

  if (conformityMainType && conformityMainTypeId) {
    if (conformityIsSaved) {
      const relIds = await sendCoreMessage({
        subdomain,
        action: 'conformities.savedConformity',
        data: {
          mainType: conformityMainType,
          mainTypeId: conformityMainTypeId,
          relTypes: [type]
        },
        isRPC: true,
        defaultValue: []
      });

      filter._id = contains(relIds || []);
    }

    if (conformityIsRelated) {
      const relIds = await sendCoreMessage({
        subdomain,
        action: 'conformities.relatedConformity',
        data: {
          mainType: conformityMainType,
          mainTypeId: conformityMainTypeId,
          relType: type
        },
        isRPC: true,
        defaultValue: []
      });

      filter._id = contains(relIds);
    }
  }

  if (initialStageId) {
    filter.initialStageId = initialStageId;
  }

  if (closeDateType) {
    filter.closeDate = getCloseDateByType(closeDateType);
  }

  if (startDate) {
    filter.closeDate = {
      $gte: new Date(startDate)
    };
  }

  if (endDate) {
    if (filter.closeDate) {
      filter.closeDate.$lte = new Date(endDate);
    } else {
      filter.closeDate = {
        $lte: new Date(endDate)
      };
    }
  }

  if (dateRangeFilters) {
    for (const dateRangeFilter of dateRangeFilters) {
      const { name, from, to } = dateRangeFilter;

      if (from) {
        filter[name] = { $gte: new Date(from) };
      }

      if (to) {
        filter[name] = { ...filter[name], $lte: new Date(to) };
      }
    }
  }

  const stageChangedDateFilter: any = {};
  if (stageChangedStartDate) {
    stageChangedDateFilter.$gte = new Date(stageChangedStartDate);
  }
  if (stageChangedEndDate) {
    stageChangedDateFilter.$lte = new Date(stageChangedEndDate);
  }
  if (Object.keys(stageChangedDateFilter).length) {
    filter.stageChangedDate = stageChangedDateFilter;
  }

  if (search) {
    Object.assign(filter, regexSearchText(search));
  }

  if (stageId) {
    filter.stageId = stageId;
  } else if (pipelineId || pipelineIds) {
    let filterPipeline = pipelineId;

    if (pipelineIds) {
      filterPipeline = { $in: pipelineIds };
    }

    const stageIds = await models.Stages.find({
      pipelineId: filterPipeline,
      status: { $ne: BOARD_STATUSES.ARCHIVED }
    }).distinct('_id');

    filter.stageId = { $in: stageIds };
  }

  if (boardIds) {
    const pipelineIds = await models.Pipelines.find({
      boardId: { $in: boardIds },
      status: { $ne: BOARD_STATUSES.ARCHIVED }
    }).distinct('_id');

    const filterStages: any = {
      pipelineId: { $in: pipelineIds },
      status: { $ne: BOARD_STATUSES.ARCHIVED }
    };

    if (filter?.stageId?.$in) {
      filterStages._id = { $in: filter?.stageId?.$in };
    }

    const stageIds = await models.Stages.find(filterStages).distinct('_id');

    filter.stageId = { $in: stageIds };
  }

  if (stageCodes) {
    const filterStages: any = { code: { $in: stageCodes } };

    if (filter?.stageId?.$in) {
      filterStages._id = { $in: filter?.stageId?.$in };
    }

    const stageIds = await models.Stages.find(filterStages).distinct('_id');

    filter.stageId = { $in: stageIds };
  }

  if (labelIds) {
    const isEmpty = isListEmpty(labelIds);

    filter.labelIds = isEmpty ? { $in: [null, []] } : { $in: labelIds };
  }

  if (priority) {
    filter.priority = contains(priority);
  }

  if (tagIds) {
    filter.tagIds = { $in: tagIds };
  }

  if (pipelineId) {
    const pipeline = await models.Pipelines.getPipeline(pipelineId);
    if (
      (pipeline.isCheckUser || pipeline.isCheckDepartment) &&
      !(pipeline.excludeCheckUserIds || []).includes(currentUserId)
    ) {
      let includeCheckUserIds: string[] = [];

      if (pipeline.isCheckDepartment) {
        const user = await sendCoreMessage({
          subdomain,
          action: 'users.findOne',
          data: {
            _id: currentUserId
          },
          isRPC: true
        });

        const userDepartmentIds = user?.departmentIds || [];
        const pipelineDepartmentIds = pipeline.departmentIds || [];

        const otherDepartmentUsers = await sendCoreMessage({
          subdomain,
          action: 'users.find',
          data: {
            query: { departmentIds: { $in: userDepartmentIds } }
          },
          isRPC: true,
          defaultValue: []
        });

        for (const departmentUser of otherDepartmentUsers) {
          includeCheckUserIds = [...includeCheckUserIds, departmentUser._id];
        }

        if (
          !!pipelineDepartmentIds.filter(departmentId =>
            userDepartmentIds.includes(departmentId)
          ).length
        ) {
          includeCheckUserIds = includeCheckUserIds.concat(user._id || []);
        }
      }

      const uqinueCheckUserIds = [
        ...new Set(includeCheckUserIds.concat(currentUserId))
      ];

      Object.assign(filter, {
        $or: [
          { assignedUserIds: { $in: uqinueCheckUserIds } },
          { userId: { $in: uqinueCheckUserIds } }
        ]
      });
    }
  }

  if (userIds) {
    const isEmpty = isListEmpty(userIds);

    filter.userId = isEmpty ? { $in: [null, []] } : { $in: userIds };
  }

  if (assignedToMe) {
    filter.assignedUserIds = { $in: [currentUserId] };
  }

  if (segmentData) {
    const segment = JSON.parse(segmentData);
    const itemIds = await fetchSegment(subdomain, '', {}, segment);
    filter._id = { $in: itemIds };
  }

  if (segment) {
    const segmentObj = await sendSegmentsMessage({
      subdomain,
      action: 'findOne',
      data: { _id: segment },
      isRPC: true
    });
    const itemIds = await fetchSegment(subdomain, segmentObj);

    filter._id = { $in: itemIds };
  }

  if (hasStartAndCloseDate) {
    filter.startDate = { $exists: true };
    filter.closeDate = { $exists: true };
  }

  if (number) {
    filter.number = { $regex: `${number}`, $options: 'mui' };
  }

  return filter;
};

export const calendarFilters = async (models: IModels, filter, args) => {
  const { date, pipelineId } = args;

  if (date) {
    const stageIds = await models.Stages.find({ pipelineId }).distinct('_id');

    filter.closeDate = dateSelector(date);
    filter.stageId = { $in: stageIds };
  }

  return filter;
};

export const generateDealCommonFilters = async (
  models: IModels,
  subdomain: string,
  currentUserId: string,
  args = {} as any,
  extraParams?: any
) => {
  args.type = 'deal';
  const { productIds } = extraParams || args;

  let filter = await generateCommonFilters(
    models,
    subdomain,
    currentUserId,
    args
  );

  if (extraParams) {
    filter = await generateExtraFilters(filter, extraParams);
  }

  if (productIds) {
    filter['productsData.productId'] = contains(productIds);
  }

  // Calendar monthly date
  await calendarFilters(models, filter, args);

  return filter;
};

export const generatePurchaseCommonFilters = async (
  models: IModels,
  subdomain: string,
  currentUserId: string,
  args = {} as any,
  extraParams?: any
) => {
  args.type = 'purchase';
  const { productIds } = extraParams || args;

  let filter = await generateCommonFilters(
    models,
    subdomain,
    currentUserId,
    args
  );

  if (extraParams) {
    filter = await generateExtraFilters(filter, extraParams);
  }

  if (productIds) {
    filter['productsData.productId'] = contains(productIds);
  }

  // Calendar monthly date
  await calendarFilters(models, filter, args);

  return filter;
};

export const generateTicketCommonFilters = async (
  models: IModels,
  subdomain: string,
  currentUserId: string,
  args = {} as any,
  extraParams?: any
) => {
  args.type = 'ticket';

  let filter = await generateCommonFilters(
    models,
    subdomain,
    currentUserId,
    args
  );

  if (extraParams) {
    filter = await generateExtraFilters(filter, extraParams);
  }

  // Calendar monthly date
  await calendarFilters(models, filter, args);

  return filter;
};

export const generateTaskCommonFilters = async (
  models: IModels,
  subdomain: string,
  currentUserId: string,
  args = {} as any,
  extraParams?: any
) => {
  args.type = 'task';

  let filter = await generateCommonFilters(
    models,
    subdomain,
    currentUserId,
    args
  );

  if (extraParams) {
    filter = await generateExtraFilters(filter, extraParams);
  }

  // Calendar monthly date
  await calendarFilters(models, filter, args);

  return filter;
};

export const generateSort = (args: IListParams) => {
  let sort: any = { order: 1, createdAt: -1 };

  const { sortField, sortDirection } = args;

  if (sortField && sortDirection) {
    sort = { [sortField]: sortDirection };
  }

  return sort;
};

export const generateGrowthHackCommonFilters = async (
  models: IModels,
  subdomain: string,
  currentUserId: string,
  args = {} as any,
  extraParams?: any
) => {
  args.type = 'growthHack';

  const { hackStage, pipelineId, stageId } = extraParams || args;

  let filter = await generateCommonFilters(
    models,
    subdomain,
    currentUserId,
    args
  );

  if (extraParams) {
    filter = await generateExtraFilters(filter, extraParams);
  }

  if (hackStage) {
    filter.hackStages = contains(hackStage);
  }

  if (!stageId && pipelineId) {
    const stageIds = await models.Stages.find({ pipelineId }).distinct('_id');

    filter.stageId = { $in: stageIds };
  }

  return filter;
};

interface IDate {
  month: number;
  year: number;
}

const dateSelector = (date: IDate) => {
  const { year, month } = date;

  const start = new Date(Date.UTC(year, month, 1, 0, 0, 0));
  const end = new Date(Date.UTC(year, month + 1, 1, 0, 0, 0));

  return {
    $gte: start,
    $lte: end
  };
};

// comparing pipelines departmentIds and current user departmentIds
const compareDepartmentIds = (
  pipelineDepartmentIds: string[],
  userDepartmentIds: string[]
): boolean => {
  if (!pipelineDepartmentIds.length || !userDepartmentIds.length) {
    return false;
  }

  for (const uDepartmentId of userDepartmentIds) {
    if (pipelineDepartmentIds.includes(uDepartmentId)) {
      return true;
    }
  }

  return false;
};

export const checkItemPermByUser = async (
  models: IModels,
  user: any,
  item: IItemCommonFields
) => {
  const stage = await models.Stages.getStage(item.stageId);

  const {
    visibility,
    memberIds,
    departmentIds = [],
    isCheckUser,
    excludeCheckUserIds
  } = await models.Pipelines.getPipeline(stage.pipelineId);

  const userDepartmentIds = user.departmentIds || [];

  // check permission on department
  const hasUserInDepartment = compareDepartmentIds(
    departmentIds,
    userDepartmentIds
  );

  if (
    visibility === 'private' &&
    !(memberIds || []).includes(user._id) &&
    !hasUserInDepartment
  ) {
    throw new Error('You do not have permission to view.');
  }

  // pipeline is Show only the users assigned(created) cards checked
  // and current user nothing dominant users
  // current user hans't this carts assigned and created
  if (
    isCheckUser &&
    !(excludeCheckUserIds || []).includes(user._id) &&
    !(
      (item.assignedUserIds || []).includes(user._id) ||
      item.userId === user._id
    )
  ) {
    throw new Error('You do not have permission to view.');
  }

  return item;
};

export const archivedItems = async (
  models: IModels,
  params: IArchiveArgs,
  collection: any
) => {
  const { pipelineId, ...listArgs } = params;

  const { page = 0, perPage = 0 } = listArgs;

  const stages = await models.Stages.find({ pipelineId }).lean();

  if (stages.length > 0) {
    const filter = generateArhivedItemsFilter(params, stages);

    return collection
      .find(filter)
      .sort({
        modifiedAt: -1
      })
      .skip(page || 0)
      .limit(perPage || 20)
      .lean();
  }

  return [];
};

export const archivedItemsCount = async (
  models: IModels,
  params: IArchiveArgs,
  collection: any
) => {
  const { pipelineId } = params;

  const stages = await models.Stages.find({ pipelineId });

  if (stages.length > 0) {
    const filter = generateArhivedItemsFilter(params, stages);

    return collection.find(filter).count();
  }

  return 0;
};

const generateArhivedItemsFilter = (
  params: IArchiveArgs,
  stages: IStageDocument[]
) => {
  const {
    search,
    userIds,
    priorities,
    assignedUserIds,
    labelIds,
    productIds,
    startDate,
    endDate,
    sources,
    hackStages
  } = params;

  const filter: any = { status: BOARD_STATUSES.ARCHIVED };

  filter.stageId = { $in: stages.map(stage => stage._id) };

  if (search) {
    Object.assign(filter, regexSearchText(search, 'name'));
  }

  if (userIds && userIds.length) {
    filter.userId = { $in: userIds };
  }

  if (priorities && priorities.length) {
    filter.priority = { $in: priorities };
  }

  if (assignedUserIds && assignedUserIds.length) {
    filter.assignedUserIds = { $in: assignedUserIds };
  }

  if (labelIds && labelIds.length) {
    filter.labelIds = { $in: labelIds };
  }

  if (productIds && productIds.length) {
    filter['productsData.productId'] = { $in: productIds };
  }

  if (startDate) {
    filter.closeDate = {
      $gte: new Date(startDate)
    };
  }

  if (endDate) {
    if (filter.closeDate) {
      filter.closeDate.$lte = new Date(endDate);
    } else {
      filter.closeDate = {
        $lte: new Date(endDate)
      };
    }
  }

  if (sources && sources.length) {
    filter.source = { $in: sources };
  }

  if (hackStages && hackStages.length) {
    filter.hackStages = { $in: hackStages };
  }

  return filter;
};

export const getItemList = async (
  models: IModels,
  subdomain: string,
  filter: any,
  args: IListParams,
  user: IUserDocument,
  type: string,
  extraFields?: { [key: string]: number },
  getExtraFields?: (item: any) => { [key: string]: any },
  serverTiming?
) => {
  const { collection } = getCollection(models, type);
  const sort = generateSort(args);
  const limit = args.limit !== undefined ? args.limit : 10;

  const pipelines: any[] = [
    {
      $match: filter
    },
    {
      $sort: sort
    },
    {
      $skip: args.skip || 0
    },
    {
      $lookup: {
        from: 'users',
        localField: 'assignedUserIds',
        foreignField: '_id',
        as: 'users_doc'
      }
    },
    {
      $lookup: {
        from: 'stages',
        localField: 'stageId',
        foreignField: '_id',
        as: 'stages_doc'
      }
    },
    {
      $lookup: {
        from: 'pipeline_labels',
        localField: 'labelIds',
        foreignField: '_id',
        as: 'labels_doc'
      }
    },
    {
      $project: {
        assignedUsers: '$users_doc',
        labels: '$labels_doc',
        stage: { $arrayElemAt: ['$stages_doc', 0] },
        name: 1,
        isComplete: 1,
        startDate: 1,
        closeDate: 1,
        relations: 1,
        createdAt: 1,
        modifiedAt: 1,
        priority: 1,
        number: 1,
        watchedUserIds: 1,
        customFieldsData: 1,
        stageChangedDate: 1,
        tagIds: 1,
        status: 1,
        branchIds: 1,
        departmentIds: 1,
        ...(extraFields || {})
      }
    }
  ];

  if (limit > 0) {
    pipelines.splice(3, 0, { $limit: limit });
  }

  if (serverTiming) {
    serverTiming.startTime('getItemsPipelineAggregate');
  }

  const list = await collection.aggregate(pipelines);

  if (serverTiming) {
    serverTiming.endTime('getItemsPipelineAggregate');
  }

  const ids = list.map(item => item._id);

  if (serverTiming) {
    serverTiming.startTime('conformities');
  }

  const conformities = await sendCoreMessage({
    subdomain,
    action: 'conformities.getConformities',
    data: {
      mainType: type,
      mainTypeIds: ids,
      relTypes: ['company', 'customer']
    },
    isRPC: true,
    defaultValue: []
  });

  if (serverTiming) {
    serverTiming.endTime('conformities');
  }

  const companyIds: string[] = [];
  const customerIds: string[] = [];
  const companyIdsByItemId = {};
  const customerIdsByItemId = {};

  const perConformity = (
    conformity,
    cocIdsByItemId,
    cocIds,
    typeId1,
    typeId2
  ) => {
    cocIds.push(conformity[typeId1]);

    if (!cocIdsByItemId[conformity[typeId2]]) {
      cocIdsByItemId[conformity[typeId2]] = [];
    }

    cocIdsByItemId[conformity[typeId2]].push(conformity[typeId1]);
  };

  for (const conf of conformities) {
    if (conf.mainType === 'company') {
      perConformity(
        conf,
        companyIdsByItemId,
        companyIds,
        'mainTypeId',
        'relTypeId'
      );
      continue;
    }
    if (conf.relType === 'company') {
      perConformity(
        conf,
        companyIdsByItemId,
        companyIds,
        'relTypeId',
        'mainTypeId'
      );
      continue;
    }
    if (conf.mainType === 'customer') {
      perConformity(
        conf,
        customerIdsByItemId,
        customerIds,
        'mainTypeId',
        'relTypeId'
      );
      continue;
    }
    if (conf.relType === 'customer') {
      perConformity(
        conf,
        customerIdsByItemId,
        customerIds,
        'relTypeId',
        'mainTypeId'
      );
      continue;
    }
  }

  if (serverTiming) {
    serverTiming.startTime('getItemsCompanies');
  }

  const companies = await sendContactsMessage({
    subdomain,
    action: 'companies.findActiveCompanies',
    data: {
      selector: {
        _id: { $in: [...new Set(companyIds)] }
      },

      fields: {
        primaryName: 1,
        primaryEmail: 1,
        primaryPhone: 1,
        emails: 1,
        phones: 1
      }
    },
    isRPC: true
  });

  if (serverTiming) {
    serverTiming.endTime('getItemsCompanies');
  }

  if (serverTiming) {
    serverTiming.startTime('getItemsCustomers');
  }

  const customers = await sendContactsMessage({
    subdomain,
    action: 'customers.findActiveCustomers',
    data: {
      selector: {
        _id: { $in: [...new Set(customerIds)] }
      },
      fields: {
        firstName: 1,
        lastName: 1,
        middleName: 1,
        visitorContactInfo: 1,
        primaryEmail: 1,
        primaryPhone: 1,
        emails: 1,
        phones: 1
      }
    },
    isRPC: true,
    defaultValue: []
  });

  if (serverTiming) {
    serverTiming.endTime('getItemsCustomers');
  }

  const getCocsByItemId = (
    itemId: string,
    cocIdsByItemId: any,
    cocs: any[]
  ) => {
    const cocIds = cocIdsByItemId[itemId] || [];

    return cocIds.flatMap((cocId: string) => {
      const found = cocs.find(coc => cocId === coc._id);

      return found || [];
    });
  };

  const updatedList: any[] = [];

  if (serverTiming) {
    serverTiming.startTime('getItemsNotifications');
  }

  const notifications = await sendNotificationsMessage({
    subdomain,
    action: 'find',
    data: {
      selector: {
        contentTypeId: { $in: ids },
        isRead: false,
        receiver: user._id
      },
      fields: { contentTypeId: 1 }
    },
    isRPC: true,
    defaultValue: []
  });

  if (serverTiming) {
    serverTiming.endTime('getItemsNotifications');
  }

  if (serverTiming) {
    serverTiming.startTime('getItemsFields');
  }

  const fields = await sendFormsMessage({
    subdomain,
    action: 'fields.find',
    data: {
      query: {
        showInCard: true,
        contentType: `cards:${type}`
      }
    },
    isRPC: true,
    defaultValue: []
  });

  if (serverTiming) {
    serverTiming.endTime('getItemsFields');
  }

<<<<<<< HEAD
=======
  // add just incremented order to each item in list, not from db
>>>>>>> 3d343987
  let order = 0;
  for (const item of list) {
    if (
      item.customFieldsData &&
      item.customFieldsData.length > 0 &&
      fields.length > 0
    ) {
      item.customProperties = [];

      fields.forEach(field => {
        const fieldData = item.customFieldsData.find(
          f => f.field === field._id
        );

        if (fieldData) {
          item.customProperties.push({
            name: `${field.text} - ${fieldData.value}`
          });
        }
      });
    }

    const notification = notifications.find(n => n.contentTypeId === item._id);

    updatedList.push({
      ...item,
      order: order++,
      isWatched: (item.watchedUserIds || []).includes(user._id),
      hasNotified: notification ? false : true,
      customers: getCocsByItemId(item._id, customerIdsByItemId, customers),
      companies: getCocsByItemId(item._id, companyIdsByItemId, companies),
      ...(getExtraFields ? await getExtraFields(item) : {})
    });
  }

  return updatedList;
};
<|MERGE_RESOLUTION|>--- conflicted
+++ resolved
@@ -1,1245 +1,1242 @@
-import * as moment from 'moment';
-import { getCollection } from '../../../models/utils';
-import {
-  IItemCommonFields,
-  IStageDocument
-} from '../../../models/definitions/boards';
-import { BOARD_STATUSES } from '../../../models/definitions/constants';
-import { CLOSE_DATE_TYPES } from '../../../constants';
-import { getNextMonth, getToday, regexSearchText } from '@erxes/api-utils/src';
-import { IListParams } from './boards';
-import {
-  fetchSegment,
-  sendContactsMessage,
-  sendCoreMessage,
-  sendFormsMessage,
-  sendNotificationsMessage,
-  sendSegmentsMessage
-} from '../../../messageBroker';
-import { IUserDocument } from '@erxes/api-utils/src/types';
-import { IModels } from '../../../connectionResolver';
-
-export interface IArchiveArgs {
-  pipelineId: string;
-  search: string;
-  page?: number;
-  perPage?: number;
-  userIds?: string[];
-  priorities?: string[];
-  assignedUserIds?: string[];
-  labelIds?: string[];
-  productIds?: string[];
-  companyIds?: string[];
-  customerIds?: string[];
-  startDate?: string;
-  endDate?: string;
-  sources?: string[];
-  hackStages?: string[];
-}
-
-const contains = (values: string[]) => {
-  return { $in: values };
-};
-
-export const getCloseDateByType = (closeDateType: string) => {
-  if (closeDateType === CLOSE_DATE_TYPES.NEXT_DAY) {
-    const tommorrow = moment().add(1, 'days');
-
-    return {
-      $gte: new Date(tommorrow.startOf('day').toISOString()),
-      $lte: new Date(tommorrow.endOf('day').toISOString())
-    };
-  }
-
-  if (closeDateType === CLOSE_DATE_TYPES.NEXT_WEEK) {
-    const monday = moment()
-      .day(1 + 7)
-      .format('YYYY-MM-DD');
-    const nextSunday = moment()
-      .day(7 + 7)
-      .format('YYYY-MM-DD');
-
-    return {
-      $gte: new Date(monday),
-      $lte: new Date(nextSunday)
-    };
-  }
-
-  if (closeDateType === CLOSE_DATE_TYPES.NEXT_MONTH) {
-    const now = new Date();
-    const { start, end } = getNextMonth(now);
-
-    return {
-      $gte: new Date(start),
-      $lte: new Date(end)
-    };
-  }
-
-  if (closeDateType === CLOSE_DATE_TYPES.NO_CLOSE_DATE) {
-    return { $exists: false };
-  }
-
-  if (closeDateType === CLOSE_DATE_TYPES.OVERDUE) {
-    const now = new Date();
-    const today = getToday(now);
-
-    return { $lt: today };
-  }
-};
-
-export const generateExtraFilters = async (filter, extraParams) => {
-  const { source, userIds, priority, startDate, endDate } = extraParams;
-
-  const isListEmpty = value => {
-    return value.length === 1 && value[0].length === 0;
-  };
-
-  if (source) {
-    filter.source = contains(source);
-  }
-
-  if (userIds) {
-    const isEmpty = isListEmpty(userIds);
-
-    filter.userId = isEmpty ? { $in: [null, []] } : { $in: userIds };
-  }
-
-  if (priority) {
-    filter.priority = contains(priority);
-  }
-
-  if (startDate) {
-    filter.closeDate = {
-      $gte: new Date(startDate)
-    };
-  }
-
-  if (endDate) {
-    if (filter.closeDate) {
-      filter.closeDate.$lte = new Date(endDate);
-    } else {
-      filter.closeDate = {
-        $lte: new Date(endDate)
-      };
-    }
-  }
-
-  return filter;
-};
-
-export const generateCommonFilters = async (
-  models: IModels,
-  subdomain: string,
-  currentUserId: string,
-  args: any
-) => {
-  const {
-    _ids,
-    pipelineId,
-    pipelineIds,
-    stageId,
-    parentId,
-    boardIds,
-    stageCodes,
-    search,
-    closeDateType,
-    assignedUserIds,
-    customerIds,
-    companyIds,
-    conformityMainType,
-    conformityMainTypeId,
-    conformityIsRelated,
-    conformityIsSaved,
-    initialStageId,
-    type,
-    labelIds,
-    priority,
-    userIds,
-    tagIds,
-    segment,
-    segmentData,
-    assignedToMe,
-    startDate,
-    endDate,
-    hasStartAndCloseDate,
-    stageChangedStartDate,
-    stageChangedEndDate,
-    noSkipArchive,
-    number,
-    branchIds,
-    departmentIds,
-    dateRangeFilters
-  } = args;
-
-  const isListEmpty = value => {
-    return value.length === 1 && value[0].length === 0;
-  };
-
-  const filter: any = noSkipArchive
-    ? {}
-    : { status: { $ne: BOARD_STATUSES.ARCHIVED }, parentId: undefined };
-
-  let filterIds: string[] = [];
-
-  if (parentId) {
-    filter.parentId = parentId;
-  }
-
-  if (assignedUserIds) {
-    // Filter by assigned to no one
-    const notAssigned = isListEmpty(assignedUserIds);
-
-    filter.assignedUserIds = notAssigned ? [] : contains(assignedUserIds);
-  }
-
-  if (branchIds) {
-    const branchOrders = (
-      await sendCoreMessage({
-        subdomain,
-        action: `branches.find`,
-        data: {
-          query: { _id: { $in: branchIds } }
-        },
-        isRPC: true,
-        defaultValue: []
-      })
-    ).map(item => item.order);
-
-    const ids = (
-      await sendCoreMessage({
-        subdomain,
-        action: `branches.find`,
-        data: {
-          query: { order: { $regex: branchOrders.join('|'), $options: 'i' } }
-        },
-        isRPC: true,
-        defaultValue: []
-      })
-    ).map(item => item._id);
-
-    filter.branchIds = { $in: ids };
-  }
-  if (departmentIds) {
-    const departmentOrders = (
-      await sendCoreMessage({
-        subdomain,
-        action: `departments.find`,
-        data: {
-          _id: { $in: departmentIds }
-        },
-        isRPC: true,
-        defaultValue: []
-      })
-    ).map(item => item.order);
-
-    const ids = (
-      await sendCoreMessage({
-        subdomain,
-        action: `departments.find`,
-        data: {
-          order: { $regex: departmentOrders.join('|'), $options: 'i' }
-        },
-        isRPC: true,
-        defaultValue: []
-      })
-    ).map(item => item._id);
-
-    filter.departmentIds = { $in: ids };
-  }
-
-  if (customerIds && type) {
-    const relIds = await sendCoreMessage({
-      subdomain,
-      action: 'conformities.filterConformity',
-      data: {
-        mainType: 'customer',
-        mainTypeIds: customerIds,
-        relType: type
-      },
-      isRPC: true,
-      defaultValue: []
-    });
-
-    filterIds = relIds;
-  }
-
-  if (companyIds && type) {
-    const relIds = await sendCoreMessage({
-      subdomain,
-      action: 'conformities.filterConformity',
-      data: {
-        mainType: 'company',
-        mainTypeIds: companyIds,
-        relType: type
-      },
-      isRPC: true,
-      defaultValue: []
-    });
-
-    filterIds = filterIds.length
-      ? filterIds.filter(id => relIds.includes(id))
-      : relIds;
-  }
-
-  if (customerIds || companyIds) {
-    filter._id = contains(filterIds || []);
-  }
-
-  if (_ids && _ids.length) {
-    filter._id = contains(_ids);
-  }
-
-  if (conformityMainType && conformityMainTypeId) {
-    if (conformityIsSaved) {
-      const relIds = await sendCoreMessage({
-        subdomain,
-        action: 'conformities.savedConformity',
-        data: {
-          mainType: conformityMainType,
-          mainTypeId: conformityMainTypeId,
-          relTypes: [type]
-        },
-        isRPC: true,
-        defaultValue: []
-      });
-
-      filter._id = contains(relIds || []);
-    }
-
-    if (conformityIsRelated) {
-      const relIds = await sendCoreMessage({
-        subdomain,
-        action: 'conformities.relatedConformity',
-        data: {
-          mainType: conformityMainType,
-          mainTypeId: conformityMainTypeId,
-          relType: type
-        },
-        isRPC: true,
-        defaultValue: []
-      });
-
-      filter._id = contains(relIds);
-    }
-  }
-
-  if (initialStageId) {
-    filter.initialStageId = initialStageId;
-  }
-
-  if (closeDateType) {
-    filter.closeDate = getCloseDateByType(closeDateType);
-  }
-
-  if (startDate) {
-    filter.closeDate = {
-      $gte: new Date(startDate)
-    };
-  }
-
-  if (endDate) {
-    if (filter.closeDate) {
-      filter.closeDate.$lte = new Date(endDate);
-    } else {
-      filter.closeDate = {
-        $lte: new Date(endDate)
-      };
-    }
-  }
-
-  if (dateRangeFilters) {
-    for (const dateRangeFilter of dateRangeFilters) {
-      const { name, from, to } = dateRangeFilter;
-
-      if (from) {
-        filter[name] = { $gte: new Date(from) };
-      }
-
-      if (to) {
-        filter[name] = { ...filter[name], $lte: new Date(to) };
-      }
-    }
-  }
-
-  const stageChangedDateFilter: any = {};
-  if (stageChangedStartDate) {
-    stageChangedDateFilter.$gte = new Date(stageChangedStartDate);
-  }
-  if (stageChangedEndDate) {
-    stageChangedDateFilter.$lte = new Date(stageChangedEndDate);
-  }
-  if (Object.keys(stageChangedDateFilter).length) {
-    filter.stageChangedDate = stageChangedDateFilter;
-  }
-
-  if (search) {
-    Object.assign(filter, regexSearchText(search));
-  }
-
-  if (stageId) {
-    filter.stageId = stageId;
-  } else if (pipelineId || pipelineIds) {
-    let filterPipeline = pipelineId;
-
-    if (pipelineIds) {
-      filterPipeline = { $in: pipelineIds };
-    }
-
-    const stageIds = await models.Stages.find({
-      pipelineId: filterPipeline,
-      status: { $ne: BOARD_STATUSES.ARCHIVED }
-    }).distinct('_id');
-
-    filter.stageId = { $in: stageIds };
-  }
-
-  if (boardIds) {
-    const pipelineIds = await models.Pipelines.find({
-      boardId: { $in: boardIds },
-      status: { $ne: BOARD_STATUSES.ARCHIVED }
-    }).distinct('_id');
-
-    const filterStages: any = {
-      pipelineId: { $in: pipelineIds },
-      status: { $ne: BOARD_STATUSES.ARCHIVED }
-    };
-
-    if (filter?.stageId?.$in) {
-      filterStages._id = { $in: filter?.stageId?.$in };
-    }
-
-    const stageIds = await models.Stages.find(filterStages).distinct('_id');
-
-    filter.stageId = { $in: stageIds };
-  }
-
-  if (stageCodes) {
-    const filterStages: any = { code: { $in: stageCodes } };
-
-    if (filter?.stageId?.$in) {
-      filterStages._id = { $in: filter?.stageId?.$in };
-    }
-
-    const stageIds = await models.Stages.find(filterStages).distinct('_id');
-
-    filter.stageId = { $in: stageIds };
-  }
-
-  if (labelIds) {
-    const isEmpty = isListEmpty(labelIds);
-
-    filter.labelIds = isEmpty ? { $in: [null, []] } : { $in: labelIds };
-  }
-
-  if (priority) {
-    filter.priority = contains(priority);
-  }
-
-  if (tagIds) {
-    filter.tagIds = { $in: tagIds };
-  }
-
-  if (pipelineId) {
-    const pipeline = await models.Pipelines.getPipeline(pipelineId);
-    if (
-      (pipeline.isCheckUser || pipeline.isCheckDepartment) &&
-      !(pipeline.excludeCheckUserIds || []).includes(currentUserId)
-    ) {
-      let includeCheckUserIds: string[] = [];
-
-      if (pipeline.isCheckDepartment) {
-        const user = await sendCoreMessage({
-          subdomain,
-          action: 'users.findOne',
-          data: {
-            _id: currentUserId
-          },
-          isRPC: true
-        });
-
-        const userDepartmentIds = user?.departmentIds || [];
-        const pipelineDepartmentIds = pipeline.departmentIds || [];
-
-        const otherDepartmentUsers = await sendCoreMessage({
-          subdomain,
-          action: 'users.find',
-          data: {
-            query: { departmentIds: { $in: userDepartmentIds } }
-          },
-          isRPC: true,
-          defaultValue: []
-        });
-
-        for (const departmentUser of otherDepartmentUsers) {
-          includeCheckUserIds = [...includeCheckUserIds, departmentUser._id];
-        }
-
-        if (
-          !!pipelineDepartmentIds.filter(departmentId =>
-            userDepartmentIds.includes(departmentId)
-          ).length
-        ) {
-          includeCheckUserIds = includeCheckUserIds.concat(user._id || []);
-        }
-      }
-
-      const uqinueCheckUserIds = [
-        ...new Set(includeCheckUserIds.concat(currentUserId))
-      ];
-
-      Object.assign(filter, {
-        $or: [
-          { assignedUserIds: { $in: uqinueCheckUserIds } },
-          { userId: { $in: uqinueCheckUserIds } }
-        ]
-      });
-    }
-  }
-
-  if (userIds) {
-    const isEmpty = isListEmpty(userIds);
-
-    filter.userId = isEmpty ? { $in: [null, []] } : { $in: userIds };
-  }
-
-  if (assignedToMe) {
-    filter.assignedUserIds = { $in: [currentUserId] };
-  }
-
-  if (segmentData) {
-    const segment = JSON.parse(segmentData);
-    const itemIds = await fetchSegment(subdomain, '', {}, segment);
-    filter._id = { $in: itemIds };
-  }
-
-  if (segment) {
-    const segmentObj = await sendSegmentsMessage({
-      subdomain,
-      action: 'findOne',
-      data: { _id: segment },
-      isRPC: true
-    });
-    const itemIds = await fetchSegment(subdomain, segmentObj);
-
-    filter._id = { $in: itemIds };
-  }
-
-  if (hasStartAndCloseDate) {
-    filter.startDate = { $exists: true };
-    filter.closeDate = { $exists: true };
-  }
-
-  if (number) {
-    filter.number = { $regex: `${number}`, $options: 'mui' };
-  }
-
-  return filter;
-};
-
-export const calendarFilters = async (models: IModels, filter, args) => {
-  const { date, pipelineId } = args;
-
-  if (date) {
-    const stageIds = await models.Stages.find({ pipelineId }).distinct('_id');
-
-    filter.closeDate = dateSelector(date);
-    filter.stageId = { $in: stageIds };
-  }
-
-  return filter;
-};
-
-export const generateDealCommonFilters = async (
-  models: IModels,
-  subdomain: string,
-  currentUserId: string,
-  args = {} as any,
-  extraParams?: any
-) => {
-  args.type = 'deal';
-  const { productIds } = extraParams || args;
-
-  let filter = await generateCommonFilters(
-    models,
-    subdomain,
-    currentUserId,
-    args
-  );
-
-  if (extraParams) {
-    filter = await generateExtraFilters(filter, extraParams);
-  }
-
-  if (productIds) {
-    filter['productsData.productId'] = contains(productIds);
-  }
-
-  // Calendar monthly date
-  await calendarFilters(models, filter, args);
-
-  return filter;
-};
-
-export const generatePurchaseCommonFilters = async (
-  models: IModels,
-  subdomain: string,
-  currentUserId: string,
-  args = {} as any,
-  extraParams?: any
-) => {
-  args.type = 'purchase';
-  const { productIds } = extraParams || args;
-
-  let filter = await generateCommonFilters(
-    models,
-    subdomain,
-    currentUserId,
-    args
-  );
-
-  if (extraParams) {
-    filter = await generateExtraFilters(filter, extraParams);
-  }
-
-  if (productIds) {
-    filter['productsData.productId'] = contains(productIds);
-  }
-
-  // Calendar monthly date
-  await calendarFilters(models, filter, args);
-
-  return filter;
-};
-
-export const generateTicketCommonFilters = async (
-  models: IModels,
-  subdomain: string,
-  currentUserId: string,
-  args = {} as any,
-  extraParams?: any
-) => {
-  args.type = 'ticket';
-
-  let filter = await generateCommonFilters(
-    models,
-    subdomain,
-    currentUserId,
-    args
-  );
-
-  if (extraParams) {
-    filter = await generateExtraFilters(filter, extraParams);
-  }
-
-  // Calendar monthly date
-  await calendarFilters(models, filter, args);
-
-  return filter;
-};
-
-export const generateTaskCommonFilters = async (
-  models: IModels,
-  subdomain: string,
-  currentUserId: string,
-  args = {} as any,
-  extraParams?: any
-) => {
-  args.type = 'task';
-
-  let filter = await generateCommonFilters(
-    models,
-    subdomain,
-    currentUserId,
-    args
-  );
-
-  if (extraParams) {
-    filter = await generateExtraFilters(filter, extraParams);
-  }
-
-  // Calendar monthly date
-  await calendarFilters(models, filter, args);
-
-  return filter;
-};
-
-export const generateSort = (args: IListParams) => {
-  let sort: any = { order: 1, createdAt: -1 };
-
-  const { sortField, sortDirection } = args;
-
-  if (sortField && sortDirection) {
-    sort = { [sortField]: sortDirection };
-  }
-
-  return sort;
-};
-
-export const generateGrowthHackCommonFilters = async (
-  models: IModels,
-  subdomain: string,
-  currentUserId: string,
-  args = {} as any,
-  extraParams?: any
-) => {
-  args.type = 'growthHack';
-
-  const { hackStage, pipelineId, stageId } = extraParams || args;
-
-  let filter = await generateCommonFilters(
-    models,
-    subdomain,
-    currentUserId,
-    args
-  );
-
-  if (extraParams) {
-    filter = await generateExtraFilters(filter, extraParams);
-  }
-
-  if (hackStage) {
-    filter.hackStages = contains(hackStage);
-  }
-
-  if (!stageId && pipelineId) {
-    const stageIds = await models.Stages.find({ pipelineId }).distinct('_id');
-
-    filter.stageId = { $in: stageIds };
-  }
-
-  return filter;
-};
-
-interface IDate {
-  month: number;
-  year: number;
-}
-
-const dateSelector = (date: IDate) => {
-  const { year, month } = date;
-
-  const start = new Date(Date.UTC(year, month, 1, 0, 0, 0));
-  const end = new Date(Date.UTC(year, month + 1, 1, 0, 0, 0));
-
-  return {
-    $gte: start,
-    $lte: end
-  };
-};
-
-// comparing pipelines departmentIds and current user departmentIds
-const compareDepartmentIds = (
-  pipelineDepartmentIds: string[],
-  userDepartmentIds: string[]
-): boolean => {
-  if (!pipelineDepartmentIds.length || !userDepartmentIds.length) {
-    return false;
-  }
-
-  for (const uDepartmentId of userDepartmentIds) {
-    if (pipelineDepartmentIds.includes(uDepartmentId)) {
-      return true;
-    }
-  }
-
-  return false;
-};
-
-export const checkItemPermByUser = async (
-  models: IModels,
-  user: any,
-  item: IItemCommonFields
-) => {
-  const stage = await models.Stages.getStage(item.stageId);
-
-  const {
-    visibility,
-    memberIds,
-    departmentIds = [],
-    isCheckUser,
-    excludeCheckUserIds
-  } = await models.Pipelines.getPipeline(stage.pipelineId);
-
-  const userDepartmentIds = user.departmentIds || [];
-
-  // check permission on department
-  const hasUserInDepartment = compareDepartmentIds(
-    departmentIds,
-    userDepartmentIds
-  );
-
-  if (
-    visibility === 'private' &&
-    !(memberIds || []).includes(user._id) &&
-    !hasUserInDepartment
-  ) {
-    throw new Error('You do not have permission to view.');
-  }
-
-  // pipeline is Show only the users assigned(created) cards checked
-  // and current user nothing dominant users
-  // current user hans't this carts assigned and created
-  if (
-    isCheckUser &&
-    !(excludeCheckUserIds || []).includes(user._id) &&
-    !(
-      (item.assignedUserIds || []).includes(user._id) ||
-      item.userId === user._id
-    )
-  ) {
-    throw new Error('You do not have permission to view.');
-  }
-
-  return item;
-};
-
-export const archivedItems = async (
-  models: IModels,
-  params: IArchiveArgs,
-  collection: any
-) => {
-  const { pipelineId, ...listArgs } = params;
-
-  const { page = 0, perPage = 0 } = listArgs;
-
-  const stages = await models.Stages.find({ pipelineId }).lean();
-
-  if (stages.length > 0) {
-    const filter = generateArhivedItemsFilter(params, stages);
-
-    return collection
-      .find(filter)
-      .sort({
-        modifiedAt: -1
-      })
-      .skip(page || 0)
-      .limit(perPage || 20)
-      .lean();
-  }
-
-  return [];
-};
-
-export const archivedItemsCount = async (
-  models: IModels,
-  params: IArchiveArgs,
-  collection: any
-) => {
-  const { pipelineId } = params;
-
-  const stages = await models.Stages.find({ pipelineId });
-
-  if (stages.length > 0) {
-    const filter = generateArhivedItemsFilter(params, stages);
-
-    return collection.find(filter).count();
-  }
-
-  return 0;
-};
-
-const generateArhivedItemsFilter = (
-  params: IArchiveArgs,
-  stages: IStageDocument[]
-) => {
-  const {
-    search,
-    userIds,
-    priorities,
-    assignedUserIds,
-    labelIds,
-    productIds,
-    startDate,
-    endDate,
-    sources,
-    hackStages
-  } = params;
-
-  const filter: any = { status: BOARD_STATUSES.ARCHIVED };
-
-  filter.stageId = { $in: stages.map(stage => stage._id) };
-
-  if (search) {
-    Object.assign(filter, regexSearchText(search, 'name'));
-  }
-
-  if (userIds && userIds.length) {
-    filter.userId = { $in: userIds };
-  }
-
-  if (priorities && priorities.length) {
-    filter.priority = { $in: priorities };
-  }
-
-  if (assignedUserIds && assignedUserIds.length) {
-    filter.assignedUserIds = { $in: assignedUserIds };
-  }
-
-  if (labelIds && labelIds.length) {
-    filter.labelIds = { $in: labelIds };
-  }
-
-  if (productIds && productIds.length) {
-    filter['productsData.productId'] = { $in: productIds };
-  }
-
-  if (startDate) {
-    filter.closeDate = {
-      $gte: new Date(startDate)
-    };
-  }
-
-  if (endDate) {
-    if (filter.closeDate) {
-      filter.closeDate.$lte = new Date(endDate);
-    } else {
-      filter.closeDate = {
-        $lte: new Date(endDate)
-      };
-    }
-  }
-
-  if (sources && sources.length) {
-    filter.source = { $in: sources };
-  }
-
-  if (hackStages && hackStages.length) {
-    filter.hackStages = { $in: hackStages };
-  }
-
-  return filter;
-};
-
-export const getItemList = async (
-  models: IModels,
-  subdomain: string,
-  filter: any,
-  args: IListParams,
-  user: IUserDocument,
-  type: string,
-  extraFields?: { [key: string]: number },
-  getExtraFields?: (item: any) => { [key: string]: any },
-  serverTiming?
-) => {
-  const { collection } = getCollection(models, type);
-  const sort = generateSort(args);
-  const limit = args.limit !== undefined ? args.limit : 10;
-
-  const pipelines: any[] = [
-    {
-      $match: filter
-    },
-    {
-      $sort: sort
-    },
-    {
-      $skip: args.skip || 0
-    },
-    {
-      $lookup: {
-        from: 'users',
-        localField: 'assignedUserIds',
-        foreignField: '_id',
-        as: 'users_doc'
-      }
-    },
-    {
-      $lookup: {
-        from: 'stages',
-        localField: 'stageId',
-        foreignField: '_id',
-        as: 'stages_doc'
-      }
-    },
-    {
-      $lookup: {
-        from: 'pipeline_labels',
-        localField: 'labelIds',
-        foreignField: '_id',
-        as: 'labels_doc'
-      }
-    },
-    {
-      $project: {
-        assignedUsers: '$users_doc',
-        labels: '$labels_doc',
-        stage: { $arrayElemAt: ['$stages_doc', 0] },
-        name: 1,
-        isComplete: 1,
-        startDate: 1,
-        closeDate: 1,
-        relations: 1,
-        createdAt: 1,
-        modifiedAt: 1,
-        priority: 1,
-        number: 1,
-        watchedUserIds: 1,
-        customFieldsData: 1,
-        stageChangedDate: 1,
-        tagIds: 1,
-        status: 1,
-        branchIds: 1,
-        departmentIds: 1,
-        ...(extraFields || {})
-      }
-    }
-  ];
-
-  if (limit > 0) {
-    pipelines.splice(3, 0, { $limit: limit });
-  }
-
-  if (serverTiming) {
-    serverTiming.startTime('getItemsPipelineAggregate');
-  }
-
-  const list = await collection.aggregate(pipelines);
-
-  if (serverTiming) {
-    serverTiming.endTime('getItemsPipelineAggregate');
-  }
-
-  const ids = list.map(item => item._id);
-
-  if (serverTiming) {
-    serverTiming.startTime('conformities');
-  }
-
-  const conformities = await sendCoreMessage({
-    subdomain,
-    action: 'conformities.getConformities',
-    data: {
-      mainType: type,
-      mainTypeIds: ids,
-      relTypes: ['company', 'customer']
-    },
-    isRPC: true,
-    defaultValue: []
-  });
-
-  if (serverTiming) {
-    serverTiming.endTime('conformities');
-  }
-
-  const companyIds: string[] = [];
-  const customerIds: string[] = [];
-  const companyIdsByItemId = {};
-  const customerIdsByItemId = {};
-
-  const perConformity = (
-    conformity,
-    cocIdsByItemId,
-    cocIds,
-    typeId1,
-    typeId2
-  ) => {
-    cocIds.push(conformity[typeId1]);
-
-    if (!cocIdsByItemId[conformity[typeId2]]) {
-      cocIdsByItemId[conformity[typeId2]] = [];
-    }
-
-    cocIdsByItemId[conformity[typeId2]].push(conformity[typeId1]);
-  };
-
-  for (const conf of conformities) {
-    if (conf.mainType === 'company') {
-      perConformity(
-        conf,
-        companyIdsByItemId,
-        companyIds,
-        'mainTypeId',
-        'relTypeId'
-      );
-      continue;
-    }
-    if (conf.relType === 'company') {
-      perConformity(
-        conf,
-        companyIdsByItemId,
-        companyIds,
-        'relTypeId',
-        'mainTypeId'
-      );
-      continue;
-    }
-    if (conf.mainType === 'customer') {
-      perConformity(
-        conf,
-        customerIdsByItemId,
-        customerIds,
-        'mainTypeId',
-        'relTypeId'
-      );
-      continue;
-    }
-    if (conf.relType === 'customer') {
-      perConformity(
-        conf,
-        customerIdsByItemId,
-        customerIds,
-        'relTypeId',
-        'mainTypeId'
-      );
-      continue;
-    }
-  }
-
-  if (serverTiming) {
-    serverTiming.startTime('getItemsCompanies');
-  }
-
-  const companies = await sendContactsMessage({
-    subdomain,
-    action: 'companies.findActiveCompanies',
-    data: {
-      selector: {
-        _id: { $in: [...new Set(companyIds)] }
-      },
-
-      fields: {
-        primaryName: 1,
-        primaryEmail: 1,
-        primaryPhone: 1,
-        emails: 1,
-        phones: 1
-      }
-    },
-    isRPC: true
-  });
-
-  if (serverTiming) {
-    serverTiming.endTime('getItemsCompanies');
-  }
-
-  if (serverTiming) {
-    serverTiming.startTime('getItemsCustomers');
-  }
-
-  const customers = await sendContactsMessage({
-    subdomain,
-    action: 'customers.findActiveCustomers',
-    data: {
-      selector: {
-        _id: { $in: [...new Set(customerIds)] }
-      },
-      fields: {
-        firstName: 1,
-        lastName: 1,
-        middleName: 1,
-        visitorContactInfo: 1,
-        primaryEmail: 1,
-        primaryPhone: 1,
-        emails: 1,
-        phones: 1
-      }
-    },
-    isRPC: true,
-    defaultValue: []
-  });
-
-  if (serverTiming) {
-    serverTiming.endTime('getItemsCustomers');
-  }
-
-  const getCocsByItemId = (
-    itemId: string,
-    cocIdsByItemId: any,
-    cocs: any[]
-  ) => {
-    const cocIds = cocIdsByItemId[itemId] || [];
-
-    return cocIds.flatMap((cocId: string) => {
-      const found = cocs.find(coc => cocId === coc._id);
-
-      return found || [];
-    });
-  };
-
-  const updatedList: any[] = [];
-
-  if (serverTiming) {
-    serverTiming.startTime('getItemsNotifications');
-  }
-
-  const notifications = await sendNotificationsMessage({
-    subdomain,
-    action: 'find',
-    data: {
-      selector: {
-        contentTypeId: { $in: ids },
-        isRead: false,
-        receiver: user._id
-      },
-      fields: { contentTypeId: 1 }
-    },
-    isRPC: true,
-    defaultValue: []
-  });
-
-  if (serverTiming) {
-    serverTiming.endTime('getItemsNotifications');
-  }
-
-  if (serverTiming) {
-    serverTiming.startTime('getItemsFields');
-  }
-
-  const fields = await sendFormsMessage({
-    subdomain,
-    action: 'fields.find',
-    data: {
-      query: {
-        showInCard: true,
-        contentType: `cards:${type}`
-      }
-    },
-    isRPC: true,
-    defaultValue: []
-  });
-
-  if (serverTiming) {
-    serverTiming.endTime('getItemsFields');
-  }
-
-<<<<<<< HEAD
-=======
-  // add just incremented order to each item in list, not from db
->>>>>>> 3d343987
-  let order = 0;
-  for (const item of list) {
-    if (
-      item.customFieldsData &&
-      item.customFieldsData.length > 0 &&
-      fields.length > 0
-    ) {
-      item.customProperties = [];
-
-      fields.forEach(field => {
-        const fieldData = item.customFieldsData.find(
-          f => f.field === field._id
-        );
-
-        if (fieldData) {
-          item.customProperties.push({
-            name: `${field.text} - ${fieldData.value}`
-          });
-        }
-      });
-    }
-
-    const notification = notifications.find(n => n.contentTypeId === item._id);
-
-    updatedList.push({
-      ...item,
-      order: order++,
-      isWatched: (item.watchedUserIds || []).includes(user._id),
-      hasNotified: notification ? false : true,
-      customers: getCocsByItemId(item._id, customerIdsByItemId, customers),
-      companies: getCocsByItemId(item._id, companyIdsByItemId, companies),
-      ...(getExtraFields ? await getExtraFields(item) : {})
-    });
-  }
-
-  return updatedList;
-};
+import * as moment from 'moment';
+import { getCollection } from '../../../models/utils';
+import {
+  IItemCommonFields,
+  IStageDocument
+} from '../../../models/definitions/boards';
+import { BOARD_STATUSES } from '../../../models/definitions/constants';
+import { CLOSE_DATE_TYPES } from '../../../constants';
+import { getNextMonth, getToday, regexSearchText } from '@erxes/api-utils/src';
+import { IListParams } from './boards';
+import {
+  fetchSegment,
+  sendContactsMessage,
+  sendCoreMessage,
+  sendFormsMessage,
+  sendNotificationsMessage,
+  sendSegmentsMessage
+} from '../../../messageBroker';
+import { IUserDocument } from '@erxes/api-utils/src/types';
+import { IModels } from '../../../connectionResolver';
+
+export interface IArchiveArgs {
+  pipelineId: string;
+  search: string;
+  page?: number;
+  perPage?: number;
+  userIds?: string[];
+  priorities?: string[];
+  assignedUserIds?: string[];
+  labelIds?: string[];
+  productIds?: string[];
+  companyIds?: string[];
+  customerIds?: string[];
+  startDate?: string;
+  endDate?: string;
+  sources?: string[];
+  hackStages?: string[];
+}
+
+const contains = (values: string[]) => {
+  return { $in: values };
+};
+
+export const getCloseDateByType = (closeDateType: string) => {
+  if (closeDateType === CLOSE_DATE_TYPES.NEXT_DAY) {
+    const tommorrow = moment().add(1, 'days');
+
+    return {
+      $gte: new Date(tommorrow.startOf('day').toISOString()),
+      $lte: new Date(tommorrow.endOf('day').toISOString())
+    };
+  }
+
+  if (closeDateType === CLOSE_DATE_TYPES.NEXT_WEEK) {
+    const monday = moment()
+      .day(1 + 7)
+      .format('YYYY-MM-DD');
+    const nextSunday = moment()
+      .day(7 + 7)
+      .format('YYYY-MM-DD');
+
+    return {
+      $gte: new Date(monday),
+      $lte: new Date(nextSunday)
+    };
+  }
+
+  if (closeDateType === CLOSE_DATE_TYPES.NEXT_MONTH) {
+    const now = new Date();
+    const { start, end } = getNextMonth(now);
+
+    return {
+      $gte: new Date(start),
+      $lte: new Date(end)
+    };
+  }
+
+  if (closeDateType === CLOSE_DATE_TYPES.NO_CLOSE_DATE) {
+    return { $exists: false };
+  }
+
+  if (closeDateType === CLOSE_DATE_TYPES.OVERDUE) {
+    const now = new Date();
+    const today = getToday(now);
+
+    return { $lt: today };
+  }
+};
+
+export const generateExtraFilters = async (filter, extraParams) => {
+  const { source, userIds, priority, startDate, endDate } = extraParams;
+
+  const isListEmpty = value => {
+    return value.length === 1 && value[0].length === 0;
+  };
+
+  if (source) {
+    filter.source = contains(source);
+  }
+
+  if (userIds) {
+    const isEmpty = isListEmpty(userIds);
+
+    filter.userId = isEmpty ? { $in: [null, []] } : { $in: userIds };
+  }
+
+  if (priority) {
+    filter.priority = contains(priority);
+  }
+
+  if (startDate) {
+    filter.closeDate = {
+      $gte: new Date(startDate)
+    };
+  }
+
+  if (endDate) {
+    if (filter.closeDate) {
+      filter.closeDate.$lte = new Date(endDate);
+    } else {
+      filter.closeDate = {
+        $lte: new Date(endDate)
+      };
+    }
+  }
+
+  return filter;
+};
+
+export const generateCommonFilters = async (
+  models: IModels,
+  subdomain: string,
+  currentUserId: string,
+  args: any
+) => {
+  const {
+    _ids,
+    pipelineId,
+    pipelineIds,
+    stageId,
+    parentId,
+    boardIds,
+    stageCodes,
+    search,
+    closeDateType,
+    assignedUserIds,
+    customerIds,
+    companyIds,
+    conformityMainType,
+    conformityMainTypeId,
+    conformityIsRelated,
+    conformityIsSaved,
+    initialStageId,
+    type,
+    labelIds,
+    priority,
+    userIds,
+    tagIds,
+    segment,
+    segmentData,
+    assignedToMe,
+    startDate,
+    endDate,
+    hasStartAndCloseDate,
+    stageChangedStartDate,
+    stageChangedEndDate,
+    noSkipArchive,
+    number,
+    branchIds,
+    departmentIds,
+    dateRangeFilters
+  } = args;
+
+  const isListEmpty = value => {
+    return value.length === 1 && value[0].length === 0;
+  };
+
+  const filter: any = noSkipArchive
+    ? {}
+    : { status: { $ne: BOARD_STATUSES.ARCHIVED }, parentId: undefined };
+
+  let filterIds: string[] = [];
+
+  if (parentId) {
+    filter.parentId = parentId;
+  }
+
+  if (assignedUserIds) {
+    // Filter by assigned to no one
+    const notAssigned = isListEmpty(assignedUserIds);
+
+    filter.assignedUserIds = notAssigned ? [] : contains(assignedUserIds);
+  }
+
+  if (branchIds) {
+    const branchOrders = (
+      await sendCoreMessage({
+        subdomain,
+        action: `branches.find`,
+        data: {
+          query: { _id: { $in: branchIds } }
+        },
+        isRPC: true,
+        defaultValue: []
+      })
+    ).map(item => item.order);
+
+    const ids = (
+      await sendCoreMessage({
+        subdomain,
+        action: `branches.find`,
+        data: {
+          query: { order: { $regex: branchOrders.join('|'), $options: 'i' } }
+        },
+        isRPC: true,
+        defaultValue: []
+      })
+    ).map(item => item._id);
+
+    filter.branchIds = { $in: ids };
+  }
+  if (departmentIds) {
+    const departmentOrders = (
+      await sendCoreMessage({
+        subdomain,
+        action: `departments.find`,
+        data: {
+          _id: { $in: departmentIds }
+        },
+        isRPC: true,
+        defaultValue: []
+      })
+    ).map(item => item.order);
+
+    const ids = (
+      await sendCoreMessage({
+        subdomain,
+        action: `departments.find`,
+        data: {
+          order: { $regex: departmentOrders.join('|'), $options: 'i' }
+        },
+        isRPC: true,
+        defaultValue: []
+      })
+    ).map(item => item._id);
+
+    filter.departmentIds = { $in: ids };
+  }
+
+  if (customerIds && type) {
+    const relIds = await sendCoreMessage({
+      subdomain,
+      action: 'conformities.filterConformity',
+      data: {
+        mainType: 'customer',
+        mainTypeIds: customerIds,
+        relType: type
+      },
+      isRPC: true,
+      defaultValue: []
+    });
+
+    filterIds = relIds;
+  }
+
+  if (companyIds && type) {
+    const relIds = await sendCoreMessage({
+      subdomain,
+      action: 'conformities.filterConformity',
+      data: {
+        mainType: 'company',
+        mainTypeIds: companyIds,
+        relType: type
+      },
+      isRPC: true,
+      defaultValue: []
+    });
+
+    filterIds = filterIds.length
+      ? filterIds.filter(id => relIds.includes(id))
+      : relIds;
+  }
+
+  if (customerIds || companyIds) {
+    filter._id = contains(filterIds || []);
+  }
+
+  if (_ids && _ids.length) {
+    filter._id = contains(_ids);
+  }
+
+  if (conformityMainType && conformityMainTypeId) {
+    if (conformityIsSaved) {
+      const relIds = await sendCoreMessage({
+        subdomain,
+        action: 'conformities.savedConformity',
+        data: {
+          mainType: conformityMainType,
+          mainTypeId: conformityMainTypeId,
+          relTypes: [type]
+        },
+        isRPC: true,
+        defaultValue: []
+      });
+
+      filter._id = contains(relIds || []);
+    }
+
+    if (conformityIsRelated) {
+      const relIds = await sendCoreMessage({
+        subdomain,
+        action: 'conformities.relatedConformity',
+        data: {
+          mainType: conformityMainType,
+          mainTypeId: conformityMainTypeId,
+          relType: type
+        },
+        isRPC: true,
+        defaultValue: []
+      });
+
+      filter._id = contains(relIds);
+    }
+  }
+
+  if (initialStageId) {
+    filter.initialStageId = initialStageId;
+  }
+
+  if (closeDateType) {
+    filter.closeDate = getCloseDateByType(closeDateType);
+  }
+
+  if (startDate) {
+    filter.closeDate = {
+      $gte: new Date(startDate)
+    };
+  }
+
+  if (endDate) {
+    if (filter.closeDate) {
+      filter.closeDate.$lte = new Date(endDate);
+    } else {
+      filter.closeDate = {
+        $lte: new Date(endDate)
+      };
+    }
+  }
+
+  if (dateRangeFilters) {
+    for (const dateRangeFilter of dateRangeFilters) {
+      const { name, from, to } = dateRangeFilter;
+
+      if (from) {
+        filter[name] = { $gte: new Date(from) };
+      }
+
+      if (to) {
+        filter[name] = { ...filter[name], $lte: new Date(to) };
+      }
+    }
+  }
+
+  const stageChangedDateFilter: any = {};
+  if (stageChangedStartDate) {
+    stageChangedDateFilter.$gte = new Date(stageChangedStartDate);
+  }
+  if (stageChangedEndDate) {
+    stageChangedDateFilter.$lte = new Date(stageChangedEndDate);
+  }
+  if (Object.keys(stageChangedDateFilter).length) {
+    filter.stageChangedDate = stageChangedDateFilter;
+  }
+
+  if (search) {
+    Object.assign(filter, regexSearchText(search));
+  }
+
+  if (stageId) {
+    filter.stageId = stageId;
+  } else if (pipelineId || pipelineIds) {
+    let filterPipeline = pipelineId;
+
+    if (pipelineIds) {
+      filterPipeline = { $in: pipelineIds };
+    }
+
+    const stageIds = await models.Stages.find({
+      pipelineId: filterPipeline,
+      status: { $ne: BOARD_STATUSES.ARCHIVED }
+    }).distinct('_id');
+
+    filter.stageId = { $in: stageIds };
+  }
+
+  if (boardIds) {
+    const pipelineIds = await models.Pipelines.find({
+      boardId: { $in: boardIds },
+      status: { $ne: BOARD_STATUSES.ARCHIVED }
+    }).distinct('_id');
+
+    const filterStages: any = {
+      pipelineId: { $in: pipelineIds },
+      status: { $ne: BOARD_STATUSES.ARCHIVED }
+    };
+
+    if (filter?.stageId?.$in) {
+      filterStages._id = { $in: filter?.stageId?.$in };
+    }
+
+    const stageIds = await models.Stages.find(filterStages).distinct('_id');
+
+    filter.stageId = { $in: stageIds };
+  }
+
+  if (stageCodes) {
+    const filterStages: any = { code: { $in: stageCodes } };
+
+    if (filter?.stageId?.$in) {
+      filterStages._id = { $in: filter?.stageId?.$in };
+    }
+
+    const stageIds = await models.Stages.find(filterStages).distinct('_id');
+
+    filter.stageId = { $in: stageIds };
+  }
+
+  if (labelIds) {
+    const isEmpty = isListEmpty(labelIds);
+
+    filter.labelIds = isEmpty ? { $in: [null, []] } : { $in: labelIds };
+  }
+
+  if (priority) {
+    filter.priority = contains(priority);
+  }
+
+  if (tagIds) {
+    filter.tagIds = { $in: tagIds };
+  }
+
+  if (pipelineId) {
+    const pipeline = await models.Pipelines.getPipeline(pipelineId);
+    if (
+      (pipeline.isCheckUser || pipeline.isCheckDepartment) &&
+      !(pipeline.excludeCheckUserIds || []).includes(currentUserId)
+    ) {
+      let includeCheckUserIds: string[] = [];
+
+      if (pipeline.isCheckDepartment) {
+        const user = await sendCoreMessage({
+          subdomain,
+          action: 'users.findOne',
+          data: {
+            _id: currentUserId
+          },
+          isRPC: true
+        });
+
+        const userDepartmentIds = user?.departmentIds || [];
+        const pipelineDepartmentIds = pipeline.departmentIds || [];
+
+        const otherDepartmentUsers = await sendCoreMessage({
+          subdomain,
+          action: 'users.find',
+          data: {
+            query: { departmentIds: { $in: userDepartmentIds } }
+          },
+          isRPC: true,
+          defaultValue: []
+        });
+
+        for (const departmentUser of otherDepartmentUsers) {
+          includeCheckUserIds = [...includeCheckUserIds, departmentUser._id];
+        }
+
+        if (
+          !!pipelineDepartmentIds.filter(departmentId =>
+            userDepartmentIds.includes(departmentId)
+          ).length
+        ) {
+          includeCheckUserIds = includeCheckUserIds.concat(user._id || []);
+        }
+      }
+
+      const uqinueCheckUserIds = [
+        ...new Set(includeCheckUserIds.concat(currentUserId))
+      ];
+
+      Object.assign(filter, {
+        $or: [
+          { assignedUserIds: { $in: uqinueCheckUserIds } },
+          { userId: { $in: uqinueCheckUserIds } }
+        ]
+      });
+    }
+  }
+
+  if (userIds) {
+    const isEmpty = isListEmpty(userIds);
+
+    filter.userId = isEmpty ? { $in: [null, []] } : { $in: userIds };
+  }
+
+  if (assignedToMe) {
+    filter.assignedUserIds = { $in: [currentUserId] };
+  }
+
+  if (segmentData) {
+    const segment = JSON.parse(segmentData);
+    const itemIds = await fetchSegment(subdomain, '', {}, segment);
+    filter._id = { $in: itemIds };
+  }
+
+  if (segment) {
+    const segmentObj = await sendSegmentsMessage({
+      subdomain,
+      action: 'findOne',
+      data: { _id: segment },
+      isRPC: true
+    });
+    const itemIds = await fetchSegment(subdomain, segmentObj);
+
+    filter._id = { $in: itemIds };
+  }
+
+  if (hasStartAndCloseDate) {
+    filter.startDate = { $exists: true };
+    filter.closeDate = { $exists: true };
+  }
+
+  if (number) {
+    filter.number = { $regex: `${number}`, $options: 'mui' };
+  }
+
+  return filter;
+};
+
+export const calendarFilters = async (models: IModels, filter, args) => {
+  const { date, pipelineId } = args;
+
+  if (date) {
+    const stageIds = await models.Stages.find({ pipelineId }).distinct('_id');
+
+    filter.closeDate = dateSelector(date);
+    filter.stageId = { $in: stageIds };
+  }
+
+  return filter;
+};
+
+export const generateDealCommonFilters = async (
+  models: IModels,
+  subdomain: string,
+  currentUserId: string,
+  args = {} as any,
+  extraParams?: any
+) => {
+  args.type = 'deal';
+  const { productIds } = extraParams || args;
+
+  let filter = await generateCommonFilters(
+    models,
+    subdomain,
+    currentUserId,
+    args
+  );
+
+  if (extraParams) {
+    filter = await generateExtraFilters(filter, extraParams);
+  }
+
+  if (productIds) {
+    filter['productsData.productId'] = contains(productIds);
+  }
+
+  // Calendar monthly date
+  await calendarFilters(models, filter, args);
+
+  return filter;
+};
+
+export const generatePurchaseCommonFilters = async (
+  models: IModels,
+  subdomain: string,
+  currentUserId: string,
+  args = {} as any,
+  extraParams?: any
+) => {
+  args.type = 'purchase';
+  const { productIds } = extraParams || args;
+
+  let filter = await generateCommonFilters(
+    models,
+    subdomain,
+    currentUserId,
+    args
+  );
+
+  if (extraParams) {
+    filter = await generateExtraFilters(filter, extraParams);
+  }
+
+  if (productIds) {
+    filter['productsData.productId'] = contains(productIds);
+  }
+
+  // Calendar monthly date
+  await calendarFilters(models, filter, args);
+
+  return filter;
+};
+
+export const generateTicketCommonFilters = async (
+  models: IModels,
+  subdomain: string,
+  currentUserId: string,
+  args = {} as any,
+  extraParams?: any
+) => {
+  args.type = 'ticket';
+
+  let filter = await generateCommonFilters(
+    models,
+    subdomain,
+    currentUserId,
+    args
+  );
+
+  if (extraParams) {
+    filter = await generateExtraFilters(filter, extraParams);
+  }
+
+  // Calendar monthly date
+  await calendarFilters(models, filter, args);
+
+  return filter;
+};
+
+export const generateTaskCommonFilters = async (
+  models: IModels,
+  subdomain: string,
+  currentUserId: string,
+  args = {} as any,
+  extraParams?: any
+) => {
+  args.type = 'task';
+
+  let filter = await generateCommonFilters(
+    models,
+    subdomain,
+    currentUserId,
+    args
+  );
+
+  if (extraParams) {
+    filter = await generateExtraFilters(filter, extraParams);
+  }
+
+  // Calendar monthly date
+  await calendarFilters(models, filter, args);
+
+  return filter;
+};
+
+export const generateSort = (args: IListParams) => {
+  let sort: any = { order: 1, createdAt: -1 };
+
+  const { sortField, sortDirection } = args;
+
+  if (sortField && sortDirection) {
+    sort = { [sortField]: sortDirection };
+  }
+
+  return sort;
+};
+
+export const generateGrowthHackCommonFilters = async (
+  models: IModels,
+  subdomain: string,
+  currentUserId: string,
+  args = {} as any,
+  extraParams?: any
+) => {
+  args.type = 'growthHack';
+
+  const { hackStage, pipelineId, stageId } = extraParams || args;
+
+  let filter = await generateCommonFilters(
+    models,
+    subdomain,
+    currentUserId,
+    args
+  );
+
+  if (extraParams) {
+    filter = await generateExtraFilters(filter, extraParams);
+  }
+
+  if (hackStage) {
+    filter.hackStages = contains(hackStage);
+  }
+
+  if (!stageId && pipelineId) {
+    const stageIds = await models.Stages.find({ pipelineId }).distinct('_id');
+
+    filter.stageId = { $in: stageIds };
+  }
+
+  return filter;
+};
+
+interface IDate {
+  month: number;
+  year: number;
+}
+
+const dateSelector = (date: IDate) => {
+  const { year, month } = date;
+
+  const start = new Date(Date.UTC(year, month, 1, 0, 0, 0));
+  const end = new Date(Date.UTC(year, month + 1, 1, 0, 0, 0));
+
+  return {
+    $gte: start,
+    $lte: end
+  };
+};
+
+// comparing pipelines departmentIds and current user departmentIds
+const compareDepartmentIds = (
+  pipelineDepartmentIds: string[],
+  userDepartmentIds: string[]
+): boolean => {
+  if (!pipelineDepartmentIds.length || !userDepartmentIds.length) {
+    return false;
+  }
+
+  for (const uDepartmentId of userDepartmentIds) {
+    if (pipelineDepartmentIds.includes(uDepartmentId)) {
+      return true;
+    }
+  }
+
+  return false;
+};
+
+export const checkItemPermByUser = async (
+  models: IModels,
+  user: any,
+  item: IItemCommonFields
+) => {
+  const stage = await models.Stages.getStage(item.stageId);
+
+  const {
+    visibility,
+    memberIds,
+    departmentIds = [],
+    isCheckUser,
+    excludeCheckUserIds
+  } = await models.Pipelines.getPipeline(stage.pipelineId);
+
+  const userDepartmentIds = user.departmentIds || [];
+
+  // check permission on department
+  const hasUserInDepartment = compareDepartmentIds(
+    departmentIds,
+    userDepartmentIds
+  );
+
+  if (
+    visibility === 'private' &&
+    !(memberIds || []).includes(user._id) &&
+    !hasUserInDepartment
+  ) {
+    throw new Error('You do not have permission to view.');
+  }
+
+  // pipeline is Show only the users assigned(created) cards checked
+  // and current user nothing dominant users
+  // current user hans't this carts assigned and created
+  if (
+    isCheckUser &&
+    !(excludeCheckUserIds || []).includes(user._id) &&
+    !(
+      (item.assignedUserIds || []).includes(user._id) ||
+      item.userId === user._id
+    )
+  ) {
+    throw new Error('You do not have permission to view.');
+  }
+
+  return item;
+};
+
+export const archivedItems = async (
+  models: IModels,
+  params: IArchiveArgs,
+  collection: any
+) => {
+  const { pipelineId, ...listArgs } = params;
+
+  const { page = 0, perPage = 0 } = listArgs;
+
+  const stages = await models.Stages.find({ pipelineId }).lean();
+
+  if (stages.length > 0) {
+    const filter = generateArhivedItemsFilter(params, stages);
+
+    return collection
+      .find(filter)
+      .sort({
+        modifiedAt: -1
+      })
+      .skip(page || 0)
+      .limit(perPage || 20)
+      .lean();
+  }
+
+  return [];
+};
+
+export const archivedItemsCount = async (
+  models: IModels,
+  params: IArchiveArgs,
+  collection: any
+) => {
+  const { pipelineId } = params;
+
+  const stages = await models.Stages.find({ pipelineId });
+
+  if (stages.length > 0) {
+    const filter = generateArhivedItemsFilter(params, stages);
+
+    return collection.find(filter).count();
+  }
+
+  return 0;
+};
+
+const generateArhivedItemsFilter = (
+  params: IArchiveArgs,
+  stages: IStageDocument[]
+) => {
+  const {
+    search,
+    userIds,
+    priorities,
+    assignedUserIds,
+    labelIds,
+    productIds,
+    startDate,
+    endDate,
+    sources,
+    hackStages
+  } = params;
+
+  const filter: any = { status: BOARD_STATUSES.ARCHIVED };
+
+  filter.stageId = { $in: stages.map(stage => stage._id) };
+
+  if (search) {
+    Object.assign(filter, regexSearchText(search, 'name'));
+  }
+
+  if (userIds && userIds.length) {
+    filter.userId = { $in: userIds };
+  }
+
+  if (priorities && priorities.length) {
+    filter.priority = { $in: priorities };
+  }
+
+  if (assignedUserIds && assignedUserIds.length) {
+    filter.assignedUserIds = { $in: assignedUserIds };
+  }
+
+  if (labelIds && labelIds.length) {
+    filter.labelIds = { $in: labelIds };
+  }
+
+  if (productIds && productIds.length) {
+    filter['productsData.productId'] = { $in: productIds };
+  }
+
+  if (startDate) {
+    filter.closeDate = {
+      $gte: new Date(startDate)
+    };
+  }
+
+  if (endDate) {
+    if (filter.closeDate) {
+      filter.closeDate.$lte = new Date(endDate);
+    } else {
+      filter.closeDate = {
+        $lte: new Date(endDate)
+      };
+    }
+  }
+
+  if (sources && sources.length) {
+    filter.source = { $in: sources };
+  }
+
+  if (hackStages && hackStages.length) {
+    filter.hackStages = { $in: hackStages };
+  }
+
+  return filter;
+};
+
+export const getItemList = async (
+  models: IModels,
+  subdomain: string,
+  filter: any,
+  args: IListParams,
+  user: IUserDocument,
+  type: string,
+  extraFields?: { [key: string]: number },
+  getExtraFields?: (item: any) => { [key: string]: any },
+  serverTiming?
+) => {
+  const { collection } = getCollection(models, type);
+  const sort = generateSort(args);
+  const limit = args.limit !== undefined ? args.limit : 10;
+
+  const pipelines: any[] = [
+    {
+      $match: filter
+    },
+    {
+      $sort: sort
+    },
+    {
+      $skip: args.skip || 0
+    },
+    {
+      $lookup: {
+        from: 'users',
+        localField: 'assignedUserIds',
+        foreignField: '_id',
+        as: 'users_doc'
+      }
+    },
+    {
+      $lookup: {
+        from: 'stages',
+        localField: 'stageId',
+        foreignField: '_id',
+        as: 'stages_doc'
+      }
+    },
+    {
+      $lookup: {
+        from: 'pipeline_labels',
+        localField: 'labelIds',
+        foreignField: '_id',
+        as: 'labels_doc'
+      }
+    },
+    {
+      $project: {
+        assignedUsers: '$users_doc',
+        labels: '$labels_doc',
+        stage: { $arrayElemAt: ['$stages_doc', 0] },
+        name: 1,
+        isComplete: 1,
+        startDate: 1,
+        closeDate: 1,
+        relations: 1,
+        createdAt: 1,
+        modifiedAt: 1,
+        priority: 1,
+        number: 1,
+        watchedUserIds: 1,
+        customFieldsData: 1,
+        stageChangedDate: 1,
+        tagIds: 1,
+        status: 1,
+        branchIds: 1,
+        departmentIds: 1,
+        ...(extraFields || {})
+      }
+    }
+  ];
+
+  if (limit > 0) {
+    pipelines.splice(3, 0, { $limit: limit });
+  }
+
+  if (serverTiming) {
+    serverTiming.startTime('getItemsPipelineAggregate');
+  }
+
+  const list = await collection.aggregate(pipelines);
+
+  if (serverTiming) {
+    serverTiming.endTime('getItemsPipelineAggregate');
+  }
+
+  const ids = list.map(item => item._id);
+
+  if (serverTiming) {
+    serverTiming.startTime('conformities');
+  }
+
+  const conformities = await sendCoreMessage({
+    subdomain,
+    action: 'conformities.getConformities',
+    data: {
+      mainType: type,
+      mainTypeIds: ids,
+      relTypes: ['company', 'customer']
+    },
+    isRPC: true,
+    defaultValue: []
+  });
+
+  if (serverTiming) {
+    serverTiming.endTime('conformities');
+  }
+
+  const companyIds: string[] = [];
+  const customerIds: string[] = [];
+  const companyIdsByItemId = {};
+  const customerIdsByItemId = {};
+
+  const perConformity = (
+    conformity,
+    cocIdsByItemId,
+    cocIds,
+    typeId1,
+    typeId2
+  ) => {
+    cocIds.push(conformity[typeId1]);
+
+    if (!cocIdsByItemId[conformity[typeId2]]) {
+      cocIdsByItemId[conformity[typeId2]] = [];
+    }
+
+    cocIdsByItemId[conformity[typeId2]].push(conformity[typeId1]);
+  };
+
+  for (const conf of conformities) {
+    if (conf.mainType === 'company') {
+      perConformity(
+        conf,
+        companyIdsByItemId,
+        companyIds,
+        'mainTypeId',
+        'relTypeId'
+      );
+      continue;
+    }
+    if (conf.relType === 'company') {
+      perConformity(
+        conf,
+        companyIdsByItemId,
+        companyIds,
+        'relTypeId',
+        'mainTypeId'
+      );
+      continue;
+    }
+    if (conf.mainType === 'customer') {
+      perConformity(
+        conf,
+        customerIdsByItemId,
+        customerIds,
+        'mainTypeId',
+        'relTypeId'
+      );
+      continue;
+    }
+    if (conf.relType === 'customer') {
+      perConformity(
+        conf,
+        customerIdsByItemId,
+        customerIds,
+        'relTypeId',
+        'mainTypeId'
+      );
+      continue;
+    }
+  }
+
+  if (serverTiming) {
+    serverTiming.startTime('getItemsCompanies');
+  }
+
+  const companies = await sendContactsMessage({
+    subdomain,
+    action: 'companies.findActiveCompanies',
+    data: {
+      selector: {
+        _id: { $in: [...new Set(companyIds)] }
+      },
+
+      fields: {
+        primaryName: 1,
+        primaryEmail: 1,
+        primaryPhone: 1,
+        emails: 1,
+        phones: 1
+      }
+    },
+    isRPC: true
+  });
+
+  if (serverTiming) {
+    serverTiming.endTime('getItemsCompanies');
+  }
+
+  if (serverTiming) {
+    serverTiming.startTime('getItemsCustomers');
+  }
+
+  const customers = await sendContactsMessage({
+    subdomain,
+    action: 'customers.findActiveCustomers',
+    data: {
+      selector: {
+        _id: { $in: [...new Set(customerIds)] }
+      },
+      fields: {
+        firstName: 1,
+        lastName: 1,
+        middleName: 1,
+        visitorContactInfo: 1,
+        primaryEmail: 1,
+        primaryPhone: 1,
+        emails: 1,
+        phones: 1
+      }
+    },
+    isRPC: true,
+    defaultValue: []
+  });
+
+  if (serverTiming) {
+    serverTiming.endTime('getItemsCustomers');
+  }
+
+  const getCocsByItemId = (
+    itemId: string,
+    cocIdsByItemId: any,
+    cocs: any[]
+  ) => {
+    const cocIds = cocIdsByItemId[itemId] || [];
+
+    return cocIds.flatMap((cocId: string) => {
+      const found = cocs.find(coc => cocId === coc._id);
+
+      return found || [];
+    });
+  };
+
+  const updatedList: any[] = [];
+
+  if (serverTiming) {
+    serverTiming.startTime('getItemsNotifications');
+  }
+
+  const notifications = await sendNotificationsMessage({
+    subdomain,
+    action: 'find',
+    data: {
+      selector: {
+        contentTypeId: { $in: ids },
+        isRead: false,
+        receiver: user._id
+      },
+      fields: { contentTypeId: 1 }
+    },
+    isRPC: true,
+    defaultValue: []
+  });
+
+  if (serverTiming) {
+    serverTiming.endTime('getItemsNotifications');
+  }
+
+  if (serverTiming) {
+    serverTiming.startTime('getItemsFields');
+  }
+
+  const fields = await sendFormsMessage({
+    subdomain,
+    action: 'fields.find',
+    data: {
+      query: {
+        showInCard: true,
+        contentType: `cards:${type}`
+      }
+    },
+    isRPC: true,
+    defaultValue: []
+  });
+
+  if (serverTiming) {
+    serverTiming.endTime('getItemsFields');
+  }
+
+  // add just incremented order to each item in list, not from db
+  let order = 0;
+  for (const item of list) {
+    if (
+      item.customFieldsData &&
+      item.customFieldsData.length > 0 &&
+      fields.length > 0
+    ) {
+      item.customProperties = [];
+
+      fields.forEach(field => {
+        const fieldData = item.customFieldsData.find(
+          f => f.field === field._id
+        );
+
+        if (fieldData) {
+          item.customProperties.push({
+            name: `${field.text} - ${fieldData.value}`
+          });
+        }
+      });
+    }
+
+    const notification = notifications.find(n => n.contentTypeId === item._id);
+
+    updatedList.push({
+      ...item,
+      order: order++,
+      isWatched: (item.watchedUserIds || []).includes(user._id),
+      hasNotified: notification ? false : true,
+      customers: getCocsByItemId(item._id, customerIdsByItemId, customers),
+      companies: getCocsByItemId(item._id, companyIdsByItemId, companies),
+      ...(getExtraFields ? await getExtraFields(item) : {})
+    });
+  }
+
+  return updatedList;
+};