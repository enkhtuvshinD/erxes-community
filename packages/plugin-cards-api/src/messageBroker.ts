--- conflicted
+++ resolved
@@ -5,10 +5,7 @@
 import { generateAmounts, generateProducts } from './graphql/resolvers/customResolvers/deal';
 import { prepareImportDocs } from './importUtils';
 import { Checklists, Stages, Tasks, Tickets } from './models';
-<<<<<<< HEAD
-import { generateConditionStageIds } from './utils';
 import { conversationConvertToCard } from './models/utils';
-=======
 import {
   generateConditionStageIds,
   getContentItem,
@@ -18,7 +15,6 @@
 } from './utils';
 
 import { LOG_MAPPINGS } from './logUtils';
->>>>>>> 3a93200f
 
 let client;
 
@@ -141,12 +137,11 @@
     }
   );
 
-<<<<<<< HEAD
   consumeRPCQueue('cards:rpc_queue:conversationConvert', async args => ({
     status: 'success',
     data: await conversationConvertToCard(args)
   }));
-=======
+  
   consumeRPCQueue('cards:rpc_queue:logs:getSchemaLabels', async ({ type }) => ({
     status: 'success',
     data: getSchemaLabels(type, LOG_MAPPINGS)
@@ -185,7 +180,6 @@
   consumeRPCQueue('cards:deals:generateProducts', async (productsData) => {
     return { data: await generateProducts(productsData), status: 'success' };
   });
->>>>>>> 3a93200f
 };
 
 export const sendMessage = async (channel, message): Promise<any> => {
@@ -236,14 +230,7 @@
   return client.sendRPCMessage(`fields:rpc_queue:${action}`, data);
 };
 
-<<<<<<< HEAD
-export const sendConversationRPCMessage = async (
-  action,
-  data
-): Promise<any> => {
-=======
 export const sendInboxRPCMessage = async (action, data): Promise<any> => {
->>>>>>> 3a93200f
   return client.sendRPCMessage(`inbox:rpc_queue:${action}`, data);
 };
 
