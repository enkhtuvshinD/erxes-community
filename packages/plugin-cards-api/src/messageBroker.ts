import { serviceDiscovery } from './configs';
import {
  generateAmounts,
  generateProducts
} from './graphql/resolvers/customResolvers/deal';
<<<<<<< HEAD
import { insertImportItems, prepareImportDocs } from './importUtils';
=======
import {
  Checklists,
  Deals,
  GrowthHacks,
  Pipelines,
  Stages,
  Tasks,
  Tickets
} from './models';
>>>>>>> 24731a62
import { conversationConvertToCard } from './models/utils';
import { getCardItem } from './utils';
import { notifiedUserIds } from './graphql/utils';
import { generateModels } from './connectionResolver';
import { sendMessage } from '@erxes/api-utils/src/core';

let client;

export const initBroker = async cl => {
  client = cl;

  const { consumeQueue, consumeRPCQueue } = client;

<<<<<<< HEAD
  consumeRPCQueue('cards:rpc_queue:createTickets', async ({ subdomain, data }) => {
    const models = await generateModels(subdomain);

    return {
      status: 'success',
      data: await models.Tickets.create(data)
    }
  });

  consumeRPCQueue('cards:rpc_queue:createTasks', async ({ subdomain, data }) => {
    const models = await generateModels(subdomain);

    return {
      status: 'success',
      data: await models.Tasks.create(data)
    }
  });

  consumeRPCQueue('cards:rpc_queue:findTickets', async ({ subdomain, data })=> {
    const models = await generateModels(subdomain);

    return {
      status: 'success',
      data: await models.Tickets.find(data)
    }
  });

  consumeRPCQueue('cards:rpc_queue:findOneTickets', async ({ subdomain, data }) => {
    const models = await generateModels(subdomain);

    return {
      status: 'success',
      data: await models.Tickets.findOne(data)
    }
  });

  consumeRPCQueue('cards:rpc_queue:findStages', async ({ subdomain, data }) => {
    const models = await generateModels(subdomain);

    return {
      status: 'success',
      data: await models.Stages.find(data)
    }
  });

  consumeRPCQueue('cards:rpc_queue:findTasks', async ({ subdomain, data }) => {
    const models = await generateModels(subdomain);

    return {
      status: 'success',
      data: await models.Tasks.find(data)
    }
  });

  consumeRPCQueue('cards:rpc_queue:findOneTasks', async ({ subdomain, data }) => {
    const models = await generateModels(subdomain);

    return {
      status: 'success',
      data: await models.Tasks.findOne(data)
    }
  });

  consumeQueue('checklists:removeChecklists', async ({ subdomain, data: { type, itemIds } }) => {
    const models = await generateModels(subdomain);

    return {
      status: 'success',
      data: await models.Checklists.removeChecklists(type, itemIds)
    }
  });

  // consumeRPCQueue('cards:rpc_queue:prepareImportDocs', async ({ subdomain, data }) => ({
  //   status: 'success',
  //   data: await prepareImportDocs(args)
  // }));

  // consumeRPCQueue('cards:rpc_queue:insertImportItems', async args => ({
  //   status: 'success',
  //   data: await insertImportItems(args)
  // }));

  consumeRPCQueue('cards:rpc_queue:conversationConvert', async ({ subdomain, data }) => {
    const models = await generateModels(subdomain);

    return {
      status: 'success',
      data: await conversationConvertToCard(models, data)
    }
  });
=======
  consumeRPCQueue('cards:rpc_queue:createTickets', async args => ({
    status: 'success',
    data: await Tickets.create(args)
  }));

  consumeRPCQueue('cards:rpc_queue:createTasks', async args => ({
    status: 'success',
    data: await Tasks.create(args)
  }));

  consumeRPCQueue('cards:rpc_queue:findTickets', async args => ({
    status: 'success',
    data: await Tickets.find(args)
  }));

  consumeRPCQueue('cards:rpc_queue:findOneTickets', async args => ({
    status: 'success',
    data: await Tickets.findOne(args)
  }));

  consumeRPCQueue('cards:rpc_queue:findStages', async args => ({
    status: 'success',
    data: await Stages.find(args)
  }));

  consumeRPCQueue('cards:rpc_queue:findTasks', async args => ({
    status: 'success',
    data: await Tasks.find(args)
  }));

  consumeRPCQueue('cards:rpc_queue:findOneTasks', async args => ({
    status: 'success',
    data: await Tasks.findOne(args)
  }));

  consumeQueue('checklists:removeChecklists', async ({ type, itemIds }) => ({
    status: 'success',
    data: await Checklists.removeChecklists(type, itemIds)
  }));

  consumeRPCQueue('cards:rpc_queue:conversationConvert', async args => ({
    status: 'success',
    data: await conversationConvertToCard(args)
  }));
>>>>>>> 24731a62

  consumeRPCQueue('cards:deals:generateAmounts', async productsData => {
    return { data: generateAmounts(productsData), status: 'success' };
  });

  consumeRPCQueue('cards:deals:generateProducts', async productsData => {
    return { data: await generateProducts(productsData), status: 'success' };
  });

  consumeRPCQueue('cards:rpc_queue:findItem', async ({ subdomain, data }) => {
    const models = await generateModels(subdomain);

    return { data: await getCardItem(models, data), status: 'success' };
  });

  consumeRPCQueue('cards:rpc_queue:findDealProductIds', async ({ subdomain, data: { _ids } }) => {
    const models = await generateModels(subdomain);

    const dealProductIds = await await models.Deals.find({
      'productsData.productId': { $in: _ids }
    }).distinct('productsData.productId');

    return { data: dealProductIds, status: 'success' };
  });

<<<<<<< HEAD
  consumeRPCQueue('cards:rpc_queue:updateDeals', async ({ subdomain, data: { selector, modifier } }) => {
    const models = await generateModels(subdomain);

    return { data: await models.Deals.updateMany(selector, modifier), status: 'success' };
  });
=======
  consumeRPCQueue(
    'cards:rpc_queue:updateDeals',
    async ({ selector, modifier }) => {
      return {
        data: await Deals.updateMany(selector, modifier),
        status: 'success'
      };
    }
  );
>>>>>>> 24731a62

  consumeRPCQueue('cards:rpc_queue:generateInternalNoteNotif', async ({ subdomain, data }) => {
    const models = await generateModels(subdomain);

    let model: any = models.GrowthHacks;

    const { contentTypeId, notifDoc, type } = data;

    if (type === 'growthHack') {
      const hack = await model.getGrowthHack(contentTypeId);

      notifDoc.content = `${hack.name}`;

      return notifDoc;
    }

    switch (type) {
      case 'deal':
        model = models.Deals;
        break;
      case 'task':
        model = models.Tasks;
        break;
      default:
        model = models.Tickets;
        break;
    }

    const card = await model.findOne({ _id: contentTypeId });
    const stage = await models.Stages.getStage(card.stageId);
    const pipeline = await models.Pipelines.getPipeline(stage.pipelineId);

    notifDoc.notifType = `${type}Delete`;
    notifDoc.content = `"${card.name}"`;
    notifDoc.link = `/${type}/board?id=${pipeline.boardId}&pipelineId=${pipeline._id}&itemId=${card._id}`;
    notifDoc.contentTypeId = card._id;
    notifDoc.contentType = `${type}`;
    notifDoc.item = card;

    // sendNotificationOfItems on ticket, task and deal
    notifDoc.notifOfItems = true;

    return {
      status: 'success',
      data: notifDoc
    };
  });

  consumeRPCQueue('cards:rpc_queue:notifiedUserIds', async ({ subdomain, data }) => {
    const models = await generateModels(subdomain);

    return {
      status: 'success',
      data: await notifiedUserIds(models, data)
    };
  });
};

export const sendContactsMessage = async (action, data, isRPC=false, defaultValue?): Promise<any> => {
  return sendMessage(client, serviceDiscovery, 'contacts', action, data, isRPC, defaultValue);
};

export const sendInternalNotesMessage = async (action, data, isRPC=false, defaultValue?): Promise<any> => {
  return sendMessage(client, serviceDiscovery, 'internalNotes', action, data, isRPC, defaultValue);
};

export const sendCoreMessage = async (action, data, isRPC=false, defaultValue?): Promise<any> => {
  return sendMessage(client, serviceDiscovery, 'core', action, data, isRPC, defaultValue);
};

export const sendFormsMessage = async (action, data, isRPC=false, defaultValue?): Promise<any> => {
  return sendMessage(client, serviceDiscovery, 'forms', action, data, isRPC, defaultValue);
};

export const sendEngagesMessage = async (action, data, isRPC=false, defaultValue?): Promise<any> => {
  return sendMessage(client, serviceDiscovery, 'engages', action, data, isRPC, defaultValue);
};

export const sendInboxMessage = async (action, data, isRPC=false, defaultValue?): Promise<any> => {
  return sendMessage(client, serviceDiscovery, 'inbox', action, data, isRPC, defaultValue);
};

export const sendProductsMessage = async (action, data, isRPC=false, defaultValue?): Promise<any> => {
  return sendMessage(client, serviceDiscovery, 'products', action, data, isRPC, defaultValue);
};

export const sendNotificationsMessage = async (action, data, isRPC=false, defaultValue?): Promise<any> => {
  return sendMessage(client, serviceDiscovery, 'notifications', action, data, isRPC, defaultValue);
};

export const sendLogsMessage = async (action, data, isRPC=false, defaultValue?): Promise<any> => {
  return sendMessage(client, serviceDiscovery, 'logs', action, data, isRPC, defaultValue);
};

export const sendSegmentsMessage = async (action, data, isRPC=false, defaultValue?): Promise<any> => {
  return sendMessage(client, serviceDiscovery, 'segments', action, data, isRPC, defaultValue);
};

export const fetchSegment = (segment, options?) => sendSegmentsMessage('fetchSegment', { segment, options }, true);

export default function() {
  return client;
}<|MERGE_RESOLUTION|>--- conflicted
+++ resolved
@@ -3,19 +3,6 @@
   generateAmounts,
   generateProducts
 } from './graphql/resolvers/customResolvers/deal';
-<<<<<<< HEAD
-import { insertImportItems, prepareImportDocs } from './importUtils';
-=======
-import {
-  Checklists,
-  Deals,
-  GrowthHacks,
-  Pipelines,
-  Stages,
-  Tasks,
-  Tickets
-} from './models';
->>>>>>> 24731a62
 import { conversationConvertToCard } from './models/utils';
 import { getCardItem } from './utils';
 import { notifiedUserIds } from './graphql/utils';
@@ -29,7 +16,6 @@
 
   const { consumeQueue, consumeRPCQueue } = client;
 
-<<<<<<< HEAD
   consumeRPCQueue('cards:rpc_queue:createTickets', async ({ subdomain, data }) => {
     const models = await generateModels(subdomain);
 
@@ -102,16 +88,6 @@
     }
   });
 
-  // consumeRPCQueue('cards:rpc_queue:prepareImportDocs', async ({ subdomain, data }) => ({
-  //   status: 'success',
-  //   data: await prepareImportDocs(args)
-  // }));
-
-  // consumeRPCQueue('cards:rpc_queue:insertImportItems', async args => ({
-  //   status: 'success',
-  //   data: await insertImportItems(args)
-  // }));
-
   consumeRPCQueue('cards:rpc_queue:conversationConvert', async ({ subdomain, data }) => {
     const models = await generateModels(subdomain);
 
@@ -120,52 +96,6 @@
       data: await conversationConvertToCard(models, data)
     }
   });
-=======
-  consumeRPCQueue('cards:rpc_queue:createTickets', async args => ({
-    status: 'success',
-    data: await Tickets.create(args)
-  }));
-
-  consumeRPCQueue('cards:rpc_queue:createTasks', async args => ({
-    status: 'success',
-    data: await Tasks.create(args)
-  }));
-
-  consumeRPCQueue('cards:rpc_queue:findTickets', async args => ({
-    status: 'success',
-    data: await Tickets.find(args)
-  }));
-
-  consumeRPCQueue('cards:rpc_queue:findOneTickets', async args => ({
-    status: 'success',
-    data: await Tickets.findOne(args)
-  }));
-
-  consumeRPCQueue('cards:rpc_queue:findStages', async args => ({
-    status: 'success',
-    data: await Stages.find(args)
-  }));
-
-  consumeRPCQueue('cards:rpc_queue:findTasks', async args => ({
-    status: 'success',
-    data: await Tasks.find(args)
-  }));
-
-  consumeRPCQueue('cards:rpc_queue:findOneTasks', async args => ({
-    status: 'success',
-    data: await Tasks.findOne(args)
-  }));
-
-  consumeQueue('checklists:removeChecklists', async ({ type, itemIds }) => ({
-    status: 'success',
-    data: await Checklists.removeChecklists(type, itemIds)
-  }));
-
-  consumeRPCQueue('cards:rpc_queue:conversationConvert', async args => ({
-    status: 'success',
-    data: await conversationConvertToCard(args)
-  }));
->>>>>>> 24731a62
 
   consumeRPCQueue('cards:deals:generateAmounts', async productsData => {
     return { data: generateAmounts(productsData), status: 'success' };
@@ -191,23 +121,11 @@
     return { data: dealProductIds, status: 'success' };
   });
 
-<<<<<<< HEAD
   consumeRPCQueue('cards:rpc_queue:updateDeals', async ({ subdomain, data: { selector, modifier } }) => {
     const models = await generateModels(subdomain);
 
     return { data: await models.Deals.updateMany(selector, modifier), status: 'success' };
   });
-=======
-  consumeRPCQueue(
-    'cards:rpc_queue:updateDeals',
-    async ({ selector, modifier }) => {
-      return {
-        data: await Deals.updateMany(selector, modifier),
-        status: 'success'
-      };
-    }
-  );
->>>>>>> 24731a62
 
   consumeRPCQueue('cards:rpc_queue:generateInternalNoteNotif', async ({ subdomain, data }) => {
     const models = await generateModels(subdomain);
