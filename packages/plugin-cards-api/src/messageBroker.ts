import { getSchemaLabels } from '@erxes/api-utils/src/logUtils';

import { serviceDiscovery } from './configs';
import {
  generateAmounts,
  generateProducts
} from './graphql/resolvers/customResolvers/deal';
import { insertImportItems, prepareImportDocs } from './importUtils';
import {
  Checklists,
  Deals,
  GrowthHacks,
  Pipelines,
  Stages,
  Tasks,
  Tickets
} from './models';
import { conversationConvertToCard } from './models/utils';
import { getCardItem } from './utils';

import { LOG_MAPPINGS } from './constants';
import { notifiedUserIds } from './graphql/utils';

let client;

export const initBroker = async cl => {
  client = cl;

  const { consumeQueue, consumeRPCQueue } = client;

  consumeRPCQueue('cards:rpc_queue:createTickets', async args => ({
    status: 'success',
    data: await Tickets.create(args)
  }));

  consumeRPCQueue('cards:rpc_queue:createTasks', async args => ({
    status: 'success',
    data: await Tasks.create(args)
  }));

  consumeRPCQueue('cards:rpc_queue:findTickets', async args => ({
    status: 'success',
    data: await Tickets.find(args)
  }));

  consumeRPCQueue('cards:rpc_queue:findOneTickets', async args => ({
    status: 'success',
    data: await Tickets.findOne(args)
  }));

  consumeRPCQueue('cards:rpc_queue:findStages', async args => ({
    status: 'success',
    data: await Stages.find(args)
  }));

  consumeRPCQueue('cards:rpc_queue:findTasks', async args => ({
    status: 'success',
    data: await Tasks.find(args)
  }));

  consumeRPCQueue('cards:rpc_queue:findOneTasks', async args => ({
    status: 'success',
    data: await Tasks.findOne(args)
  }));

  consumeQueue('checklists:removeChecklists', async ({ type, itemIds }) => ({
    status: 'success',
    data: await Checklists.removeChecklists(type, itemIds)
  }));

  consumeRPCQueue('cards:rpc_queue:prepareImportDocs', async args => ({
    status: 'success',
    data: await prepareImportDocs(args)
  }));

  consumeRPCQueue('cards:rpc_queue:insertImportItems', async args => ({
    status: 'success',
    data: await insertImportItems(args)
  }));

  consumeRPCQueue('cards:rpc_queue:conversationConvert', async args => ({
    status: 'success',
    data: await conversationConvertToCard(args)
  }));

<<<<<<< HEAD
=======
  // necessary for logs service starting from here
>>>>>>> 3402da42
  consumeRPCQueue('cards:deals:generateAmounts', async productsData => {
    return { data: generateAmounts(productsData), status: 'success' };
  });

  consumeRPCQueue('cards:deals:generateProducts', async productsData => {
    return { data: await generateProducts(productsData), status: 'success' };
  });

  consumeRPCQueue('cards:rpc_queue:findItem', async data => {
    return { data: await getCardItem(data), status: 'success' };
  });

  consumeRPCQueue('cards:rpc_queue:generateInternalNoteNotif', async args => {
    let model: any = GrowthHacks;

    const { contentTypeId, notifDoc, type } = args;

    if (type === 'growthHack') {
      const hack = await model.getGrowthHack(contentTypeId);

      notifDoc.content = `${hack.name}`;

      return notifDoc;
    }

    switch (type) {
      case 'deal':
        model = Deals;
        break;
      case 'task':
        model = Tasks;
        break;
      default:
        model = Tickets;
        break;
    }

    const card = await model.findOne({ _id: contentTypeId });
    const stage = await Stages.getStage(card.stageId);
    const pipeline = await Pipelines.getPipeline(stage.pipelineId);

    notifDoc.notifType = `${type}Delete`;
    notifDoc.content = `"${card.name}"`;
    notifDoc.link = `/${type}/board?id=${pipeline.boardId}&pipelineId=${pipeline._id}&itemId=${card._id}`;
    notifDoc.contentTypeId = card._id;
    notifDoc.contentType = `${type}`;
    notifDoc.item = card;

    // sendNotificationOfItems on ticket, task and deal
    notifDoc.notifOfItems = true;

    return {
      status: 'success',
      data: notifDoc
    };
  });

  consumeRPCQueue('cards:rpc_queue:notifiedUserIds', async args => {
    return {
      status: 'success',
      data: await notifiedUserIds(args)
    };
  });
};

export const sendMessage = async (channel, message): Promise<any> => {
  return client.sendMessage(channel, message);
};

export const sendRPCMessage = async (channel, message): Promise<any> => {
  return client.sendRPCMessage(channel, message);
};

export const sendContactMessage = async (action, data): Promise<any> => {
  if (!(await serviceDiscovery.isEnabled('contacts'))) {
    return;
  }

  return client.sendMessage(`contacts:${action}`, data);
};

export const sendContactRPCMessage = async (action, data): Promise<any> => {
  if (!(await serviceDiscovery.isEnabled('contacts'))) {
    return [];
  }

  if (!(await serviceDiscovery.isAvailable('contacts'))) {
    throw new Error('Contacts service is not available');
  }

  return client.sendRPCMessage(`contacts:rpc_queue:${action}`, data);
};

export const sendFormRPCMessage = async (action, data): Promise<any> => {
  return client.sendRPCMessage(`forms:rpc_queue:${action}`, data);
};

export const sendFormMessage = async (action, data): Promise<any> => {
  return client.sendMessage(`forms:${action}`, data);
};

export const sendInternalNoteMessage = async (action, data): Promise<any> => {
  if (!(await serviceDiscovery.isEnabled('internalnotes'))) {
    return [];
  }

  if (!(await serviceDiscovery.isAvailable('internalnotes'))) {
    throw new Error('Internal-notes service is not available');
  }
  return client.sendMessage(`internalNotes:${action}`, data);
};

export const sendConformityMessage = async (action, data): Promise<any> => {
  return client.sendRPCMessage(`conformities:${action}`, data);
};

export const sendFieldsGroupMessage = async (action, data): Promise<any> => {
  return client.sendMessage(`fieldsGroups:${action}`, data);
};

export const sendEngageRPCMessage = async (action, data): Promise<any> => {
  if (!(await serviceDiscovery.isEnabled('engages'))) {
    return [];
  }

  if (!(await serviceDiscovery.isAvailable('engages'))) {
    throw new Error('Inbox service is not available');
  }

  return client.sendRPCMessage(`engages:rpc_queue:${action}`, data);
};

export const sendFieldRPCMessage = async (action, data): Promise<any> => {
  return client.sendRPCMessage(`forms:rpc_queue:${action}`, data);
};

export const sendInboxRPCMessage = async (action, data): Promise<any> => {
  if (!(await serviceDiscovery.isEnabled('inbox'))) {
    return;
  }

  if (!(await serviceDiscovery.isAvailable('inbox'))) {
    throw new Error('Inbox service is not available');
  }

  return client.sendRPCMessage(`inbox:rpc_queue:${action}`, data);
};

export const findProducts = async (action, data): Promise<any> => {
  if (!(await serviceDiscovery.isEnabled('products'))) {
    return [];
  }

  if (!(await serviceDiscovery.isAvailable('products'))) {
    throw new Error('Products service is not available');
  }

  return client.sendRPCMessage(`products:rpc_queue:${action}`, data);
};

export const updateProducts = async (selector, modifier): Promise<any> => {
  if (!(await serviceDiscovery.isEnabled('products'))) {
    return [];
  }

  if (!(await serviceDiscovery.isAvailable('products'))) {
    throw new Error('Products service is not available');
  }

  return client.sendRPCMessage(`products:rpc_queue:update`, {
    selector,
    modifier
  });
};

export const sendProductRPCMessage = async (action, data): Promise<any> => {
  if (!(await serviceDiscovery.isEnabled('products'))) {
    return [];
  }

  if (!(await serviceDiscovery.isAvailable('products'))) {
    throw new Error('Products service is not available');
  }

  return client.sendRPCMessage(`products:rpc_queue:${action}`, data);
};

export const sendConfigRPCMessage = async (action, data): Promise<any> => {
  return client.sendRPCMessage(`configs:rpc_queue:${action}`, data);
};

export const sendNotificationMessage = async (
  action,
  data,
  isRPC?: boolean,
  defaultValue?
): Promise<any> => {
  if (!(await serviceDiscovery.isEnabled('notifications'))) {
    return defaultValue;
  }

  if (isRPC) {
    if (!(await serviceDiscovery.isAvailable('notifications'))) {
      throw new Error('Notifications service is not available');
    }
    return client.sendRPCMessage(`notifications:rpc_queue:${action}`, data);
  }

  return client.sendMessage(`notifications:${action}`, data);
};

export const sendToLog = (channel: string, data) =>
  client.sendMessage(channel, data);

export const fetchSegment = (segment, options?) =>
  sendSegmentMessage('fetchSegment', { segment, options }, true);

export const sendSegmentMessage = async (action, data, isRPC?: boolean) => {
  if (!isRPC) {
    return sendMessage(`segments:${action}`, data);
  }

  if (!(await serviceDiscovery.isAvailable('segments'))) {
    throw new Error('Segments service is not available');
  }

  sendMessage(`segments:rpc_queue:${action}`, data);
};

export const findMongoDocuments = async (serviceName: string, data: any) => {
  if (!(await serviceDiscovery.isEnabled(serviceName))) {
    return [];
  }

  if (!(await serviceDiscovery.isAvailable(serviceName))) {
    throw new Error(`${serviceName} is not available`);
  }

  return client.sendRPCMessage(
    `${serviceName}:rpc_queue:findMongoDocuments`,
    data
  );
};

export default function() {
  return client;
}<|MERGE_RESOLUTION|>--- conflicted
+++ resolved
@@ -83,10 +83,6 @@
     data: await conversationConvertToCard(args)
   }));
 
-<<<<<<< HEAD
-=======
-  // necessary for logs service starting from here
->>>>>>> 3402da42
   consumeRPCQueue('cards:deals:generateAmounts', async productsData => {
     return { data: generateAmounts(productsData), status: 'success' };
   });
