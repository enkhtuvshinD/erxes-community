import typeDefs from './graphql/typeDefs';
import resolvers from './graphql/resolvers';

import { initBroker, sendSegmentsMessage } from './messageBroker';
import { IFetchElkArgs } from '@erxes/api-utils/src/types';
import { initMemoryStorage } from './inmemoryStorage';
import { EXPORT_TYPES, IMPORT_TYPES } from './constants';
import permissions from './permissions';
import { routeErrorHandling } from '@erxes/api-utils/src/requests';
import { buildFile } from './exporter';
import segments from './segments';
import forms from './forms';
import logsConsumers from './logsConsumers';
<<<<<<< HEAD
import { generateCoreModels, generateModels, getSubdomain } from './connectionResolver';
=======
import imports from './imports';
>>>>>>> 24731a62

export let mainDb;
export let graphqlPubsub;
export let serviceDiscovery;

export let es: {
  client;
  fetchElk(args: IFetchElkArgs): Promise<any>;
  getMappings(index: string): Promise<any>;
  getIndexPrefix(): string;
};

export let debug;

export default {
  name: 'cards',
  permissions,
  graphql: async sd => {
    serviceDiscovery = sd;

    return {
      typeDefs: await typeDefs(sd),
      resolvers
    };
  },
  hasSubscriptions: true,

  meta: {
    forms,
    logs: { providesActivityLog: true, consumers: logsConsumers },
    segments,
    imports
  },

  apolloServerContext: context => {
    return context;
  },
  onServerInit: async options => {
    mainDb = options.db;

    const app = options.app;

    app.get(
      '/file-export',
      routeErrorHandling(async (req: any, res) => {
        const { query, user } = req;
        const { segment } = query;

        const subdomain = getSubdomain(req.hostname);
        const models = await generateModels(subdomain);
        const coreModels = await generateCoreModels(subdomain);

        const result = await buildFile(models, coreModels, query, user);

        res.attachment(`${result.name}.xlsx`);

        if (segment) {
          try {
            sendSegmentsMessage('removeSegment', { segmentId: segment });
          } catch (e) {
            console.log((e as Error).message);
          }
        }

        return res.send(result.response);
      })
    );

    initBroker(options.messageBrokerClient);

    initMemoryStorage();

    debug = options.debug;
    graphqlPubsub = options.pubsubClient;
    es = options.elasticsearch;
  }
};<|MERGE_RESOLUTION|>--- conflicted
+++ resolved
@@ -11,11 +11,8 @@
 import segments from './segments';
 import forms from './forms';
 import logsConsumers from './logsConsumers';
-<<<<<<< HEAD
 import { generateCoreModels, generateModels, getSubdomain } from './connectionResolver';
-=======
 import imports from './imports';
->>>>>>> 24731a62
 
 export let mainDb;
 export let graphqlPubsub;
