--- conflicted
+++ resolved
@@ -10,11 +10,8 @@
 import { routeErrorHandling } from '@erxes/api-utils/src/requests';
 import { buildFile } from './exporter';
 import segments from './segments';
-<<<<<<< HEAD
 import forms from './forms';
-=======
 import logsConsumers from './logsConsumers';
->>>>>>> be5f7518
 
 export let graphqlPubsub;
 export let serviceDiscovery;
@@ -43,12 +40,8 @@
   importTypes: IMPORT_TYPES,
   exportTypes: EXPORT_TYPES,
   meta: {
-<<<<<<< HEAD
-    logs: { providesActivityLog: true },
     forms,
-=======
     logs: { providesActivityLog: true, consumers: logsConsumers },
->>>>>>> be5f7518
     segments
   },
   apolloServerContext: context => {
