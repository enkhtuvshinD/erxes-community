import { Document, Schema } from 'mongoose';

import { field } from './utils';

export interface IOTPConfig {
  content: string;
  codeLength: number;
  smsTransporterType: '' | 'messagePro' | 'telnyx';
  loginWithOTP: boolean;
  expireAfter: number;
}

export interface IMailConfig {
  subject: string;
  invitationContent: string;
  registrationContent: string;
}

export interface IManualVerificationConfig {
  userIds: string[];
  verifyCustomer: boolean;
  verifyCompany: boolean;
}

export interface IPasswordVerificationConfig {
  verifyByOTP: boolean;

  // email
  emailSubject: string;
  emailContent: string;

  // sms
  smsContent: string;
}

export interface IClientPortal {
  _id?: string;
  name?: string;
  description?: string;
  logo?: string;
  icon?: string;
  url?: string;
  domain?: string;
  dnsStatus?: string;
  styles?: IStyles;
  mobileResponsive?: boolean;

  otpConfig?: IOTPConfig;
  mailConfig?: IMailConfig;
  manualVerificationConfig?: IManualVerificationConfig;
  passwordVerificationConfig?: IPasswordVerificationConfig;

  googleCredentials?: string;
  googleClientId?: string;
  googleClientSecret?: string;
  googleRedirectUri?: string;

  messengerBrandCode?: string;
  knowledgeBaseLabel?: string;
  knowledgeBaseTopicId?: string;
  ticketLabel?: string;
  dealLabel?: string;
  taskLabel?: string;
  taskStageId?: string;
  taskPipelineId?: string;
  taskPublicBoardId?: string;
  taskPublicPipelineId?: string;
  taskBoardId?: string;
  ticketStageId?: string;
  ticketPipelineId?: string;
  ticketBoardId?: string;
  dealStageId?: string;
  dealPipelineId?: string;
  dealBoardId?: string;

  kbToggle?: boolean;
  publicTaskToggle?: boolean;
  ticketToggle?: boolean;
  dealToggle?: boolean;
  taskToggle?: boolean;
}

interface IStyles {
  bodyColor?: string;
  headerColor?: string;
  footerColor?: string;
  helpColor?: string;
  backgroundColor?: string;
  activeTabColor?: string;
  baseColor?: string;
  headingColor?: string;
  linkColor?: string;
  linkHoverColor?: string;
  baseFont?: string;
  headingFont?: string;
  dividerColor?: string;
  primaryBtnColor?: string;
  secondaryBtnColor?: string;
}

export interface IClientPortalDocument extends IClientPortal, Document {
  _id: string;
}

const stylesSchema = new Schema(
  {
    bodyColor: field({ type: String, optional: true }),
    headerColor: field({ type: String, optional: true }),
    footerColor: field({ type: String, optional: true }),
    helpColor: field({ type: String, optional: true }),
    backgroundColor: field({ type: String, optional: true }),
    activeTabColor: field({ type: String, optional: true }),
    baseColor: field({ type: String, optional: true }),
    headingColor: field({ type: String, optional: true }),
    linkColor: field({ type: String, optional: true }),
    linkHoverColor: field({ type: String, optional: true }),
    dividerColor: field({ type: String, optional: true }),
    primaryBtnColor: field({ type: String, optional: true }),
    secondaryBtnColor: field({ type: String, optional: true }),
    baseFont: field({ type: String, optional: true }),
    headingFont: field({ type: String, optional: true })
  },
  {
    _id: false
  }
);

const otpConfigSchema = new Schema(
  {
    content: field({ type: String, optional: true }),
    codeLength: field({ type: Number, default: 4, min: 4 }),
    loginWithOTP: field({ type: Boolean, default: false }),
    expireAfter: field({ type: Number, default: 1, min: 1, max: 10 }),
    smsTransporterType: field({
      type: String,
      enum: ['', 'messagePro', 'telnyx'],
      optional: true
    })
  },
  { _id: false }
);

const mailConfigSchema = new Schema(
  {
    subject: field({ type: String, optional: true }),
    invitationContent: field({ type: String, optional: true }),
    registrationContent: field({ type: String, optional: true })
  },
  { _id: false }
);

export const clientPortalSchema = new Schema({
  _id: field({ pkey: true }),
  name: field({ type: String }),
  description: field({ type: String, optional: true }),
  url: field({ type: String }),
  logo: field({ type: String, optional: true }),
  icon: field({ type: String, optional: true }),
  headerHtml: field({ type: String, optional: true }),
  footerHtml: field({ type: String, optional: true }),

  domain: field({ type: String, optional: true }),
  dnsStatus: field({ type: String, optional: true }),
  styles: field({ type: stylesSchema, optional: true }),
  mobileResponsive: field({ type: Boolean, optional: true }),
  otpConfig: field({ type: otpConfigSchema, optional: true }),
  mailConfig: field({ type: mailConfigSchema, optional: true }),
  manualVerificationConfig: field({
    type: {
      userIds: field({ type: [String], required: true }),
      verifyCustomer: field({ type: Boolean, optional: true, default: false }),
      verifyCompany: field({ type: Boolean, optional: true, default: false })
    },
    optional: true
  }),
  googleCredentials: field({ type: Object, optional: true }),
  googleClientId: field({ type: String, optional: true }),
  googleClientSecret: field({ type: String, optional: true }),
  googleRedirectUri: field({ type: String, optional: true }),
  facebookAppId: field({ type: String, optional: true }),

  messengerBrandCode: field({ type: String, optional: true }),
  knowledgeBaseLabel: field({ type: String, optional: true }),
  knowledgeBaseTopicId: field({ type: String }),
  ticketLabel: field({ type: String, optional: true }),
  dealLabel: field({ type: String, optional: true }),
  taskPublicBoardId: field({ type: String, optional: true }),
  taskPublicPipelineId: field({ type: String, optional: true }),
  taskLabel: field({ type: String, optional: true }),
  taskStageId: field({ type: String }),
  taskPipelineId: field({ type: String }),
  taskBoardId: field({ type: String }),
  ticketStageId: field({ type: String }),
  ticketPipelineId: field({ type: String }),
  ticketBoardId: field({ type: String }),
  dealStageId: field({ type: String }),
  dealPipelineId: field({ type: String }),
  dealBoardId: field({ type: String }),

  kbToggle: field({ type: Boolean }),
  publicTaskToggle: field({ type: Boolean }),
  ticketToggle: field({ type: Boolean }),
  dealToggle: field({ type: Boolean }),
  taskToggle: field({ type: Boolean }),
<<<<<<< HEAD
=======
  dealToggle: field({ type: Boolean }),
>>>>>>> e0e91b2e

  createdAt: field({
    type: Date,
    default: new Date(),
    label: 'Created at'
<<<<<<< HEAD
=======
  }),

  passwordVerificationConfig: field({
    type: {
      verifyByOTP: field({ type: Boolean, optional: true, default: false }),
      emailSubject: field({ type: String, optional: true }),
      emailContent: field({ type: String, optional: true }),
      smsContent: field({ type: String, optional: true })
    },
    optional: true
>>>>>>> e0e91b2e
  })
});<|MERGE_RESOLUTION|>--- conflicted
+++ resolved
@@ -202,17 +202,11 @@
   ticketToggle: field({ type: Boolean }),
   dealToggle: field({ type: Boolean }),
   taskToggle: field({ type: Boolean }),
-<<<<<<< HEAD
-=======
-  dealToggle: field({ type: Boolean }),
->>>>>>> e0e91b2e
 
   createdAt: field({
     type: Date,
     default: new Date(),
     label: 'Created at'
-<<<<<<< HEAD
-=======
   }),
 
   passwordVerificationConfig: field({
@@ -223,6 +217,5 @@
       smsContent: field({ type: String, optional: true })
     },
     optional: true
->>>>>>> e0e91b2e
   })
 });