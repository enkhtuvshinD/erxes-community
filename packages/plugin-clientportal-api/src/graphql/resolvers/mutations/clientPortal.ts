--- conflicted
+++ resolved
@@ -28,10 +28,6 @@
       description,
       stageId,
       parentId,
-<<<<<<< HEAD
-      createdDate,
-=======
->>>>>>> e0e91b2e
       closeDate,
       startDate
     },
@@ -53,14 +49,11 @@
     if (!customer) {
       throw new Error('Customer not registered');
     }
-<<<<<<< HEAD
-=======
 
     if (['High', 'Critical'].includes(priority)) {
       priority = 'Normal';
     }
 
->>>>>>> e0e91b2e
     const card = await sendCardsMessage({
       subdomain,
       action: `${type}s.create`,
@@ -73,10 +66,7 @@
         status: 'active',
         customerId: customer._id,
         createdAt: new Date(),
-<<<<<<< HEAD
-=======
         stageChangedDate: null,
->>>>>>> e0e91b2e
         parentId,
         closeDate,
         startDate
