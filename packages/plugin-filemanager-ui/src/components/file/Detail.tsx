--- conflicted
+++ resolved
@@ -1,4 +1,5 @@
 import { DetailHeader, DetailTitle, FilePreview, FlexRow } from './styles';
+import { __, getEnv } from '@erxes/ui/src/utils';
 import { readFile, renderUserFullName } from '@erxes/ui/src/utils';
 
 import Attachment from '@erxes/ui/src/components/Attachment';
@@ -12,12 +13,6 @@
 import ShareForm from '../../containers/ShareForm';
 import Table from '@erxes/ui/src/components/table';
 import Wrapper from '@erxes/ui/src/layout/components/Wrapper';
-<<<<<<< HEAD
-import { __ } from 'coreui/utils';
-=======
-import { getEnv, __ } from '@erxes/ui/src/utils';
-import { readFile } from '@erxes/ui/src/utils';
->>>>>>> 9eb51114
 
 type Props = {
   item: any;
