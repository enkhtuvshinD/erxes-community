--- conflicted
+++ resolved
@@ -3,18 +3,11 @@
   port: 3002,
   scope: 'loyalties',
   exposes: {
-<<<<<<< HEAD
-    './routes': './src/routes.tsx',
-    './customerSidebar': './src/containers/CustomerSidebar.tsx',
-    './companySidebar': './src/containers/CompanySidebar.tsx',
-    './userSidebar': './src/containers/UserSidebar.tsx'
-=======
     "./routes": "./src/routes.tsx",
     "./customerSidebar": "./src/containers/CustomerSidebar.tsx",
     "./companySidebar": "./src/containers/CompanySidebar.tsx",
     "./userSidebar": "./src/containers/UserSidebar.tsx",
     './automation': './src/automations/automation.tsx'
->>>>>>> c1ff8ea9
   },
   routes: {
     url: 'http://localhost:3002/remoteEntry.js',
