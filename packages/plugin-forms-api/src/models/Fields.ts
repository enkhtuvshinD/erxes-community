--- conflicted
+++ resolved
@@ -408,9 +408,8 @@
       groupId: string,
       serviceName: string
     ) {
-<<<<<<< HEAD
       const fields = await sendCommonMessage({
-        subdomain: "os",
+        subdomain,
         serviceName,
         action: "systemFields",
         data: {
@@ -419,18 +418,6 @@
         isRPC: true,
         defaultValue: [],
       });
-=======
-        const fields = await sendCommonMessage({
-          subdomain,
-          serviceName,
-          action: 'systemFields',
-          data: {
-            groupId
-          },
-          isRPC: true,
-          defaultValue: []
-        });
->>>>>>> d0ac2905
 
       await models.Fields.insertMany(fields);
     }
