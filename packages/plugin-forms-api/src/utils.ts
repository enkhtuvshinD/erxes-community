--- conflicted
+++ resolved
@@ -1,10 +1,5 @@
-<<<<<<< HEAD
-import { getFieldsFromService } from './messageBroker';
+import { fetchService } from './messageBroker';
 import { Fields, FieldsGroups } from './models';
-=======
-import { fetchService } from "./messageBroker";
-import { Fields, FieldsGroups } from "./models";
->>>>>>> 27431a1b
 
 export const getCustomFields = async (contentType: string) => {
   return Fields.find({
@@ -45,24 +40,18 @@
     selectOptions?: Array<{ label: string; value: string }>;
   }> = [];
 
-<<<<<<< HEAD
-  const [serviceName, type] = contentType.split(':');
+  fields = await fetchService(
+    contentType,
+    'getList',
+    {
+      segmentId,
+      usageType,
+      formId
+    },
+    []
+  );
 
-  console.log(serviceName, type);
-
-  fields = await getFieldsFromService(serviceName, {
-    type,
-    segmentId,
-    usageType,
-    formId
-  });
-=======
-  fields = await fetchService(contentType, 'getList', {
-    segmentId,
-    usageType,
-    formId,
-  }, []);
->>>>>>> 27431a1b
+  console.log(fields);
 
   const customFields = await getCustomFields(contentType);
 
