import typeDefs from './graphql/typeDefs';
import resolvers from './graphql/resolvers';

import { initBroker } from './messageBroker';
import { generateModels } from './connectionResolver';
import permissions from './permissions';
<<<<<<< HEAD
import forms from './forms';
=======
import { getSubdomain } from '@erxes/api-utils/src/core';
>>>>>>> 22bb9584

export let mainDb;
export let debug;
export let serviceDiscovery;

export default {
  name: 'forms',
  permissions,
  graphql: async sd => {
    serviceDiscovery = sd;

    return {
      typeDefs: await typeDefs(sd),
      resolvers: await resolvers(sd)
    };
  },
<<<<<<< HEAD

  meta: {
    forms
  },

  apolloServerContext: context => {
    const subdomain = 'os';
    context.models = models;
=======
  apolloServerContext: async (context, req) => {
    const subdomain = getSubdomain(req.hostname);
    context.models = await generateModels(subdomain);
>>>>>>> 22bb9584
    context.subdomain = subdomain;

    return context;
  },
  onServerInit: async options => {
    mainDb = options.db;

    initBroker(options.messageBrokerClient);

    debug = options.debug;
  }
};<|MERGE_RESOLUTION|>--- conflicted
+++ resolved
@@ -4,11 +4,8 @@
 import { initBroker } from './messageBroker';
 import { generateModels } from './connectionResolver';
 import permissions from './permissions';
-<<<<<<< HEAD
+import { getSubdomain } from '@erxes/api-utils/src/core';
 import forms from './forms';
-=======
-import { getSubdomain } from '@erxes/api-utils/src/core';
->>>>>>> 22bb9584
 
 export let mainDb;
 export let debug;
@@ -17,6 +14,9 @@
 export default {
   name: 'forms',
   permissions,
+  meta: {
+    forms
+  },
   graphql: async sd => {
     serviceDiscovery = sd;
 
@@ -25,20 +25,9 @@
       resolvers: await resolvers(sd)
     };
   },
-<<<<<<< HEAD
-
-  meta: {
-    forms
-  },
-
-  apolloServerContext: context => {
-    const subdomain = 'os';
-    context.models = models;
-=======
   apolloServerContext: async (context, req) => {
     const subdomain = getSubdomain(req.hostname);
     context.models = await generateModels(subdomain);
->>>>>>> 22bb9584
     context.subdomain = subdomain;
 
     return context;
