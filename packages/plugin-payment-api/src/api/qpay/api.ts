--- conflicted
+++ resolved
@@ -1,9 +1,10 @@
+import { PAYMENTS, PAYMENT_STATUS } from '../constants';
+
+import { BaseAPI } from '../base';
+import { IInvoiceDocument } from '../../models/definitions/invoices';
 import { IModels } from '../../connectionResolver';
-import { PAYMENTS, PAYMENT_STATUS } from '../constants';
-import { IInvoiceDocument } from '../../models/definitions/invoices';
+import { IQpayInvoice } from '../types';
 import redis from '../../redis';
-import { BaseAPI } from '../base';
-import { IQpayInvoice } from '../types';
 
 export const qpayCallbackHandler = async (models: IModels, data: any) => {
   const { identifier } = data;
@@ -144,10 +145,6 @@
   }
 
   async checkInvoice(invoice: IInvoiceDocument) {
-<<<<<<< HEAD
-    return PAYMENT_STATUS.PAID;
-
-=======
     // return PAYMENT_STATUS.PAID;
     try {
       const res = await this.request({
@@ -167,7 +164,6 @@
   }
 
   async manualCheck(invoice: IInvoiceDocument) {
->>>>>>> f6bebffa
     try {
       const res = await this.request({
         method: 'GET',
