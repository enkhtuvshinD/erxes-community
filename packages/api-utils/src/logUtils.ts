--- conflicted
+++ resolved
@@ -106,7 +106,7 @@
   if (isAutomationsAvailable) {
     messageBroker.sendMessage('automations:trigger', {
       data: {
-        type: params.type,
+        type: `${params.type}`,
         targets: [params.object]
       }
     });
@@ -125,26 +125,18 @@
   params: ILogDataParams,
   user: IUserDocument
 ) => {
-<<<<<<< HEAD
-  return putLog(messageBroker, { ...params, action: LOG_ACTIONS.UPDATE }, user);
-=======
   const isAutomationsAvailable = await messageBroker.sendRPCMessage('gateway:isServiceAvailable', 'automations');
 
   if (isAutomationsAvailable) {
     messageBroker.sendMessage('automations:trigger', {
       data: {
-      type: `${params.type}`,
-      targets: [params.updatedDocument]
+        type: `${params.type}`,
+        targets: [params.updatedDocument]
       }
     });
   }
 
-  return putLog(
-    messageBroker,
-    { ...params, action: LOG_ACTIONS.UPDATE },
-    user
-  );
->>>>>>> 67588572
+  return putLog(messageBroker, { ...params, action: LOG_ACTIONS.UPDATE }, user);
 };
 
 /**
@@ -157,26 +149,7 @@
   params: ILogDataParams,
   user: IUserDocument
 ) => {
-<<<<<<< HEAD
   return putLog(messageBroker, { ...params, action: LOG_ACTIONS.DELETE }, user);
-=======
-  const isAutomationsAvailable = await messageBroker.sendRPCMessage('gateway:isServiceAvailable', 'automations');
-
-  if (isAutomationsAvailable) {
-    messageBroker.sendMessage('automations:trigger', {
-      data: {
-        type: `${params.type}`,
-        targets: [params.object]
-      }
-    });
-  }
-
-  return putLog(
-    messageBroker,
-    { ...params, action: LOG_ACTIONS.DELETE },
-    user
-  );
->>>>>>> 67588572
 };
 
 const putLog = async (
@@ -224,11 +197,11 @@
 
   try {
     if (isAutomationsAvailable && data.target) {
-      messageBroker.sendMessage("automations", {
+      messageBroker.sendMessage('automations', {
         data: {
           type: `${data.contentType}`,
-          targets: [data.target],
-        },
+          targets: [data.target]
+        }
       });
     }
 
