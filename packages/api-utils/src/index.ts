import {
  checkUserIds,
  chunkArray,
  fixDate,
  getDate,
  getEnv,
  getNextMonth,
  getToday,
  getUserDetail,
  paginate,
  regexSearchText,
  validSearchText,
  cleanHtml,
  splitStr,
  escapeRegExp,
} from './core';
import { putCreateLog, putDeleteLog, putUpdateLog } from './logUtils';
import {
  sendRequest,
} from './requests';
import { updateUserScore, getScoringConfig } from './scoring';
import { generateFieldsFromSchema } from './fieldUtils';

import {
  can,
  IActionMap,
  IPermissionContext,
  checkLogin,
  getKey,
  permissionWrapper,
  getUserActionsMap,
  checkPermission,
  requireLogin
} from './permissions';

import { IContext } from './types';
import { ruleSchema } from './definitions/common';
import { field, schemaWrapper } from './definitions/utils';

<<<<<<< HEAD
import { createXlsFile, generateXlsx } from './exporter';
import { IColumnLabel } from './types';

export { EMAIL_DELIVERY_STATUS };
=======
>>>>>>> 1952723f
export { getEnv }; // ({ name, defaultValue })
export { getUserDetail }; // (user: IUserDocument)
export { paginate }; // ( collection, params: { ids ?: string[]; page ?: number; perPage ?: number } )
export { validSearchText }; // (values: string[])
export { regexSearchText }; // ( searchValue: string, searchKey = "searchText" )
export { sendRequest }; // ( { url, method, headers, form, body, params }: IRequestParams, errorMessage ?: string )
export { fixDate };
export { getDate };
export { getToday };
export { getNextMonth };
export { checkUserIds };
export { chunkArray };
export { putCreateLog, putUpdateLog, putDeleteLog };
export { updateUserScore };
export { getScoringConfig };
export { generateFieldsFromSchema };
export {
  can,
  IActionMap,
  IPermissionContext,
  checkLogin,
  getKey,
  permissionWrapper,
  getUserActionsMap,
  checkPermission,
  requireLogin,
  IContext,
<<<<<<< HEAD
  IColumnLabel,
  MODULE_NAMES,
  CONTENT_TYPES,
  RABBITMQ_QUEUES,
=======
>>>>>>> 1952723f
  ruleSchema,
  field,
  schemaWrapper
};

export default {
  cleanHtml,
  splitStr,
  escapeRegExp,
  getEnv,
  getUserDetail,
  paginate,
  validSearchText,
  regexSearchText,
  sendRequest,
  fixDate,
  getDate,
  getToday,
  getNextMonth,
  checkUserIds,
  chunkArray,
  putCreateLog,
  putUpdateLog,
  putDeleteLog,
  updateUserScore,
  getScoringConfig,
  generateFieldsFromSchema,
  createXlsFile,
  generateXlsx
};<|MERGE_RESOLUTION|>--- conflicted
+++ resolved
@@ -12,12 +12,10 @@
   validSearchText,
   cleanHtml,
   splitStr,
-  escapeRegExp,
+  escapeRegExp
 } from './core';
 import { putCreateLog, putDeleteLog, putUpdateLog } from './logUtils';
-import {
-  sendRequest,
-} from './requests';
+import { sendRequest } from './requests';
 import { updateUserScore, getScoringConfig } from './scoring';
 import { generateFieldsFromSchema } from './fieldUtils';
 
@@ -37,13 +35,9 @@
 import { ruleSchema } from './definitions/common';
 import { field, schemaWrapper } from './definitions/utils';
 
-<<<<<<< HEAD
 import { createXlsFile, generateXlsx } from './exporter';
 import { IColumnLabel } from './types';
 
-export { EMAIL_DELIVERY_STATUS };
-=======
->>>>>>> 1952723f
 export { getEnv }; // ({ name, defaultValue })
 export { getUserDetail }; // (user: IUserDocument)
 export { paginate }; // ( collection, params: { ids ?: string[]; page ?: number; perPage ?: number } )
@@ -71,13 +65,7 @@
   checkPermission,
   requireLogin,
   IContext,
-<<<<<<< HEAD
   IColumnLabel,
-  MODULE_NAMES,
-  CONTENT_TYPES,
-  RABBITMQ_QUEUES,
-=======
->>>>>>> 1952723f
   ruleSchema,
   field,
   schemaWrapper
