--- conflicted
+++ resolved
@@ -16,11 +16,8 @@
 import Select from 'react-select-plus';
 import { ITicket, ITicketParams } from '../types';
 import { pluginsOfItemSidebar } from 'coreui/pluginUtils';
-<<<<<<< HEAD
-=======
 import queryString from 'query-string';
 import ChildrenSection from '../../boards/containers/editForm/ChildrenSection';
->>>>>>> dc480f28
 
 type Props = {
   options: IOptions;
@@ -97,11 +94,7 @@
       <>
         <PortableDeals mainType="ticket" mainTypeId={props.item._id} />
         <PortableTasks mainType="ticket" mainTypeId={props.item._id} />
-<<<<<<< HEAD
-        {pluginsOfItemSidebar(props.item, "ticket")}
-=======
         {pluginsOfItemSidebar(props.item, 'ticket')}
->>>>>>> dc480f28
       </>
     );
   }
