--- conflicted
+++ resolved
@@ -5,14 +5,9 @@
   CUSTOMER: __('contacts:customer'),
   ENGAGE_MESSAGE: __('engages:engageMessage'),
   COMPANY: __('contacts:company'),
-<<<<<<< HEAD
   INTEGRATION: __('integration'),
   PRODUCT: __('product'),
   PRODUCT_TEMPLATE: __('productTemplate'),
-=======
-  INTEGRATION: __('inbox:integration'),
-  PRODUCT: __('products:product'),
->>>>>>> 1ac5ff64
   ALL_LIST: [
     'conversation',
     'customer',
