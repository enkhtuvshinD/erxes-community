--- conflicted
+++ resolved
@@ -215,11 +215,7 @@
               <ModalTrigger
                 title={`New ${title}`}
                 trigger={addTrigger}
-<<<<<<< HEAD
-                size="lg"
-=======
                 size={modalSize || 'lg'}
->>>>>>> f28b181f
                 content={renderForm}
               />
             )}
