--- conflicted
+++ resolved
@@ -81,7 +81,6 @@
   }
 `;
 
-<<<<<<< HEAD
 export const TriggerTabs = styled.div`
   box-shadow: 0 2px 8px ${colors.shadowPrimary};
   margin-bottom:10px;
@@ -124,7 +123,8 @@
 
   &:hover {
     cursor: pointer;
-=======
+  }
+`;
 export const IssueItem = styled.div`
   background-color: #0000000f;
   padding: 0.75rem;
@@ -160,6 +160,5 @@
 export const EndDateContainer = styled.div`
   .rdtPicker {
     left: -98px !important;
->>>>>>> b588a3e5
   }
 `;