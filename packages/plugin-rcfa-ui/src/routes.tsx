--- conflicted
+++ resolved
@@ -2,10 +2,7 @@
 import React from 'react';
 import { Route } from 'react-router-dom';
 import queryString from 'query-string';
-<<<<<<< HEAD
 import rcfaDetail from './rcfa/detail/containers/Detail';
-=======
->>>>>>> c985d25b
 
 const RCFAList = asyncComponent(() =>
   import(/* webpackChunkName: "List - RCFA" */ './rcfa/containers/List')
