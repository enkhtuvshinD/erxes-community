--- conflicted
+++ resolved
@@ -34,11 +34,7 @@
     {
       path: '/print',
       method: async (req, res, next) => {
-<<<<<<< HEAD
-        const { _id, copies, width } = req.query;
-=======
         const { _id, copies, width, itemId } = req.query;
->>>>>>> 46afecd3
         const subdomain = getSubdomain(req);
         const models = await generateModels(subdomain);
         const document = await models.Documents.findOne({ _id });
@@ -57,16 +53,6 @@
           return next(new Error('Permission denied'));
         }
 
-<<<<<<< HEAD
-        let replacedContents = await sendCommonMessage({
-          subdomain,
-          serviceName: document.contentType,
-          action: 'documents.replaceContent',
-          isRPC: true,
-          data: {
-            ...(req.query || {}),
-            content: document.content
-=======
         let replacedContents: any[] = [];
 
         if (document.contentType === 'core:user') {
@@ -132,11 +118,8 @@
             });
           } catch (e) {
             replacedContents = [e.message];
->>>>>>> 46afecd3
-          }
-        }
-
-        let results: string = '';
+          }
+        }
 
         let results: string = '';
 
