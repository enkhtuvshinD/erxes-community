--- conflicted
+++ resolved
@@ -14,11 +14,8 @@
 import { EXPORT_TYPES, IMPORT_TYPES } from './constants';
 import { buildFile } from './exporter';
 import segments from './segments';
-<<<<<<< HEAD
 import forms from './forms';
-=======
 import { coreModels, generateModels, models } from './connectionResolver';
->>>>>>> bec567c4
 
 export let mainDb;
 export let graphqlPubsub;
@@ -144,11 +141,7 @@
   hasSubscriptions: true,
   meta: {
     segments,
-<<<<<<< HEAD
     forms,
-=======
-    logs: { providesActivityLog: false },
->>>>>>> bec567c4
   },
   apolloServerContext: context => {
     context.models = models;
