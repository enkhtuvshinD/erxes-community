import { companySchema } from "./models/definitions/companies";
import { customerSchema, locationSchema, visitorContactSchema } from "./models/definitions/customers";

export const MODULE_NAMES = {
  COMPANY: 'company',
  CUSTOMER: 'customer'
};

export const COC_LEAD_STATUS_TYPES = [
  '',
  'new',
  'open',
  'inProgress',
  'openDeal',
  'unqualified',
  'attemptedToContact',
  'connected',
  'badTiming'
];

export const COC_LIFECYCLE_STATE_TYPES = [
  '',
  'subscriber',
  'lead',
  'marketingQualifiedLead',
  'salesQualifiedLead',
  'opportunity',
  'customer',
  'evangelist',
  'other'
];

<<<<<<< HEAD
export const IMPORT_TYPES = [
  {
    text: 'Customers',
    contentType: 'customer',
    icon: 'users-alt',
    serviceType: 'contacts'
  },
  {
    text: 'Leads',
    contentType: 'lead',
    icon: 'file-alt',
    serviceType: 'contacts'
  },
  {
    text: 'Companies',
    contentType: 'company',
    icon: 'building',
    serviceType: 'contacts'
  }
];

export const EXPORT_TYPES = [
  {
    text: 'Customers',
    contentType: 'customer',
    icon: 'users-alt',
    serviceType: 'contacts'
  },
  {
    text: 'Leads',
    contentType: 'lead',
    icon: 'file-alt',
    serviceType: 'contacts'
  },
  {
    text: 'Companies',
    contentType: 'company',
    icon: 'building',
    serviceType: 'contacts'
  }
];

export const CUSTOMER_BASIC_INFOS = [
  'state',
  'firstName',
  'lastName',
  'middleName',
  'primaryEmail',
  'emails',
  'primaryPhone',
  'phones',
  'ownerId',
  'position',
  'department',
  'leadStatus',
  'status',
  'hasAuthority',
  'description',
  'isSubscribed',
  'integrationId',
  'code',
  'mergedIds'
];

export const COMPANY_BASIC_INFOS = [
  'primaryName',
  'names',
  'size',
  'industry',
  'website',
  'plan',
  'primaryEmail',
  'primaryPhone',
  'businessType',
  'description',
  'isSubscribed',
  'parentCompanyId'
=======
export const LOG_MAPPINGS = [
  {
    name: MODULE_NAMES.COMPANY,
    schemas: [companySchema]
  },
  {
    name: MODULE_NAMES.CUSTOMER,
    schemas: [customerSchema, locationSchema, visitorContactSchema]
  }
>>>>>>> 43fb2728
];<|MERGE_RESOLUTION|>--- conflicted
+++ resolved
@@ -1,5 +1,9 @@
-import { companySchema } from "./models/definitions/companies";
-import { customerSchema, locationSchema, visitorContactSchema } from "./models/definitions/customers";
+import { companySchema } from './models/definitions/companies';
+import {
+  customerSchema,
+  locationSchema,
+  visitorContactSchema
+} from './models/definitions/customers';
 
 export const MODULE_NAMES = {
   COMPANY: 'company',
@@ -30,7 +34,6 @@
   'other'
 ];
 
-<<<<<<< HEAD
 export const IMPORT_TYPES = [
   {
     text: 'Customers',
@@ -108,7 +111,7 @@
   'description',
   'isSubscribed',
   'parentCompanyId'
-=======
+];
 export const LOG_MAPPINGS = [
   {
     name: MODULE_NAMES.COMPANY,
@@ -118,5 +121,4 @@
     name: MODULE_NAMES.CUSTOMER,
     schemas: [customerSchema, locationSchema, visitorContactSchema]
   }
->>>>>>> 43fb2728
 ];