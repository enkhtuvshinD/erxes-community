--- conflicted
+++ resolved
@@ -117,7 +117,6 @@
   }
 ];
 
-<<<<<<< HEAD
 export const EMAIL_VALIDATION_STATUSES = {
   VALID: 'valid',
   INVALID: 'invalid',
@@ -138,7 +137,7 @@
   BOUNCE: 'bounce',
   RENDERING_FAILURE: 'renderingfailure',
   REJECT: 'reject'
-=======
+};
 export const CUSTOMER_BASIC_INFO = {
   avatar: 'Avatar',
   firstName: 'First Name',
@@ -247,5 +246,4 @@
     { field: 'language', label: 'Language' },
     { field: 'agent', label: 'User Agent' }
   ]
->>>>>>> b4eded9d
 };