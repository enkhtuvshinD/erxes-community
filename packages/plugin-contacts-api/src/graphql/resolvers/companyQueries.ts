import { TAG_TYPES } from "../../models/definitions/constants";
import { Builder, IListArgs } from "../../coc/companies";
import { countBySegment, countByTag } from "../../coc/utils";
import {
  checkPermission,
  requireLogin,
} from "@erxes/api-utils/src/permissions";
import { IContext } from "../../connectionResolver";
interface ICountArgs extends IListArgs {
  only?: string;
}

const companyQueries = {
  /**
   * Companies list
   */
<<<<<<< HEAD
  async companies(
    _root,
    params: IListArgs,
    { commonQuerySelector, commonQuerySelectorElk, models, }: IContext
  ) {
    const qb = new Builder(models, params, {
      commonQuerySelector,
      commonQuerySelectorElk
    });
=======
  async companies(_root, params: IListArgs, context: IContext) {
    const qb = new Builder(
      params,
      context
    );
>>>>>>> 23d32faa

    await qb.buildAllQueries();

    const { list } = await qb.runQueries();

    return list;
  },

  /**
   * Companies for only main list
   */
<<<<<<< HEAD
  async companiesMain(
    _root,
    params: IListArgs,
    { commonQuerySelector, commonQuerySelectorElk, models }: IContext
  ) {
    const qb = new Builder(models, params, {
      commonQuerySelector,
      commonQuerySelectorElk
    });
=======
  async companiesMain(_root, params: IListArgs, context: IContext) {
    const { commonQuerySelector, commonQuerySelectorElk } = context;
    const qb = new Builder(
      params,
      context
    );
>>>>>>> 23d32faa

    await qb.buildAllQueries();

    const { list, totalCount } = await qb.runQueries();

    return { list, totalCount };
  },

  /**
   * Group company counts by segments
   */
  async companyCounts(
    _root,
    args: ICountArgs,
<<<<<<< HEAD
    { commonQuerySelector, commonQuerySelectorElk, models }: IContext
=======
    context: IContext
>>>>>>> 23d32faa
  ) {

    const counts = {
      bySegment: {},
      byTag: {},
      byBrand: {},
      byLeadStatus: {},
    };

    const { only } = args;

<<<<<<< HEAD
    const qb = new Builder(models, args, {
      commonQuerySelector,
      commonQuerySelectorElk
    });
=======
    const qb = new Builder(args, context);
>>>>>>> 23d32faa

    switch (only) {
      case "byTag":
        counts.byTag = await countByTag(TAG_TYPES.COMPANY, qb);
        break;

      case "bySegment":
        counts.bySegment = await countBySegment("company", qb);
        break;
    }

    return counts;
  },

  /**
   * Get one company
   */
  companyDetail(
    _root,
    { _id }: { _id: string },
    { models: { Companies } }: IContext
  ) {
    return Companies.findOne({ _id });
  },
};

requireLogin(companyQueries, "companiesMain");
requireLogin(companyQueries, "companyCounts");
requireLogin(companyQueries, "companyDetail");

checkPermission(companyQueries, "companies", "showCompanies", []);
checkPermission(companyQueries, "companiesMain", "showCompanies", {
  list: [],
  totalCount: 0,
});

export default companyQueries;<|MERGE_RESOLUTION|>--- conflicted
+++ resolved
@@ -14,7 +14,6 @@
   /**
    * Companies list
    */
-<<<<<<< HEAD
   async companies(
     _root,
     params: IListArgs,
@@ -24,13 +23,6 @@
       commonQuerySelector,
       commonQuerySelectorElk
     });
-=======
-  async companies(_root, params: IListArgs, context: IContext) {
-    const qb = new Builder(
-      params,
-      context
-    );
->>>>>>> 23d32faa
 
     await qb.buildAllQueries();
 
@@ -42,7 +34,6 @@
   /**
    * Companies for only main list
    */
-<<<<<<< HEAD
   async companiesMain(
     _root,
     params: IListArgs,
@@ -52,14 +43,6 @@
       commonQuerySelector,
       commonQuerySelectorElk
     });
-=======
-  async companiesMain(_root, params: IListArgs, context: IContext) {
-    const { commonQuerySelector, commonQuerySelectorElk } = context;
-    const qb = new Builder(
-      params,
-      context
-    );
->>>>>>> 23d32faa
 
     await qb.buildAllQueries();
 
@@ -74,11 +57,7 @@
   async companyCounts(
     _root,
     args: ICountArgs,
-<<<<<<< HEAD
     { commonQuerySelector, commonQuerySelectorElk, models }: IContext
-=======
-    context: IContext
->>>>>>> 23d32faa
   ) {
 
     const counts = {
@@ -90,14 +69,10 @@
 
     const { only } = args;
 
-<<<<<<< HEAD
     const qb = new Builder(models, args, {
       commonQuerySelector,
       commonQuerySelectorElk
     });
-=======
-    const qb = new Builder(args, context);
->>>>>>> 23d32faa
 
     switch (only) {
       case "byTag":
