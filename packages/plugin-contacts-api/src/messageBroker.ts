--- conflicted
+++ resolved
@@ -79,23 +79,7 @@
   );
 
   consumeRPCQueue(
-<<<<<<< HEAD
-    'contacts:customers.findOne',
-    async ({ subdomain, data: { selector, fields } }) => {
-      const models = await generateModels(subdomain);
-
-      return {
-        status: 'success',
-        data: await models.Customers.findOne(selector, fields).lean()
-      };
-    }
-  );
-
-  consumeRPCQueue(
     'contacts:companies.findActiveCompanies',
-=======
-    "contacts:companies.findActiveCompanies",
->>>>>>> 5c454d32
     async ({ subdomain, data: { selector, fields } }) => {
       const models = await generateModels(subdomain);
 
