--- conflicted
+++ resolved
@@ -8,11 +8,8 @@
 import { generateModels } from './connectionResolver';
 import { ISendMessageArgs, sendMessage } from '@erxes/api-utils/src/core';
 import { getNumberOfVisits } from './events';
-<<<<<<< HEAD
 import { AWS_EMAIL_STATUSES, EMAIL_VALIDATION_STATUSES } from './constants';
-=======
 import { updateContactsField } from './utils';
->>>>>>> b4eded9d
 
 export let client;
 
