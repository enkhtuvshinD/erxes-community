import { getSchemaLabels } from '@erxes/api-utils/src/logUtils';

import Companies from './models/Companies';
import Customers from './models/Customers';
import {
  findCompany,
  findCustomer,
  generateFields,
  getContentItem,
  prepareEngageCustomers
} from './utils';
import { serviceDiscovery } from './configs';
import { LOG_MAPPINGS } from './constants';
import { insertImportItems, prepareImportDocs } from './importUtils';

export let client;

export const initBroker = cl => {
  client = cl;

  const { consumeRPCQueue, consumeQueue } = client;

  consumeRPCQueue('contacts:rpc_queue:getCustomerName', async customer => ({
    data: await Customers.getCustomerName(customer),
    status: 'success'
  }));

  consumeRPCQueue('contacts:rpc_queue:findCustomer', async doc => ({
    status: 'success',
    data: await findCustomer(doc)
  }));

  consumeRPCQueue('contacts:rpc_queue:findCompany', async doc => ({
    status: 'success',
    data: await findCompany(doc)
  }));

  consumeRPCQueue('contacts:rpc_queue:getCustomers', async doc => ({
    status: 'success',
    data: await Customers.find(doc)
  }));

  consumeRPCQueue('contacts:rpc_queue:getCustomerIds', async selector => ({
    status: 'success',
    data: await Customers.find(selector).distinct('_id')
  }));

  consumeRPCQueue(
    'contacts:rpc_queue:findActiveCustomers',
    async ({ selector, fields }) => ({
      status: 'success',
      data: await Customers.findActiveCustomers(selector, fields)
    })
  );

  consumeRPCQueue(
    'contacts:Customers.findOne',
    async ({ selector, fields }) => ({
      status: 'success',
      data: await Customers.findOne(selector, fields).lean()
    })
  );

  consumeRPCQueue(
    'contacts:rpc_queue:findActiveCompanies',
    async ({ selector, fields }) => ({
      status: 'success',
      data: await Companies.findActiveCompanies(selector, fields)
    })
  );

  consumeRPCQueue('contacts:rpc_queue:create_customer', async data => ({
    status: 'success',
    data: await Customers.createCustomer(data)
  }));

  consumeRPCQueue('contacts:rpc_queue:createCompany', async data => ({
    status: 'success',
    data: await Companies.createCompany(data)
  }));

  consumeRPCQueue(
    'contacts:rpc_queue:updateCustomer',
    async ({ _id, doc }) => ({
      status: 'success',
      data: await Customers.updateCustomer(_id, doc)
    })
  );

  consumeRPCQueue(
    'contacts:rpc_queue:updateCustomerCommon',
    async ({ selector, modifier }) => ({
      status: 'success',
      data: await Customers.updateOne(selector, modifier)
    })
  );

  consumeQueue('contacts:removeCustomers', async doc => ({
    status: 'success',
    data: await Customers.removeCustomers(doc)
  }));

  consumeRPCQueue('contacts:rpc_queue:updateCompany', async ({ _id, doc }) => ({
    status: 'success',
    data: await Companies.updateCompany(_id, doc)
  }));

  consumeRPCQueue(
    'contacts:rpc_queue:updateCompanyCommon',
    async ({ selector, modifier }) => ({
      status: 'success',
      data: await Companies.updateOne(selector, modifier)
    })
  );

  consumeRPCQueue('contacts:rpc_queue:getWidgetCustomer', async data => ({
    status: 'success',
    data: await Customers.getWidgetCustomer(data)
  }));

  consumeRPCQueue('contacts:rpc_queue:updateMessengerCustomer', async data => ({
    status: 'success',
    data: await Customers.updateMessengerCustomer(data)
  }));

  consumeRPCQueue('contacts:rpc_queue:createMessengerCustomer', async data => ({
    status: 'success',
    data: await Customers.createMessengerCustomer(data)
  }));

  consumeRPCQueue('contacts:rpc_queue:saveVisitorContactInfo', async data => ({
    status: 'success',
    data: await Customers.saveVisitorContactInfo(data)
  }));

  consumeQueue('contacts:updateLocation', ({ customerId, browserInfo }) =>
    Customers.updateLocation(customerId, browserInfo)
  );

  consumeQueue('contacts:updateSession', ({ customerId }) =>
    Customers.updateSession(customerId)
  );

  consumeRPCQueue('contacts:rpc_queue:getFields', async args => ({
    status: 'success',
    data: await generateFields(args)
  }));

  consumeRPCQueue('contacts:rpc_queue:prepareImportDocs', async args => ({
    status: 'success',
    data: await prepareImportDocs(args)
  }));

  consumeRPCQueue('contacts:rpc_queue:insertImportItems', async args => ({
    status: 'success',
    data: await insertImportItems(args)
  }));

  consumeRPCQueue(
    'contacts:segments:associationTypes',
    async ({ mainType }) => {
      let types: string[] = [];

      if (['customer', 'lead'].includes(mainType)) {
        types = ['company', 'deal', 'ticket', 'task'];
      }

      if (mainType === 'company') {
        types = ['customer', 'deal', 'ticket', 'task'];
      }

      return { data: { types }, status: 'success' };
    }
  );

  consumeRPCQueue('contacts:segments:esTypesMap', async () => {
    return { data: { typesMap: {} }, status: 'success' };
  });

  consumeRPCQueue('contacts:segments:initialSelector', async () => {
    const negative = {
      term: {
        status: 'deleted'
      }
    };

    return { data: { negative }, status: 'success' };
  });

  consumeRPCQueue('contacts:getCustomerName', async customer => {
    return { data: Customers.getCustomerName(customer), status: 'success' };
  });

  consumeRPCQueue('contacts:rpc_queue:getContentItem', async data => {
    return {
      status: 'success',
      data: await getContentItem(data)
    };
  });

  consumeRPCQueue('contacts:rpc_queue:prepareEngageCustomers', async data => {
    return {
      status: 'success',
      data: await prepareEngageCustomers(data)
    };
  });

  consumeRPCQueue('contacts:rpc_queue:tag', async args => {
    let data = {};
    let model: any = Companies;

    if (args.type === 'customer') {
      model = Customers;
    }

    if (args.action === 'count') {
      data = await model.countDocuments({ tagIds: { $in: args._ids } });
    }

    if (args.action === 'tagObject') {
      await model.updateMany(
        { _id: { $in: args.targetIds } },
        { $set: { tagIds: args.tagIds } },
        { multi: true }
      );

      data = await model.find({ _id: { $in: args.targetIds } }).lean();
    }

    return {
      status: 'success',
      data
    };
  });

<<<<<<< HEAD
  consumeRPCQueue('contacts:rpc_queue:generateInteralNoteNotif', async args => {
    const { contentTypeId, notifDoc, type } = args;

    let model: any = Customers;
    let link = `/contacts/details/`;

    if (type === 'company') {
      model = Companies;
      link = `/companies/details/`;
    }

    const response = await model.findOne({ _id: contentTypeId });

    const name =
      type === 'customer'
        ? await Customers.getCustomerName(response)
        : await Companies.getCompanyName(response);

    notifDoc.notifType = `${type}Mention`;
    notifDoc.content = name;
    notifDoc.link = link + response._id;
    notifDoc.contentTypeId = response._id;
    notifDoc.contentType = `${type}`;

    return {
      status: 'success',
      data: notifDoc
    };
  });

=======
  consumeRPCQueue(
    'contacts:rpc_queue:logs:getSchemaLabels',
    async ({ type }) => ({
      status: 'success',
      data: getSchemaLabels(type, LOG_MAPPINGS)
    })
  );
>>>>>>> 272c2bea
};

export const sendMessage = async (channel, message): Promise<any> => {
  return client.sendMessage(channel, message);
};

export const sendRPCMessage = async (channel, message): Promise<any> => {
  return client.sendRPCMessage(channel, message);
};

export const sendContactMessage = async (action, data): Promise<any> => {
  return client.sendMessage(`contacts:${action}`, data);
};

export const sendContactRPCMessage = async (action, data): Promise<any> => {
  return client.sendRPCMessage(`contacts:rpc_queue:${action}`, data);
};

export const sendFormRPCMessage = async (action, data): Promise<any> => {
  return client.sendRPCMessage(`forms:rpc_queue:${action}`, data);
};

export const sendConformityMessage = async (action, data): Promise<any> => {
  return client.sendRPCMessage(`conformities:${action}`, data);
};

export const sendEngageMessage = async (action, data): Promise<any> => {
  return client.sendRPCMessage(`engages:rpc_queue:${action}`, data);
};

export const prepareCustomFieldsData = async (doc): Promise<any> => {
  return client.sendRPCMessage('fields:rpc_queue:prepareCustomFieldsData', {
    doc
  });
};

export const generateCustomFieldsData = async (doc): Promise<any> => {
  return client.sendRPCMessage('fields:rpc_queue:generateCustomFieldsData', {
    doc
  });
};

export const sendFieldRPCMessage = async (action, data): Promise<any> => {
  return client.sendRPCMessage(`fields:rpc_queue:${action}`, data);
};

export const findIntegrations = async (query, options?): Promise<any> => {
  const isAvailable = await serviceDiscovery.isAvailable('inbox');

  if (!isAvailable) {
    return [];
  }

  return client.sendRPCMessage('inbox:rpc_queue:findIntegrations', {
    query,
    options
  });
};

export const findTags = async (query): Promise<any> => {
  const isAvailable = await serviceDiscovery.isAvailable('tags');

  if (!isAvailable) {
    return [];
  }

  return client.sendRPCMessage('tags:rpc_queue:find', query);
};

export const sendToLog = (channel: string, data) =>
  client.sendMessage(channel, data);

export const removeCustomersConversations = async (
  customerIds
): Promise<any> => {
  await client.sendMessage('inbox:removeCustomersConversations', customerIds);
};

export const removeCustomersEngages = async (customerIds): Promise<any> => {
  await client.sendMessage('engage:removeCustomersEngages', customerIds);
};

export const engageChangeCustomer = async (
  customerId,
  customerIds
): Promise<any> => {
  if (!serviceDiscovery.isAvailable('engages')) {
    return;
  }

  return client.sendMessage('engage:changeCustomer', {
    customerId,
    customerIds
  });
};

export const fetchSegment = (segment, options?) =>
  sendRPCMessage('rpc_queue:fetchSegment', {
    segment,
    options
  });

export const removeInternalNotes = (
  contentType: string,
  contentTypeIds: string[]
) => {
  if (!serviceDiscovery.isAvailable('internalnotes')) {
    return;
  }

  return sendMessage('internalnotes:InternalNotes.removeInternalNotes', {
    contentType,
    contentTypeIds
  });
};

export const internalNotesBatchUpdate = (
  contentType: string,
  oldContentTypeIds: string[],
  newContentTypeId: string
) => {
  if (!serviceDiscovery.isAvailable('internalnotes')) {
    return;
  }

  return sendMessage('internalNotes:batchUpdate', {
    contentType,
    oldContentTypeIds,
    newContentTypeId
  });
};

export const inboxChangeCustomer = (
  customerId: string,
  customerIds: string[]
) => {
  if (!serviceDiscovery.isAvailable('inbox')) {
    return;
  }

  return sendMessage('inbox:changeCustomer', { customerId, customerIds });
};

export default function() {
  return client;
}<|MERGE_RESOLUTION|>--- conflicted
+++ resolved
@@ -233,7 +233,6 @@
     };
   });
 
-<<<<<<< HEAD
   consumeRPCQueue('contacts:rpc_queue:generateInteralNoteNotif', async args => {
     const { contentTypeId, notifDoc, type } = args;
 
@@ -264,7 +263,6 @@
     };
   });
 
-=======
   consumeRPCQueue(
     'contacts:rpc_queue:logs:getSchemaLabels',
     async ({ type }) => ({
@@ -272,7 +270,6 @@
       data: getSchemaLabels(type, LOG_MAPPINGS)
     })
   );
->>>>>>> 272c2bea
 };
 
 export const sendMessage = async (channel, message): Promise<any> => {
