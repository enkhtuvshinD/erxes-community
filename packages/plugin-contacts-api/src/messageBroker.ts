import { getSchemaLabels } from '@erxes/api-utils/src/logUtils';

import {
  findCompany,
  findCustomer,
  getContentItem,
  prepareEngageCustomers
} from './utils';
import { serviceDiscovery } from './configs';
import { LOG_MAPPINGS } from './constants';
import { insertImportItems, prepareImportDocs } from './importUtils';
import { ICoreIModels, IModels } from './connectionResolver';

export let client;

export const initBroker = (cl, models: IModels, _coreModels: ICoreIModels) => {
  client = cl;

  const { Customers, Companies } = models;

  const { consumeRPCQueue, consumeQueue } = client;

  consumeRPCQueue('contacts:rpc_queue:getCustomerName', async customer => ({
    data: await Customers.getCustomerName(customer),
    status: 'success'
  }));

  consumeRPCQueue('contacts:rpc_queue:findCustomer', async doc => ({
    status: 'success',
    data: await findCustomer(models, doc)
  }));

  consumeRPCQueue('contacts:rpc_queue:findCompany', async doc => ({
    status: 'success',
    data: await findCompany(models, doc)
  }));

  consumeRPCQueue('contacts:rpc_queue:getCustomers', async doc => ({
    status: 'success',
    data: await Customers.find(doc)
  }));

  consumeRPCQueue('contacts:rpc_queue:getCustomerIds', async selector => ({
    status: 'success',
    data: await Customers.find(selector).distinct('_id')
  }));

  consumeRPCQueue(
    'contacts:rpc_queue:findActiveCustomers',
    async ({ selector, fields }) => ({
      status: 'success',
      data: await Customers.findActiveCustomers(selector, fields)
    })
  );

  consumeRPCQueue(
    'contacts:Customers.findOne',
    async ({ selector, fields }) => ({
      status: 'success',
      data: await Customers.findOne(selector, fields).lean()
    })
  );

  consumeRPCQueue(
    'contacts:rpc_queue:findActiveCompanies',
    async ({ selector, fields }) => ({
      status: 'success',
      data: await Companies.findActiveCompanies(selector, fields)
    })
  );

  consumeRPCQueue('contacts:rpc_queue:create_customer', async data => ({
    status: 'success',
    data: await Customers.createCustomer(data)
  }));

  consumeRPCQueue('contacts:rpc_queue:createCompany', async data => ({
    status: 'success',
    data: await Companies.createCompany(data)
  }));

  consumeRPCQueue(
    'contacts:rpc_queue:updateCustomer',
    async ({ _id, doc }) => ({
      status: 'success',
      data: await Customers.updateCustomer(_id, doc)
    })
  );

  consumeRPCQueue(
    'contacts:rpc_queue:updateCustomerCommon',
    async ({ selector, modifier }) => ({
      status: 'success',
      data: await Customers.updateOne(selector, modifier)
    })
  );

  consumeQueue('contacts:removeCustomers', async doc => ({
    status: 'success',
    data: await Customers.removeCustomers(doc)
  }));

  consumeRPCQueue('contacts:rpc_queue:updateCompany', async ({ _id, doc }) => ({
    status: 'success',
    data: await Companies.updateCompany(_id, doc)
  }));

  consumeRPCQueue(
    'contacts:rpc_queue:updateCompanyCommon',
    async ({ selector, modifier }) => ({
      status: 'success',
      data: await Companies.updateOne(selector, modifier)
    })
  );

  consumeRPCQueue('contacts:rpc_queue:getWidgetCustomer', async data => ({
    status: 'success',
    data: await Customers.getWidgetCustomer(data)
  }));

  consumeRPCQueue('contacts:rpc_queue:updateMessengerCustomer', async data => ({
    status: 'success',
    data: await Customers.updateMessengerCustomer(data)
  }));

  consumeRPCQueue('contacts:rpc_queue:createMessengerCustomer', async data => ({
    status: 'success',
    data: await Customers.createMessengerCustomer(data)
  }));

  consumeRPCQueue('contacts:rpc_queue:saveVisitorContactInfo', async data => ({
    status: 'success',
    data: await Customers.saveVisitorContactInfo(data)
  }));

  consumeQueue('contacts:updateLocation', ({ customerId, browserInfo }) =>
    Customers.updateLocation(customerId, browserInfo)
  );

  consumeQueue('contacts:updateSession', ({ customerId }) =>
    Customers.updateSession(customerId)
  );

<<<<<<< HEAD
=======
  consumeRPCQueue('contacts:rpc_queue:getFields', async args => ({
    status: 'success',
    data: await generateFields(models, args)
  }));

>>>>>>> bec567c4
  consumeRPCQueue('contacts:rpc_queue:prepareImportDocs', async args => ({
    status: 'success',
    data: await prepareImportDocs(args)
  }));

  consumeRPCQueue('contacts:rpc_queue:insertImportItems', async args => ({
    status: 'success',
    data: await insertImportItems(models, args)
  }));

  consumeRPCQueue('contacts:getCustomerName', async customer => {
    return { data: Customers.getCustomerName(customer), status: 'success' };
  });

  consumeRPCQueue('contacts:rpc_queue:getContentItem', async data => {
    return {
      status: 'success',
      data: await getContentItem(models, data)
    };
  });

  consumeRPCQueue('contacts:rpc_queue:prepareEngageCustomers', async data => {
    return {
      status: 'success',
      data: await prepareEngageCustomers(models, data)
    };
  });

  consumeRPCQueue('contacts:rpc_queue:tag', async args => {
    let data = {};
    let model: any = Companies;

    if (args.type === 'customer') {
      model = Customers;
    }

    if (args.action === 'count') {
      data = await model.countDocuments({ tagIds: { $in: args._ids } });
    }

    if (args.action === 'tagObject') {
      await model.updateMany(
        { _id: { $in: args.targetIds } },
        { $set: { tagIds: args.tagIds } },
        { multi: true }
      );

      data = await model.find({ _id: { $in: args.targetIds } }).lean();
    }

    return {
      status: 'success',
      data
    };
  });

  consumeRPCQueue('contacts:rpc_queue:generateInternalNoteNotif', async args => {
    const { contentTypeId, notifDoc, type } = args;

    let model: any = Customers;
    let link = `/contacts/details/`;

    if (type === 'company') {
      model = Companies;
      link = `/companies/details/`;
    }

    const response = await model.findOne({ _id: contentTypeId });

    const name =
      type === 'customer'
        ? await Customers.getCustomerName(response)
        : await Companies.getCompanyName(response);

    notifDoc.notifType = `${type}Mention`;
    notifDoc.content = name;
    notifDoc.link = link + response._id;
    notifDoc.contentTypeId = response._id;
    notifDoc.contentType = `${type}`;

    return {
      status: 'success',
      data: notifDoc
    };
  });

  consumeRPCQueue(
    'contacts:rpc_queue:logs:getSchemaLabels',
    async ({ type }) => ({
      status: 'success',
      data: getSchemaLabels(type, LOG_MAPPINGS)
    })
  );
};

export const sendMessage = async (channel, message): Promise<any> => {
  return client.sendMessage(channel, message);
};

export const sendRPCMessage = async (channel, message): Promise<any> => {
  return client.sendRPCMessage(channel, message);
};

export const sendContactMessage = async (action, data): Promise<any> => {
  if(!(await serviceDiscovery.isEnabled('contacts'))) {
    return;
  }

  return client.sendMessage(`contacts:${action}`, data);
};

export const sendContactRPCMessage = async (action, data): Promise<any> => {
  return client.sendRPCMessage(`contacts:rpc_queue:${action}`, data);
};

export const sendFormRPCMessage = async (action, data): Promise<any> => {
  return client.sendRPCMessage(`forms:rpc_queue:${action}`, data);
};

export const sendConformityMessage = async (action, data): Promise<any> => {
  return client.sendRPCMessage(`conformities:${action}`, data);
};

export const sendEngageMessage = async (action, data): Promise<any> => {
  if(!(await serviceDiscovery.isEnabled('engages'))) {
    return null;
  }


  if(!(await serviceDiscovery.isAvailable('engages'))) {
    throw new Error('Engages service is not available.');
  }

  return client.sendRPCMessage(`engages:rpc_queue:${action}`, data);
};

export const prepareCustomFieldsData = async (data): Promise<any> => {
  return client.sendRPCMessage('forms:rpc_queue:prepareCustomFieldsData', data);
};

export const generateCustomFieldsData = async (doc): Promise<any> => {
  return client.sendRPCMessage('fields:rpc_queue:generateCustomFieldsData', {
    doc
  });
};

export const sendFieldRPCMessage = async (action, data): Promise<any> => {
  return client.sendRPCMessage(`fields:rpc_queue:${action}`, data);
};

export const findIntegrations = async (query, options?): Promise<any> => {
  if(!(await serviceDiscovery.isEnabled('inbox'))) {
    return [];
  }


  if(!(await serviceDiscovery.isAvailable('inbox'))) {
    throw new Error('Inbox service is not available.');
  }

  return client.sendRPCMessage('inbox:rpc_queue:findIntegrations', {
    query,
    options
  });
};

export const findTags = async (query): Promise<any> => {
  if(!(await serviceDiscovery.isEnabled('tags'))) { return []; }

  if(!(await serviceDiscovery.isAvailable('tags'))) {
    throw new Error("Tags service is not available");
  }

  return client.sendRPCMessage('tags:rpc_queue:find', query);
};

export const findOneTag = async (query): Promise<any> => {
  if(!(await serviceDiscovery.isEnabled('tags'))) { return null; }

  if(!(await serviceDiscovery.isAvailable('tags'))) {
    throw new Error("Tags service is not available");
  }

  return client.sendRPCMessage('tags:rpc_queue:findOne', query);
};

export const createTag =  async (doc) => {
  if(!(await serviceDiscovery.isEnabled('tags'))) { return null; }

  if(!(await serviceDiscovery.isAvailable('tags'))) {
    throw new Error("Tags service is not available");
  }

  return client.sendRPCMessage('tags:createTag', doc);
}

export const sendToLog = (channel: string, data) =>
  client.sendMessage(channel, data);

export const removeCustomersConversations = async (
  customerIds
): Promise<any> => {
  if(!(await serviceDiscovery.isEnabled("inbox"))) { return; }

  await client.sendMessage('inbox:removeCustomersConversations', { customerIds });
};

export const removeCustomersEngages = async (customerIds): Promise<any> => {
  if(!(await serviceDiscovery.isEnabled("engages"))) { return; }

  await client.sendMessage('engage:removeCustomersEngages', customerIds);
};

export const engageChangeCustomer = async (
  customerId,
  customerIds
): Promise<any> => {
  if(!(await serviceDiscovery.isEnabled("engages"))) { return; }
  
  return client.sendMessage("engage:changeCustomer", {
    customerId,
    customerIds
  });
};

export const fetchSegment = (segment, options?) =>
  sendSegmentMessage('fetchSegment', { segment, options }, true)

export const sendSegmentMessage = async (action, data, isRPC?: boolean) => {
  if (!isRPC) {
    return sendMessage(`segments:${action}`, data);
  }

  if(!(await serviceDiscovery.isAvailable('segments'))) {
    throw new Error("Segments service is not available");
  }

  sendMessage(`segments:rpc_queue:${action}`, data);
}

export const removeInternalNotes = async (contentType: string, contentTypeIds: string[]) => {
  if (!(await serviceDiscovery.isEnabled("internalnotes"))) { return; }

  return sendMessage('internalnotes:InternalNotes.removeInternalNotes', {
    contentType,
    contentTypeIds
  });
};

export const internalNotesBatchUpdate = async (contentType: string, oldContentTypeIds: string[], newContentTypeId: string) => {
  if (!(await serviceDiscovery.isEnabled("internalnotes"))) { return; }

  return sendMessage('internalNotes:batchUpdate', {
    contentType,
    oldContentTypeIds,
    newContentTypeId
  });
};

export const inboxChangeCustomer = async (customerId: string, customerIds: string[]) => {
  if(!(await serviceDiscovery.isEnabled("inbox"))) { return; }

  return sendMessage('inbox:changeCustomer', { customerId, customerIds });
};

export default function() {
  return client;
}<|MERGE_RESOLUTION|>--- conflicted
+++ resolved
@@ -141,14 +141,6 @@
     Customers.updateSession(customerId)
   );
 
-<<<<<<< HEAD
-=======
-  consumeRPCQueue('contacts:rpc_queue:getFields', async args => ({
-    status: 'success',
-    data: await generateFields(models, args)
-  }));
-
->>>>>>> bec567c4
   consumeRPCQueue('contacts:rpc_queue:prepareImportDocs', async args => ({
     status: 'success',
     data: await prepareImportDocs(args)
