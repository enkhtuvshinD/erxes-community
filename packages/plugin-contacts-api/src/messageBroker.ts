--- conflicted
+++ resolved
@@ -1,279 +1,264 @@
-import { getSchemaLabels } from "@erxes/api-utils/src/logUtils";
+import { getSchemaLabels } from '@erxes/api-utils/src/logUtils';
 
 import {
   findCompany,
   findCustomer,
+  generateFields,
   getContentItem,
-  prepareEngageCustomers,
-} from "./utils";
-import { serviceDiscovery } from "./configs";
-import { LOG_MAPPINGS } from "./constants";
-import { insertImportItems, prepareImportDocs } from "./importUtils";
-import {
-  generateModels,
-  connectCore,
-} from "./connectionResolver";
+  prepareEngageCustomers
+} from './utils';
+import { serviceDiscovery } from './configs';
+import { LOG_MAPPINGS } from './constants';
+import { insertImportItems, prepareImportDocs } from './importUtils';
+import { generateModels, connectCore } from './connectionResolver';
 
 export let client;
 
-export const initBroker = (cl) => {
+export const initBroker = cl => {
   client = cl;
 
   const { consumeRPCQueue, consumeQueue } = client;
 
-  consumeRPCQueue("contacts:rpc_queue:getCustomerName", async (customer) => {
-    const { Customers } = await generateModels("os");
+  consumeRPCQueue('contacts:rpc_queue:getCustomerName', async customer => {
+    const { Customers } = await generateModels('os');
     return {
       data: await Customers.getCustomerName(customer),
-      status: "success",
-    };
-  });
-
-  consumeRPCQueue("contacts:rpc_queue:findCustomer", async (doc) => {
-    const models = await generateModels("os");
-    return {
-      status: "success",
-      data: await findCustomer(models, doc),
-    };
-  });
-
-  consumeRPCQueue("contacts:rpc_queue:findCompany", async (doc) => {
-    const models = await generateModels("os");
-    return {
-      status: "success",
-      data: await findCompany(models, doc),
-    };
-  });
-
-  consumeRPCQueue("contacts:rpc_queue:getCustomers", async (doc) => {
-    const { Customers } = await generateModels("os");
-    return {
-      status: "success",
-      data: await Customers.find(doc),
-    };
-  });
-
-  consumeRPCQueue("contacts:rpc_queue:getCustomerIds", async (selector) => {
-    const { Customers } = await generateModels("os");
-    return {
-      status: "success",
-      data: await Customers.find(selector).distinct("_id"),
-    };
-  });
-
-  consumeRPCQueue(
-    "contacts:rpc_queue:findActiveCustomers",
+      status: 'success'
+    };
+  });
+
+  consumeRPCQueue('contacts:rpc_queue:findCustomer', async doc => {
+    const models = await generateModels('os');
+    return {
+      status: 'success',
+      data: await findCustomer(models, doc)
+    };
+  });
+
+  consumeRPCQueue('contacts:rpc_queue:findCompany', async doc => {
+    const models = await generateModels('os');
+    return {
+      status: 'success',
+      data: await findCompany(models, doc)
+    };
+  });
+
+  consumeRPCQueue('contacts:rpc_queue:getCustomers', async doc => {
+    const { Customers } = await generateModels('os');
+    return {
+      status: 'success',
+      data: await Customers.find(doc)
+    };
+  });
+
+  consumeRPCQueue('contacts:rpc_queue:getCustomerIds', async selector => {
+    const { Customers } = await generateModels('os');
+    return {
+      status: 'success',
+      data: await Customers.find(selector).distinct('_id')
+    };
+  });
+
+  consumeRPCQueue(
+    'contacts:rpc_queue:findActiveCustomers',
     async ({ selector, fields }) => {
-      const { Customers } = await generateModels("os");
+      const { Customers } = await generateModels('os');
       return {
-        status: "success",
-        data: await Customers.findActiveCustomers(selector, fields),
+        status: 'success',
+        data: await Customers.findActiveCustomers(selector, fields)
       };
     }
   );
 
   consumeRPCQueue(
-    "contacts:Customers.findOne",
+    'contacts:Customers.findOne',
     async ({ selector, fields }) => {
-      const { Customers } = await generateModels("os");
+      const { Customers } = await generateModels('os');
       return {
-        status: "success",
-        data: await Customers.findOne(selector, fields).lean(),
+        status: 'success',
+        data: await Customers.findOne(selector, fields).lean()
       };
     }
   );
 
   consumeRPCQueue(
-    "contacts:rpc_queue:findActiveCompanies",
+    'contacts:rpc_queue:findActiveCompanies',
     async ({ selector, fields }) => {
-      const { Companies } = await generateModels("os");
+      const { Companies } = await generateModels('os');
       return {
-        status: "success",
-        data: await Companies.findActiveCompanies(selector, fields),
+        status: 'success',
+        data: await Companies.findActiveCompanies(selector, fields)
       };
     }
   );
 
-  consumeRPCQueue("contacts:rpc_queue:create_customer", async (data) => {
-    const { Customers } = await generateModels("os");
-    return {
-      status: "success",
-      data: await Customers.createCustomer(data),
-    };
-  });
-
-  consumeRPCQueue("contacts:rpc_queue:createCompany", async (data) => {
-    const { Companies } = await generateModels("os");
-    return {
-      status: "success",
-      data: await Companies.createCompany(data),
-    };
-  });
-
-  consumeRPCQueue("contacts:rpc_queue:updateCustomer", async ({ _id, doc }) => {
-    const { Customers } = await generateModels("os");
-    return {
-      status: "success",
-      data: await Customers.updateCustomer(_id, doc),
-    };
-  });
-
-  consumeRPCQueue(
-    "contacts:rpc_queue:updateCustomerCommon",
+  consumeRPCQueue('contacts:rpc_queue:create_customer', async data => {
+    const { Customers } = await generateModels('os');
+    return {
+      status: 'success',
+      data: await Customers.createCustomer(data)
+    };
+  });
+
+  consumeRPCQueue('contacts:rpc_queue:createCompany', async data => {
+    const { Companies } = await generateModels('os');
+    return {
+      status: 'success',
+      data: await Companies.createCompany(data)
+    };
+  });
+
+  consumeRPCQueue('contacts:rpc_queue:updateCustomer', async ({ _id, doc }) => {
+    const { Customers } = await generateModels('os');
+    return {
+      status: 'success',
+      data: await Customers.updateCustomer(_id, doc)
+    };
+  });
+
+  consumeRPCQueue(
+    'contacts:rpc_queue:updateCustomerCommon',
     async ({ selector, modifier }) => {
-      const { Customers } = await generateModels("os");
+      const { Customers } = await generateModels('os');
       return {
-        status: "success",
-        data: await Customers.updateOne(selector, modifier),
+        status: 'success',
+        data: await Customers.updateOne(selector, modifier)
       };
     }
   );
 
-  consumeQueue("contacts:removeCustomers", async (doc) => {
-    const { Customers } = await generateModels("os");
-    return {
-      status: "success",
-      data: await Customers.removeCustomers(doc),
-    };
-  });
-
-  consumeRPCQueue("contacts:rpc_queue:updateCompany", async ({ _id, doc }) => {
-    const { Companies } = await generateModels("os");
-    return {
-      status: "success",
-      data: await Companies.updateCompany(_id, doc),
-    };
-  });
-
-  consumeRPCQueue(
-    "contacts:rpc_queue:updateCompanyCommon",
+  consumeQueue('contacts:removeCustomers', async doc => {
+    const { Customers } = await generateModels('os');
+    return {
+      status: 'success',
+      data: await Customers.removeCustomers(doc)
+    };
+  });
+
+  consumeRPCQueue('contacts:rpc_queue:updateCompany', async ({ _id, doc }) => {
+    const { Companies } = await generateModels('os');
+    return {
+      status: 'success',
+      data: await Companies.updateCompany(_id, doc)
+    };
+  });
+
+  consumeRPCQueue(
+    'contacts:rpc_queue:updateCompanyCommon',
     async ({ selector, modifier }) => {
-      const { Companies } = await generateModels("os");
+      const { Companies } = await generateModels('os');
       return {
-        status: "success",
-        data: await Companies.updateOne(selector, modifier),
+        status: 'success',
+        data: await Companies.updateOne(selector, modifier)
       };
     }
   );
 
-  consumeRPCQueue("contacts:rpc_queue:getWidgetCustomer", async (data) => {
-    const { Customers } = await generateModels("os");
-    return {
-      status: "success",
-      data: await Customers.getWidgetCustomer(data),
-    };
-  });
-
-  consumeRPCQueue(
-    "contacts:rpc_queue:updateMessengerCustomer",
-    async (data) => {
-      const { Customers } = await generateModels("os");
-      return {
-        status: "success",
-        data: await Customers.updateMessengerCustomer(data),
-      };
-    }
-  );
-
-  consumeRPCQueue(
-    "contacts:rpc_queue:createMessengerCustomer",
-    async (data) => {
-      const { Customers } = await generateModels("os");
-      return {
-        status: "success",
-        data: await Customers.createMessengerCustomer(data),
-      };
-    }
-  );
-
-  consumeRPCQueue("contacts:rpc_queue:saveVisitorContactInfo", async (data) => {
-    const { Customers } = await generateModels("os");
-    return {
-      status: "success",
-      data: await Customers.saveVisitorContactInfo(data),
+  consumeRPCQueue('contacts:rpc_queue:getWidgetCustomer', async data => {
+    const { Customers } = await generateModels('os');
+    return {
+      status: 'success',
+      data: await Customers.getWidgetCustomer(data)
+    };
+  });
+
+  consumeRPCQueue('contacts:rpc_queue:updateMessengerCustomer', async data => {
+    const { Customers } = await generateModels('os');
+    return {
+      status: 'success',
+      data: await Customers.updateMessengerCustomer(data)
+    };
+  });
+
+  consumeRPCQueue('contacts:rpc_queue:createMessengerCustomer', async data => {
+    const { Customers } = await generateModels('os');
+    return {
+      status: 'success',
+      data: await Customers.createMessengerCustomer(data)
+    };
+  });
+
+  consumeRPCQueue('contacts:rpc_queue:saveVisitorContactInfo', async data => {
+    const { Customers } = await generateModels('os');
+    return {
+      status: 'success',
+      data: await Customers.saveVisitorContactInfo(data)
     };
   });
 
   consumeQueue(
-    "contacts:updateLocation",
+    'contacts:updateLocation',
     async ({ customerId, browserInfo }) => {
-      const { Customers } = await generateModels("os");
+      const { Customers } = await generateModels('os');
       Customers.updateLocation(customerId, browserInfo);
     }
   );
 
-  consumeQueue("contacts:updateSession", async ({ customerId }) => {
-    const { Customers } = await generateModels("os");
+  consumeQueue('contacts:updateSession', async ({ customerId }) => {
+    const { Customers } = await generateModels('os');
     Customers.updateSession(customerId);
   });
 
-<<<<<<< HEAD
-  consumeRPCQueue('contacts:rpc_queue:prepareImportDocs', async args => ({
-    status: 'success',
-    data: await prepareImportDocs(args)
-  }));
-=======
-  consumeRPCQueue("contacts:rpc_queue:getFields", async (args) => {
-    const models = await generateModels("os");
-    return {
-      status: "success",
-      data: await generateFields(models, args),
-    };
-  });
-
-  consumeRPCQueue("contacts:rpc_queue:prepareImportDocs", async (args) => {
+  consumeRPCQueue('contacts:rpc_queue:getFields', async args => {
+    const models = await generateModels('os');
+    return {
+      status: 'success',
+      data: await generateFields(models, args)
+    };
+  });
+
+  consumeRPCQueue('contacts:rpc_queue:prepareImportDocs', async args => {
     const coreModels = await connectCore();
     return {
-      status: "success",
-      data: await prepareImportDocs(coreModels, args),
-    };
-  });
->>>>>>> be5f7518
-
-  consumeRPCQueue("contacts:rpc_queue:insertImportItems", async (args) => {
-    const models = await generateModels("os");
-    return {
-      status: "success",
-      data: await insertImportItems(models, args),
-    };
-  });
-
-  consumeRPCQueue("contacts:getCustomerName", async (customer) => {
-    const { Customers } = await generateModels("os");
-    return { data: Customers.getCustomerName(customer), status: "success" };
-  });
-
-  consumeRPCQueue("contacts:rpc_queue:getContentItem", async (data) => {
-    const models = await generateModels("os");
-    return {
-      status: "success",
-      data: await getContentItem(models, data),
-    };
-  });
-
-  consumeRPCQueue("contacts:rpc_queue:prepareEngageCustomers", async (data) => {
-    const models = await generateModels("os");
-    return {
-      status: "success",
-      data: await prepareEngageCustomers(models, data),
-    };
-  });
-
-  consumeRPCQueue("contacts:rpc_queue:tag", async (args) => {
-    const { Companies, Customers } = await generateModels("os");
+      status: 'success',
+      data: await prepareImportDocs(coreModels, args)
+    };
+  });
+
+  consumeRPCQueue('contacts:rpc_queue:insertImportItems', async args => {
+    const models = await generateModels('os');
+    return {
+      status: 'success',
+      data: await insertImportItems(models, args)
+    };
+  });
+
+  consumeRPCQueue('contacts:getCustomerName', async customer => {
+    const { Customers } = await generateModels('os');
+    return { data: Customers.getCustomerName(customer), status: 'success' };
+  });
+
+  consumeRPCQueue('contacts:rpc_queue:getContentItem', async data => {
+    const models = await generateModels('os');
+    return {
+      status: 'success',
+      data: await getContentItem(models, data)
+    };
+  });
+
+  consumeRPCQueue('contacts:rpc_queue:prepareEngageCustomers', async data => {
+    const models = await generateModels('os');
+    return {
+      status: 'success',
+      data: await prepareEngageCustomers(models, data)
+    };
+  });
+
+  consumeRPCQueue('contacts:rpc_queue:tag', async args => {
+    const { Companies, Customers } = await generateModels('os');
 
     let data = {};
     let model: any = Companies;
 
-    if (args.type === "customer") {
+    if (args.type === 'customer') {
       model = Customers;
     }
 
-    if (args.action === "count") {
+    if (args.action === 'count') {
       data = await model.countDocuments({ tagIds: { $in: args._ids } });
     }
 
-    if (args.action === "tagObject") {
+    if (args.action === 'tagObject') {
       await model.updateMany(
         { _id: { $in: args.targetIds } },
         { $set: { tagIds: args.tagIds } },
@@ -284,22 +269,22 @@
     }
 
     return {
-      status: "success",
-      data,
-    };
-  });
-
-  consumeRPCQueue(
-    "contacts:rpc_queue:generateInternalNoteNotif",
-    async (args) => {
+      status: 'success',
+      data
+    };
+  });
+
+  consumeRPCQueue(
+    'contacts:rpc_queue:generateInternalNoteNotif',
+    async args => {
       const { contentTypeId, notifDoc, type } = args;
 
-      const { Customers, Companies } = await generateModels("os");
+      const { Customers, Companies } = await generateModels('os');
 
       let model: any = Customers;
       let link = `/contacts/details/`;
 
-      if (type === "company") {
+      if (type === 'company') {
         model = Companies;
         link = `/companies/details/`;
       }
@@ -307,7 +292,7 @@
       const response = await model.findOne({ _id: contentTypeId });
 
       const name =
-        type === "customer"
+        type === 'customer'
           ? await Customers.getCustomerName(response)
           : await Companies.getCompanyName(response);
 
@@ -318,17 +303,17 @@
       notifDoc.contentType = `${type}`;
 
       return {
-        status: "success",
-        data: notifDoc,
+        status: 'success',
+        data: notifDoc
       };
     }
   );
 
   consumeRPCQueue(
-    "contacts:rpc_queue:logs:getSchemaLabels",
+    'contacts:rpc_queue:logs:getSchemaLabels',
     async ({ type }) => ({
-      status: "success",
-      data: getSchemaLabels(type, LOG_MAPPINGS),
+      status: 'success',
+      data: getSchemaLabels(type, LOG_MAPPINGS)
     })
   );
 };
@@ -342,7 +327,7 @@
 };
 
 export const sendContactMessage = async (action, data): Promise<any> => {
-  if (!(await serviceDiscovery.isEnabled("contacts"))) {
+  if (!(await serviceDiscovery.isEnabled('contacts'))) {
     return;
   }
 
@@ -362,31 +347,26 @@
 };
 
 export const sendEngageMessage = async (action, data): Promise<any> => {
-  if (!(await serviceDiscovery.isEnabled("engages"))) {
+  if (!(await serviceDiscovery.isEnabled('engages'))) {
     return null;
   }
 
-  if (!(await serviceDiscovery.isAvailable("engages"))) {
-    throw new Error("Engages service is not available.");
+  if (!(await serviceDiscovery.isAvailable('engages'))) {
+    throw new Error('Engages service is not available.');
   }
 
   return client.sendRPCMessage(`engages:rpc_queue:${action}`, data);
 };
 
-<<<<<<< HEAD
-export const prepareCustomFieldsData = async (data): Promise<any> => {
-  return client.sendRPCMessage('forms:rpc_queue:prepareCustomFieldsData', data);
-=======
 export const prepareCustomFieldsData = async (doc): Promise<any> => {
-  return client.sendRPCMessage("fields:rpc_queue:prepareCustomFieldsData", {
-    doc,
-  });
->>>>>>> be5f7518
+  return client.sendRPCMessage('fields:rpc_queue:prepareCustomFieldsData', {
+    doc
+  });
 };
 
 export const generateCustomFieldsData = async (doc): Promise<any> => {
-  return client.sendRPCMessage("fields:rpc_queue:generateCustomFieldsData", {
-    doc,
+  return client.sendRPCMessage('fields:rpc_queue:generateCustomFieldsData', {
+    doc
   });
 };
 
@@ -395,54 +375,54 @@
 };
 
 export const findIntegrations = async (query, options?): Promise<any> => {
-  if (!(await serviceDiscovery.isEnabled("inbox"))) {
+  if (!(await serviceDiscovery.isEnabled('inbox'))) {
     return [];
   }
 
-  if (!(await serviceDiscovery.isAvailable("inbox"))) {
-    throw new Error("Inbox service is not available.");
-  }
-
-  return client.sendRPCMessage("inbox:rpc_queue:findIntegrations", {
+  if (!(await serviceDiscovery.isAvailable('inbox'))) {
+    throw new Error('Inbox service is not available.');
+  }
+
+  return client.sendRPCMessage('inbox:rpc_queue:findIntegrations', {
     query,
-    options,
+    options
   });
 };
 
 export const findTags = async (query): Promise<any> => {
-  if (!(await serviceDiscovery.isEnabled("tags"))) {
+  if (!(await serviceDiscovery.isEnabled('tags'))) {
     return [];
   }
 
-  if (!(await serviceDiscovery.isAvailable("tags"))) {
-    throw new Error("Tags service is not available");
-  }
-
-  return client.sendRPCMessage("tags:rpc_queue:find", query);
+  if (!(await serviceDiscovery.isAvailable('tags'))) {
+    throw new Error('Tags service is not available');
+  }
+
+  return client.sendRPCMessage('tags:rpc_queue:find', query);
 };
 
 export const findOneTag = async (query): Promise<any> => {
-  if (!(await serviceDiscovery.isEnabled("tags"))) {
+  if (!(await serviceDiscovery.isEnabled('tags'))) {
     return null;
   }
 
-  if (!(await serviceDiscovery.isAvailable("tags"))) {
-    throw new Error("Tags service is not available");
-  }
-
-  return client.sendRPCMessage("tags:rpc_queue:findOne", query);
-};
-
-export const createTag = async (doc) => {
-  if (!(await serviceDiscovery.isEnabled("tags"))) {
+  if (!(await serviceDiscovery.isAvailable('tags'))) {
+    throw new Error('Tags service is not available');
+  }
+
+  return client.sendRPCMessage('tags:rpc_queue:findOne', query);
+};
+
+export const createTag = async doc => {
+  if (!(await serviceDiscovery.isEnabled('tags'))) {
     return null;
   }
 
-  if (!(await serviceDiscovery.isAvailable("tags"))) {
-    throw new Error("Tags service is not available");
-  }
-
-  return client.sendRPCMessage("tags:createTag", doc);
+  if (!(await serviceDiscovery.isAvailable('tags'))) {
+    throw new Error('Tags service is not available');
+  }
+
+  return client.sendRPCMessage('tags:createTag', doc);
 };
 
 export const sendToLog = (channel: string, data) =>
@@ -451,47 +431,47 @@
 export const removeCustomersConversations = async (
   customerIds
 ): Promise<any> => {
-  if (!(await serviceDiscovery.isEnabled("inbox"))) {
-    return;
-  }
-
-  await client.sendMessage("inbox:removeCustomersConversations", {
-    customerIds,
+  if (!(await serviceDiscovery.isEnabled('inbox'))) {
+    return;
+  }
+
+  await client.sendMessage('inbox:removeCustomersConversations', {
+    customerIds
   });
 };
 
 export const removeCustomersEngages = async (customerIds): Promise<any> => {
-  if (!(await serviceDiscovery.isEnabled("engages"))) {
-    return;
-  }
-
-  await client.sendMessage("engage:removeCustomersEngages", customerIds);
+  if (!(await serviceDiscovery.isEnabled('engages'))) {
+    return;
+  }
+
+  await client.sendMessage('engage:removeCustomersEngages', customerIds);
 };
 
 export const engageChangeCustomer = async (
   customerId,
   customerIds
 ): Promise<any> => {
-  if (!(await serviceDiscovery.isEnabled("engages"))) {
-    return;
-  }
-
-  return client.sendMessage("engage:changeCustomer", {
+  if (!(await serviceDiscovery.isEnabled('engages'))) {
+    return;
+  }
+
+  return client.sendMessage('engage:changeCustomer', {
     customerId,
-    customerIds,
+    customerIds
   });
 };
 
 export const fetchSegment = (segment, options?) =>
-  sendSegmentMessage("fetchSegment", { segment, options }, true);
+  sendSegmentMessage('fetchSegment', { segment, options }, true);
 
 export const sendSegmentMessage = async (action, data, isRPC?: boolean) => {
   if (!isRPC) {
     return sendMessage(`segments:${action}`, data);
   }
 
-  if (!(await serviceDiscovery.isAvailable("segments"))) {
-    throw new Error("Segments service is not available");
+  if (!(await serviceDiscovery.isAvailable('segments'))) {
+    throw new Error('Segments service is not available');
   }
 
   sendMessage(`segments:rpc_queue:${action}`, data);
@@ -501,13 +481,13 @@
   contentType: string,
   contentTypeIds: string[]
 ) => {
-  if (!(await serviceDiscovery.isEnabled("internalnotes"))) {
-    return;
-  }
-
-  return sendMessage("internalnotes:InternalNotes.removeInternalNotes", {
+  if (!(await serviceDiscovery.isEnabled('internalnotes'))) {
+    return;
+  }
+
+  return sendMessage('internalnotes:InternalNotes.removeInternalNotes', {
     contentType,
-    contentTypeIds,
+    contentTypeIds
   });
 };
 
@@ -516,14 +496,14 @@
   oldContentTypeIds: string[],
   newContentTypeId: string
 ) => {
-  if (!(await serviceDiscovery.isEnabled("internalnotes"))) {
-    return;
-  }
-
-  return sendMessage("internalNotes:batchUpdate", {
+  if (!(await serviceDiscovery.isEnabled('internalnotes'))) {
+    return;
+  }
+
+  return sendMessage('internalNotes:batchUpdate', {
     contentType,
     oldContentTypeIds,
-    newContentTypeId,
+    newContentTypeId
   });
 };
 
@@ -531,11 +511,11 @@
   customerId: string,
   customerIds: string[]
 ) => {
-  if (!(await serviceDiscovery.isEnabled("inbox"))) {
-    return;
-  }
-
-  return sendMessage("inbox:changeCustomer", { customerId, customerIds });
+  if (!(await serviceDiscovery.isEnabled('inbox'))) {
+    return;
+  }
+
+  return sendMessage('inbox:changeCustomer', { customerId, customerIds });
 };
 
 export default function() {
