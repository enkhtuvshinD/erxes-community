--- conflicted
+++ resolved
@@ -1,4 +1,3 @@
-<<<<<<< HEAD
 import {
   Button,
   ControlLabel,
@@ -9,9 +8,6 @@
   Tip,
   __
 } from '@erxes/ui/src';
-=======
-import { Button, Icon, Label, ModalTrigger, Tip, __ } from '@erxes/ui/src';
->>>>>>> 22ecb46e
 import moment from 'moment';
 import React from 'react';
 import { Badge, FormContainer } from '../../styles';
@@ -32,7 +28,6 @@
   renderPopOver(title, contents, group) {
     return (
       <DetailPopOver title={title} icon="downarrow-2" withoutPopoverTitle>
-<<<<<<< HEAD
         <FormContainer column>
           {group && (
             <ControlLabel>{`Group Name: ${group?.name || ''}`}</ControlLabel>
@@ -42,12 +37,6 @@
               <Label key={item?._id}>{__(item?.name)}</Label>
             ))}
           </FormContainer>
-=======
-        <FormContainer gapBetween={5}>
-          {(contents || []).map(item => (
-            <Label key={item?._id || ''}>{__((item || {})[field] || '')}</Label>
-          ))}
->>>>>>> 22ecb46e
         </FormContainer>
       </DetailPopOver>
     );
@@ -84,7 +73,6 @@
     };
 
     return (
-<<<<<<< HEAD
       <tr key={item?._id}>
         <td onClick={onclick}>
           <FormControl
@@ -93,9 +81,6 @@
             onChange={() => handleSelect(item?._id)}
           />
         </td>
-=======
-      <tr key={item?._id || ''}>
->>>>>>> 22ecb46e
         <td>{__(item?.cardType)}</td>
         <td>{__(item?.card?.name)}</td>
         <td>
