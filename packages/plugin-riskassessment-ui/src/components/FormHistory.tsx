import { SidebarContent } from '@erxes/ui-forms/src/settings/properties/styles';
import {
  CollapseContent,
  ControlLabel,
  FieldStyle,
  getUserAvatar,
  NameCard,
  Tabs,
  TabTitle,
  __
} from '@erxes/ui/src';
import { Flex } from '@erxes/ui/src/styles/main';
import React from 'react';
import { Divider, FormContainer, Padding, TriggerTabs } from '../styles';

type Props = {
  detail: any;
};

type State = {
  currentTab: string;
};

class FormHistory extends React.Component<Props, State> {
  constructor(props) {
    super(props);

    this.state = {
      currentTab: ''
    };
  }

  renderUserSubmitDetail(currentTab: string) {
    const { detail } = this.props;

    const { users } = detail;

    const result = users.find(({ _id }) => _id === currentTab);

    if (!result) {
      return null;
    }

    const { fields } = result;

    return (
      <Padding vertical>
        {fields.map(field => {
          return (
            <CollapseContent
              key={field?.fieldId}
              beforeTitle={
                <ControlLabel>{`${field?.text}: ${field?.value}`}</ControlLabel>
              }
              title={''}
              compact
            >
              {(field.optionsValues || []).map(value => (
                <p key={Math.random()}>{__(value)}</p>
              ))}
            </CollapseContent>
          );
        })}
      </Padding>
    );
  }

  renderUsersSubmit() {
    const { detail } = this.props;
    const { currentTab } = this.state;

    const { users } = detail;

    const handleTab = currentTab => {
      this.setState({ currentTab });
    };

    return (
      <>
        <TriggerTabs>
          <Tabs full={true}>
            {users.map(({ user, _id }) => (
              <TabTitle
                key={Math.random()}
                className={currentTab === _id ? 'active' : ''}
                onClick={handleTab.bind(this, _id)}
              >
<<<<<<< HEAD
                {user?.details?.fullName}
=======
                <NameCard user={user} />
>>>>>>> f5b5f90a
              </TabTitle>
            ))}
          </Tabs>
        </TriggerTabs>
        {currentTab !== '' && this.renderUserSubmitDetail(currentTab)}
      </>
    );
  }

  renderContent() {
    const { detail } = this.props;

    const { riskAssessment, card, cardType } = detail;

    return (
      <>
        <FormContainer column gap>
<<<<<<< HEAD
          <ControlLabel>{__(`Risk Assessment Name: ${riskAssessment.name || ''}`)}</ControlLabel>
          <ControlLabel>{__(`${cardType} Name: ${card.name || ''}`)}</ControlLabel>
=======
          <ControlLabel>
            {__(`Risk Assessment Name: ${riskAssessment.name || ''}`)}
          </ControlLabel>
          <ControlLabel>
            {__(`${cardType} Name: ${card.name || ''}`)}
          </ControlLabel>
>>>>>>> f5b5f90a
        </FormContainer>
        {this.renderUsersSubmit()}
      </>
    );
  }

  render() {
    return <>{this.renderContent()}</>;
  }
}
export default FormHistory;<|MERGE_RESOLUTION|>--- conflicted
+++ resolved
@@ -85,11 +85,7 @@
                 className={currentTab === _id ? 'active' : ''}
                 onClick={handleTab.bind(this, _id)}
               >
-<<<<<<< HEAD
-                {user?.details?.fullName}
-=======
                 <NameCard user={user} />
->>>>>>> f5b5f90a
               </TabTitle>
             ))}
           </Tabs>
@@ -107,17 +103,12 @@
     return (
       <>
         <FormContainer column gap>
-<<<<<<< HEAD
-          <ControlLabel>{__(`Risk Assessment Name: ${riskAssessment.name || ''}`)}</ControlLabel>
-          <ControlLabel>{__(`${cardType} Name: ${card.name || ''}`)}</ControlLabel>
-=======
           <ControlLabel>
             {__(`Risk Assessment Name: ${riskAssessment.name || ''}`)}
           </ControlLabel>
           <ControlLabel>
             {__(`${cardType} Name: ${card.name || ''}`)}
           </ControlLabel>
->>>>>>> f5b5f90a
         </FormContainer>
         {this.renderUsersSubmit()}
       </>
