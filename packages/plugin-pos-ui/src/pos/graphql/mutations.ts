import { posCommonFields } from './queries';

const commonFields = `
  $name: String
  $description: String
  $productDetails: [String]
  $adminIds: [String]
  $cashierIds: [String]
  $isOnline: Boolean
  $onServer: Boolean
  $branchId: String
  $departmentId: String
  $allowBranchIds: [String]
  $beginNumber: String
  $maxSkipNumber: Int
  $kitchenScreen: JSON
  $waitingScreen: JSON
  $kioskMachine: JSON
  $uiOptions: JSON
  $ebarimtConfig: JSON
  $erkhetConfig: JSON
  $cardsConfig: JSON
  $dealsConfig: JSON
  $catProdMappings: [CatProdInput]
  $initialCategoryIds: [String]
  $kioskExcludeProductIds: [String]
  $deliveryConfig: JSON
  $checkRemainder: Boolean
  $permissionConfig: JSON
`;

const commonVariables = `
  name: $name,
  description: $description,
  productDetails: $productDetails
  adminIds: $adminIds
  cashierIds: $cashierIds
  isOnline: $isOnline
  onServer: $onServer
  branchId: $branchId
  departmentId: $departmentId
  allowBranchIds: $allowBranchIds
  beginNumber: $beginNumber
  maxSkipNumber: $maxSkipNumber
  kitchenScreen: $kitchenScreen
  waitingScreen: $waitingScreen
  kioskMachine: $kioskMachine
  uiOptions: $uiOptions
  ebarimtConfig: $ebarimtConfig
  erkhetConfig: $erkhetConfig
  catProdMappings: $catProdMappings
  initialCategoryIds: $initialCategoryIds
  kioskExcludeProductIds: $kioskExcludeProductIds
  deliveryConfig: $deliveryConfig
  cardsConfig: $cardsConfig
<<<<<<< HEAD
  dealsConfig: $dealsConfig
=======
  checkRemainder: $checkRemainder
  permissionConfig: $permissionConfig
>>>>>>> 43e1291b
`;

const posAdd = `
  mutation posAdd(${commonFields}) {
    posAdd(${commonVariables}){
      ${posCommonFields}
    }
  }
`;

const posEdit = `
  mutation posEdit($_id: String!, ${commonFields}) {
    posEdit(_id: $_id, ${commonVariables}){
      ${posCommonFields}
    }
  }
`;

const posRemove = `
  mutation posRemove($_id: String!) {
    posRemove(_id: $_id)
  }
`;

const updateConfigs = `
  mutation posConfigsUpdate($posId:String!, $configsMap: JSON!) {
    posConfigsUpdate(posId: $posId, configsMap: $configsMap)
  }
`;

const brandAdd = `
  mutation brandsAdd($name: String!, $description: String, $emailConfig: JSON,) {
    brandsAdd(name: $name, description: $description, emailConfig: $emailConfig,) {
      _id
    }
  }
`;

const saveProductGroups = `
  mutation productGroupsBulkInsert($posId: String!, $groups: [GroupInput]) {
    productGroupsBulkInsert(posId: $posId, groups: $groups) {
      _id
    }
  }
`;

const saveSlots = `
  mutation posSlotBulkUpdate($posId: String!, $slots: [SlotInput]) {
    posSlotBulkUpdate(posId: $posId, slots: $slots) {
      _id
    }
  }
`;

export default {
  posAdd,
  posEdit,
  posRemove,
  updateConfigs,
  brandAdd,
  saveProductGroups,
  saveSlots
};<|MERGE_RESOLUTION|>--- conflicted
+++ resolved
@@ -53,12 +53,9 @@
   kioskExcludeProductIds: $kioskExcludeProductIds
   deliveryConfig: $deliveryConfig
   cardsConfig: $cardsConfig
-<<<<<<< HEAD
   dealsConfig: $dealsConfig
-=======
   checkRemainder: $checkRemainder
   permissionConfig: $permissionConfig
->>>>>>> 43e1291b
 `;
 
 const posAdd = `
