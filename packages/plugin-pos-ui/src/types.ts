import { IProductCategory, IProduct } from '@erxes/ui-products/src/types';
import { IUser } from '@erxes/ui/src/auth/types';
import { IBrand } from '@erxes/ui/src/brands/types';

export type IConfigsMap = { [key: string]: any };

export type CatProd = {
  _id: string;
  categoryId: string;
  productId: string;
};

export type IProductGroup = {
  _id: string;
  name: string;
  description: string;
  categoryIds: string[];
  excludedCategoryIds: string[];
  excludedProductIds: string[];
  categories?: IProductCategory[];
  excludedCategories?: IProductCategory[];
  excludedProducts?: IProduct[];
};

export type IScreenConfig = {
  isActive: boolean;
  type: string;
  value: number;
  contentUrl?: string;
};

export type IPos = {
  _id: string;
  name: string;
  description?: string;
  createdAt: Date;
  productDetails?: string[];
  token: string;
  adminIds: [string];
  cashierIds: [string];
  user: IUser;
  isOnline: boolean;
  onServer: boolean;
  branchId?: string;
  departmentId?: string;
  allowBranchIds?: string[];
  beginNumber?: string;
  maxSkipNumber?: number;
  waitingScreen: IScreenConfig;
  kioskMachine?: IScreenConfig;
  kitchenScreen: IScreenConfig;
  uiOptions?: any;
  ebarimtConfig: any;
  erkhetConfig: any;
  catProdMappings?: CatProd[];
  initialCategoryIds?: string[];
  kioskExcludeProductIds?: string[];
  deliveryConfig?: any;
  cardsConfig?: any;
<<<<<<< HEAD
  dealsConfig?: any;
=======
  checkRemainder?: boolean;
  permissionConfig?: any;
>>>>>>> 43e1291b
};

export type ISlot = {
  _id?: string;
  code: string;
  name: string;
  posId: string;
};

// query types
export type PosListQueryResponse = {
  posList: IPos[];
  loading: boolean;
  refetch: () => void;
};

export type GroupsQueryResponse = {
  productGroups: IProductGroup[];
  loading: boolean;
  refetch: () => void;
};

export type SlotsQueryResponse = {
  posSlots: ISlot[];
} & QueryResponse;

// mutation types
export type PosRemoveMutationResponse = {
  removePos: (mutation: { variables: { _id: string } }) => Promise<any>;
};

export interface IRouterProps {
  history: any;
  location: any;
  match: any;
}

export type Counts = {
  [key: string]: number;
};

export type QueryResponse = {
  loading: boolean;
  refetch: () => void;
  error?: string;
};

export type BrandsQueryResponse = {
  brands: IBrand[];
} & QueryResponse;

export type PosDetailQueryResponse = {
  posDetail: IPos;
} & QueryResponse;

export type PosEnvQueryResponse = {
  posEnv: any;
} & QueryResponse;

export type AddPosMutationResponse = {
  addPosMutation: (params: { variables: IPos }) => Promise<any>;
};

export type EditPosMutationResponse = {
  editPosMutation: (params: {
    variables: { _id: string } & IPos;
  }) => Promise<any>;
};

export type RemoveMutationResponse = {
  removeMutation: (params: { variables: { _id } }) => Promise<any>;
};

export type CopyMutationResponse = {
  copyMutation: (params: { variables: { _id: string } }) => Promise<void>;
};

export type IButtonMutateProps = {
  name?: string;
  values: any;
  isSubmitted: boolean;
  confirmationUpdate?: boolean;
  callback?: () => void;
  resetSubmit?: () => void;
  size?: string;
  object?: any;
  text?: string;
  icon?: string;
  type?: string;
  disableLoading?: boolean;
};

export type ProductCategoriesQueryResponse = {
  productCategories: IProductCategory[];
} & QueryResponse;

export type GroupsBulkInsertMutationResponse = {
  productGroupsBulkInsertMutation: (params: {
    variables: {
      posId: string;
      groups: IProductGroup[];
    };
  }) => Promise<void>;
};

export type SlotsBulkUpdateMutationResponse = {
  slotsBulkUpdateMutation: (params: {
    variables: {
      posId: string;
      slots: ISlot[];
    };
  }) => Promise<void>;
};

export interface IProductShema {
  [key: string]: any;
}

export type SchemaLabelsQueryResponse = {
  getDbSchemaLabels: IProductShema[];
} & QueryResponse;

export interface IOrdersSummary {
  cardAmount: number;
  cashAmount: number;
  receivableAmount: number;
  mobileAmount: number;
  totalAmount: number;
  finalAmount: number;
  count: number;
}<|MERGE_RESOLUTION|>--- conflicted
+++ resolved
@@ -57,12 +57,9 @@
   kioskExcludeProductIds?: string[];
   deliveryConfig?: any;
   cardsConfig?: any;
-<<<<<<< HEAD
   dealsConfig?: any;
-=======
   checkRemainder?: boolean;
   permissionConfig?: any;
->>>>>>> 43e1291b
 };
 
 export type ISlot = {
