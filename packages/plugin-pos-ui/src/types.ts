--- conflicted
+++ resolved
@@ -54,11 +54,7 @@
   initialCategoryIds?: string[];
   kioskExcludeProductIds?: string[];
   deliveryConfig?: any;
-<<<<<<< HEAD
-=======
   cardsConfig?: any;
-  posSlotMappings?: ISlotGroup[];
->>>>>>> 828d588e
 };
 export type ISlot = {
   _id: string;
