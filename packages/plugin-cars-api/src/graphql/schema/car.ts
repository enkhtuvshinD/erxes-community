import {
  attachmentType,
  attachmentInput
} from '@erxes/api-utils/src/commonTypeDefs';

export const types = ({ contacts }) => `

  ${attachmentType}
  ${attachmentInput}

  extend type User @key(fields: "_id") {
    _id: String! @external
  }

  ${
    contacts
      ? `
        extend type Customer @key(fields: "_id") {
          _id: String! @external
        }

        extend type Company @key(fields: "_id") {
          _id: String! @external
        }
        `
      : ''
  }
  

  type CarCategory {
    _id: String!
    name: String
    description: String
    parentId: String
    code: String!
    order: String!
    isRoot: Boolean
    carCount: Int
  }
  type Car {
    _id: String!
    createdAt: Date
    modifiedAt: Date
    ownerId: String
    mergedIds: [String]
    description: String
    owner: User
    ${
      contacts
        ? `
      customers: [Customer]
      companies: [Company]
      `
        : ''
    }
    
    plateNumber: String
    vinNumber: String
    colorCode: String
    categoryId: String
    category: CarCategory
    bodyType: String
    fuelType: String
    gearBox: String
    vintageYear: Float
    importYear: Float
    attachment: Attachment
<<<<<<< HEAD
    customerIds: [String]
    companyIds: [String]
=======
    customFieldsData: JSON
>>>>>>> 7f250a30
  }
  type CarsListResponse {
    list: [Car],
    totalCount: Float,
  }
`;

const queryParams = `
  page: Int
  perPage: Int
  segment: String
  categoryId: String
  ids: [String]
  searchValue: String
  sortField: String
  sortDirection: Int
  brand: String
  conformityMainType: String
  conformityMainTypeId: String
  conformityRelType: String
  conformityIsRelated: Boolean
  conformityIsSaved: Boolean
`;

export const queries = `
  carsMain(${queryParams}): CarsListResponse
  cars(${queryParams}): [Car]
  carCounts(${queryParams}, only: String): JSON
  carDetail(_id: String!): Car
  carCategories(parentId: String, searchValue: String): [CarCategory]
  carCategoriesTotalCount: Int
  carCategoryDetail(_id: String): CarCategory
  cpCarDetail(_id: String!): Car
  cpCarCategories(parentId: String, searchValue: String): [CarCategory]
  cpCarCategoriesTotalCount: Int
  cpCarCategoryDetail(_id: String): CarCategory
`;

const commonFields = `
  ownerId: String,
  description: String
  plateNumber: String
  vinNumber: String
  colorCode: String
  categoryId: String
  bodyType: String
  fuelType: String
  gearBox: String
  vintageYear: Float
  importYear: Float
  attachment: AttachmentInput
`;

const carCategoryParams = `
  name: String!,
  code: String!,
  description: String,
  parentId: String,
`;

export const mutations = `
  carsAdd(${commonFields}): Car
<<<<<<< HEAD
  carsEdit(_id: String!, customerIds: [String], companyIds: [String], ${commonFields}): Car
=======
  carsEdit(_id: String!, ${commonFields}, customFieldsData: JSON): Car
>>>>>>> 7f250a30
  carsRemove(carIds: [String]): [String]
  carsMerge(carIds: [String], carFields: JSON) : Car
  carCategoriesAdd(${carCategoryParams}): CarCategory
  carCategoriesEdit(_id: String!, ${carCategoryParams}): CarCategory
  carCategoriesRemove(_id: String!): JSON
  cpCarsAdd(${commonFields}, customerId: String, companyId: String): Car
  cpCarsEdit(_id: String!, ${commonFields}, customerId: String, companyId: String): Car
  cpCarsRemove(carIds: [String]): [String]
`;<|MERGE_RESOLUTION|>--- conflicted
+++ resolved
@@ -65,12 +65,9 @@
     vintageYear: Float
     importYear: Float
     attachment: Attachment
-<<<<<<< HEAD
     customerIds: [String]
     companyIds: [String]
-=======
     customFieldsData: JSON
->>>>>>> 7f250a30
   }
   type CarsListResponse {
     list: [Car],
@@ -133,11 +130,7 @@
 
 export const mutations = `
   carsAdd(${commonFields}): Car
-<<<<<<< HEAD
-  carsEdit(_id: String!, customerIds: [String], companyIds: [String], ${commonFields}): Car
-=======
-  carsEdit(_id: String!, ${commonFields}, customFieldsData: JSON): Car
->>>>>>> 7f250a30
+  carsEdit(_id: String!, customerIds: [String], companyIds: [String], ${commonFields}, customFieldsData: JSON): Car
   carsRemove(carIds: [String]): [String]
   carsMerge(carIds: [String], carFields: JSON) : Car
   carCategoriesAdd(${carCategoryParams}): CarCategory
