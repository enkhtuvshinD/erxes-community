--- conflicted
+++ resolved
@@ -14,10 +14,6 @@
   },
   { _id: false }
 );
-<<<<<<< HEAD
-
-=======
->>>>>>> 2830ab84
 const customFieldSchema = new Schema(
   {
     field: { type: String },
@@ -40,13 +36,9 @@
   },
   { _id: false }
 );
-<<<<<<< HEAD
 
 customFieldSchema.index({ locationValue: '2dsphere' });
 
-=======
-customFieldSchema.index({ locationValue: '2dsphere' });
->>>>>>> 2830ab84
 export interface ICar {
   plateNumber: string;
   vinNumber: string;
