import { ICustomField } from '@erxes/api-utils/src/definitions/common';
import { Schema, Document } from 'mongoose';
import { CAR_SELECT_OPTIONS } from './constants';
import { field, schemaHooksWrapper } from './utils';

const getEnum = (fieldName: string): string[] => {
  return CAR_SELECT_OPTIONS[fieldName].map(option => option.value);
};

const attachmentSchema = new Schema(
  {
    name: String,
    url: String,
    type: String,
    size: Number
  },
  { _id: false }
);

const customFieldSchema = new Schema(
  {
    field: { type: String },
    value: { type: Schema.Types.Mixed },
    stringValue: { type: String, optional: true },
    numberValue: { type: Number, optional: true },
    dateValue: { type: Date, optional: true },
    locationValue: {
      type: {
        type: String,
        enum: ['Point'],
        optional: true
      },
      coordinates: {
        type: [Number],
        optional: true
      },
      required: false
    }
  },
  { _id: false }
);

customFieldSchema.index({ locationValue: '2dsphere' });

export interface ICar {
  plateNumber: string;
  vinNumber: string;
  colorCode: string;
  categoryId: string;
  bodyType: string;
  fuelType: string;
  gearBox: string;
  vintageYear: number;
  importYear: number;
  status: string;
  description?: string;
  tagIds: string[];
  mergedIds: string[];
  attachment?: any;
<<<<<<< HEAD
  customerIds?: string[];
  companyIds?: string[];
=======
  customFieldsData?: ICustomField[];
>>>>>>> 7f250a30
}

export interface ICarDocument extends ICar, Document {
  _id: string;
  createdAt: Date;
  modifiedAt: Date;
  ownerId: string;
  searchText: string;
}

export interface ICarCategory {
  name: string;
  code: string;
  parentId?: string;
  description?: string;
}

export interface ICarCategoryDocument extends ICarCategory, Document {
  _id: string;
  order?: string;
  createdAt: Date;
}

export const carCategorySchema = schemaHooksWrapper(
  new Schema({
    _id: field({ pkey: true }),
    name: field({ type: String, label: 'Name' }),
    code: field({ type: String, unique: true, label: 'Code' }),
    order: field({ type: String, label: 'Order' }),
    parentId: field({ type: String, optional: true, label: 'Parent' }),
    description: field({ type: String, optional: true, label: 'Description' }),
    createdAt: field({
      type: Date,
      default: new Date(),
      label: 'Created at'
    })
  }),
  'erxes_carCategory'
);

export const carSchema = schemaHooksWrapper(
  new Schema({
    _id: field({ pkey: true }),

    createdAt: field({ type: Date, label: 'Created at' }),

    modifiedAt: field({ type: Date, label: 'Modified at' }),

    ownerId: field({ type: String, optional: true, label: 'Owner' }),

    plateNumber: field({
      type: String,
      optional: true,
      label: 'Plate number',
      index: true
    }),

    vinNumber: field({
      type: String,
      label: 'VIN number',
      optional: true,
      index: true
    }),

    colorCode: field({ type: String, label: 'Color code', optional: true }),

    categoryId: field({ type: String, label: 'Category', index: true }),

    bodyType: field({
      type: String,
      enum: getEnum('BODY_TYPES'),
      default: '',
      optional: true,
      label: 'Brand',
      esType: 'keyword',
      selectOptions: CAR_SELECT_OPTIONS.BODY_TYPES
    }),

    fuelType: field({
      type: String,
      enum: getEnum('FUEL_TYPES'),
      default: '',
      optional: true,
      label: 'Brand',
      esType: 'keyword',
      selectOptions: CAR_SELECT_OPTIONS.BODY_TYPES
    }),

    gearBox: field({
      type: String,
      enum: getEnum('GEARBOX'),
      default: '',
      optional: true,
      label: 'Gear box',
      esType: 'keyword',
      selectOptions: CAR_SELECT_OPTIONS.BODY_TYPES
    }),

    vintageYear: field({
      type: Number,
      label: 'Vintage year',
      default: new Date().getFullYear()
    }),

    importYear: field({
      type: Number,
      label: 'Imported year',
      default: new Date().getFullYear()
    }),

    status: field({
      type: String,
      enum: getEnum('STATUSES'),
      default: 'Active',
      optional: true,
      label: 'Status',
      esType: 'keyword',
      selectOptions: CAR_SELECT_OPTIONS.STATUSES,
      index: true
    }),

    description: field({ type: String, optional: true, label: 'Description' }),

    tagIds: field({
      type: [String],
      optional: true,
      label: 'Tags'
    }),

    // Merged car ids
    mergedIds: field({
      type: [String],
      optional: true,
      label: 'Merged companies'
    }),

    searchText: field({ type: String, optional: true, index: true }),

    attachment: field({ type: attachmentSchema }),
<<<<<<< HEAD
    customerIds: field({ type: [String], optional: true }),
    companyIds: field({ type: [String], optional: true })
=======

    customFieldsData: field({
      type: [customFieldSchema],
      optional: true,
      label: 'Custom fields data'
    })
>>>>>>> 7f250a30
  }),
  'erxes_cars'
);<|MERGE_RESOLUTION|>--- conflicted
+++ resolved
@@ -57,12 +57,9 @@
   tagIds: string[];
   mergedIds: string[];
   attachment?: any;
-<<<<<<< HEAD
   customerIds?: string[];
   companyIds?: string[];
-=======
   customFieldsData?: ICustomField[];
->>>>>>> 7f250a30
 }
 
 export interface ICarDocument extends ICar, Document {
@@ -202,17 +199,13 @@
     searchText: field({ type: String, optional: true, index: true }),
 
     attachment: field({ type: attachmentSchema }),
-<<<<<<< HEAD
     customerIds: field({ type: [String], optional: true }),
-    companyIds: field({ type: [String], optional: true })
-=======
-
+    companyIds: field({ type: [String], optional: true }),
     customFieldsData: field({
       type: [customFieldSchema],
       optional: true,
       label: 'Custom fields data'
     })
->>>>>>> 7f250a30
   }),
   'erxes_cars'
 );