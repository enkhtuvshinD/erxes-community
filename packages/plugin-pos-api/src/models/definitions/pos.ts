import { Document, Schema } from 'mongoose';
import { field, schemaHooksWrapper } from './utils';

export interface IPosOrderItem {
  createdAt?: Date;
  productId: string;
  count: number;
  unitPrice?: number;
  discountAmount?: number;
  discountPercent?: number;
  bonusCount?: number;
  bonusVoucherId?: string;
  isPackage?: boolean;
  isTake?: boolean;
}
export interface IPosOrderItemDocument extends IPosOrderItem, Document {
  _id: string;
}
export interface IPosOrder {
  createdAt: Date;
  status: string;
  paidDate?: Date;
  number: string;
  customerId?: string;
  cardAmount?: number;
  cashAmount?: number;
  receivableAmount?: number;
  mobileAmount?: number;
  totalAmount?: number;
  finalAmount?: number;
  shouldPrintEbarimt?: Boolean;
  printedEbarimt?: Boolean;
  billType?: string;
  billId?: string;
  oldBillId?: string;
  type: string;
  userId?: string;
  items?: IPosOrderItem[];
  branchId: string;
  departmentId: string;
  posToken: string;
  syncedErkhet?: Boolean;
  deliveryInfo?: any;
  taxInfo?: any;
}
export interface IPosOrderDocument extends IPosOrder, Document {
  _id: string;
}
export interface IPos {
  name: string;
  description?: string;
  userId: string;
  createdAt: Date;
  productDetails?: string;
  adminIds?: string[];
  cashierIds?: string[];
  isOnline?: Boolean;
  onServer?: Boolean;
  branchId?: string;
  departmentId?: string;
  allowBranchIds?: string[];
  beginNumber?: string;
  maxSkipNumber?: number;
  waitingScreen?: any;
  kioskMachine?: any;
  kitchenScreen?: any;
  uiOptions?: any;
  token: string;
  ebarimtConfig?: any;
  erkhetConfig?: any;
  syncInfos?: any;
  catProdMappings?: any;
  initialCategoryIds?: string;
  kioskExcludeProductIds?: string;
  deliveryConfig?: any;
  cardsConfig?: any;
<<<<<<< HEAD
  dealsConfig?: any;
=======
  checkRemainder?: boolean;
  permissionConfig?: any;
>>>>>>> 43e1291b
}
export interface IPosDocument extends IPos, Document {
  _id: string;
}
export interface IProductGroup {
  name: string;
  description: string;
  posId: string;
  categoryIds?: string[];
  excludedCategoryIds?: string[];
  excludedProductIds: string[];
}
export interface IProductGroupDocument extends IProductGroup, Document {
  _id: string;
}

export interface IPosSlot {
  _id?: string;
  posId: string;
  name: string;
  code: string;
}

export interface IPosSlotDocument extends IPosSlot, Document {
  _id: string;
}

const posOrderItemSchema = schemaHooksWrapper(
  new Schema({
    _id: field({ pkey: true }),
    createdAt: field({ type: Date, label: 'Created at' }),
    productId: field({ type: String, label: 'Product' }),
    count: field({ type: Number, label: 'Count' }),
    unitPrice: field({ type: Number, label: 'Unit price' }),
    discountAmount: field({
      type: Number,
      label: 'Discount price amount',
      optional: true
    }),
    discountPercent: field({
      type: Number,
      label: 'Discount percent',
      optional: true
    }),
    bonusCount: field({ type: Number, label: 'Bonus count', optional: true }),
    bonusVoucherId: field({ type: String, label: 'Bonus Voucher' }),
    orderId: field({ type: String, label: 'Order id' }),
    isPackage: field({ type: Boolean, default: false, label: 'Is Package' }),
    isTake: field({
      type: Boolean,
      label: 'order eat but some take',
      default: false
    })
  }),
  'erxes_posOrderItem'
);

export const posOrderSchema = schemaHooksWrapper(
  new Schema({
    _id: field({ pkey: true }),
    createdAt: field({ type: Date }),
    status: field({ type: String, label: 'Status of the order', index: true }),
    paidDate: field({ type: Date, label: 'Paid date' }),
    number: field({ type: String, label: 'Order number', index: true }),
    customerId: field({ type: String, label: 'Customer' }),
    cardAmount: field({ type: Number }),
    cashAmount: field({ type: Number }),
    receivableAmount: field({ type: Number }),
    mobileAmount: field({ type: Number }),
    totalAmount: field({ type: Number }),
    finalAmount: field({ type: Number }),
    shouldPrintEbarimt: field({
      type: Boolean,
      label: 'Should print ebarimt for this order'
    }),
    printedEbarimt: field({
      type: Boolean,
      label: 'Printed ebarimt',
      default: false
    }),
    billType: field({
      type: String,
      label: 'Ebarimt receiver entity type'
    }),
    billId: field({ type: String, label: 'Bill id' }),
    registerNumber: field({
      type: String,
      label: 'Register number of the entity'
    }),
    oldBillId: field({
      type: String,
      label: 'Previous bill id if it is changed'
    }),
    type: field({ type: String }),
    userId: field({ type: String, label: 'Created user id' }),

    items: field({ type: [posOrderItemSchema], label: 'items' }),
    branchId: field({ type: String, label: 'Branch' }),
    departmentId: field({ type: String, label: 'Department' }),
    posToken: field({ type: String, optional: true }),

    syncedErkhet: field({ type: Boolean, default: false }),
    deliveryInfo: field({
      type: Object,
      optional: true,
      label: 'Delivery Info, address, map, etc'
    }),
    taxInfo: field({ type: Object, optional: true })
  }),
  'erxes_posOrders'
);

export const posSchema = schemaHooksWrapper(
  new Schema({
    _id: field({ pkey: true }),
    name: field({ type: String, label: 'Name' }),
    description: field({ type: String, label: 'Description', optional: true }),
    userId: field({ type: String, optional: true, label: 'Created by' }),
    createdAt: field({ type: Date, label: 'Created at' }),
    productDetails: field({ type: [String], label: 'Product fields' }),
    adminIds: field({ type: [String], label: 'Admin user ids' }),
    cashierIds: field({ type: [String], label: 'Cashier ids' }),
    isOnline: field({ type: Boolean, label: 'Is online pos' }),
    onServer: field({
      type: Boolean,
      optional: true,
      label: 'On cloud server'
    }),
    branchId: field({ type: String, optional: true, label: 'Branch' }),
    departmentId: field({ type: String, optional: true, label: 'Branch' }),
    allowBranchIds: field({
      type: [String],
      optional: true,
      label: 'Allow branches'
    }),
    beginNumber: field({ type: String, optional: true, label: 'Begin number' }),
    maxSkipNumber: field({
      type: Number,
      optional: true,
      label: 'Skip number'
    }),
    waitingScreen: field({ type: Object, label: 'Waiting screen config' }),
    kioskMachine: field({ type: Object, label: 'Kiosk config' }),
    kitchenScreen: field({ type: Object, label: 'Kitchen screen config' }),
    uiOptions: field({ type: Object, label: 'UI Options' }),
    token: field({ type: String, label: 'Pos token' }),
    ebarimtConfig: field({ type: Object, label: 'Ebarimt Config' }),
    erkhetConfig: field({ type: Object, label: 'Erkhet Config' }),
    syncInfos: field({ type: Object, label: 'sync info' }),
    catProdMappings: field({
      type: [Object],
      label: 'Category product mappings',
      optional: true
    }),
    initialCategoryIds: field({
      type: [String],
      label: 'Pos initial categories'
    }),
    kioskExcludeProductIds: field({
      type: [String],
      label: 'Kiosk exclude products'
    }),
    deliveryConfig: field({ type: Object, label: 'Delivery Config' }),
    cardsConfig: field({ type: Object, label: 'Cards Config' }),
<<<<<<< HEAD
    dealsConfig: field({ type: Object, label: 'Deals Config' })
=======
    checkRemainder: field({ type: Boolean, optional: true }),
    permissionConfig: field({
      type: Object,
      optional: true,
      label: 'Permission'
    })
>>>>>>> 43e1291b
  }),
  'erxes_pos'
);

export const productGroupSchema = schemaHooksWrapper(
  new Schema({
    _id: field({ pkey: true }),
    name: field({ type: String, label: 'Name' }),
    description: field({ type: String, label: 'Description', optional: true }),
    posId: field({ type: String, label: 'Pos id' }),
    categoryIds: field({
      type: [String],
      optional: true,
      label: 'Category ids'
    }),

    excludedCategoryIds: field({
      type: [String],
      optional: true,
      label: 'Exclude Category ids'
    }),

    excludedProductIds: field({
      type: [String],
      optional: true,
      label: 'Exclude Product ids'
    })
  }),
  'erxes_productGroup'
);

export const posSlotSchema = schemaHooksWrapper(
  new Schema({
    _id: field({ pkey: true }),
    name: field({ type: String, label: 'Name' }),
    code: field({ type: String, label: 'Code' }),
    posId: field({ type: String, label: 'Pos' })
  }),
  'erxes_pos_slot'
);<|MERGE_RESOLUTION|>--- conflicted
+++ resolved
@@ -74,12 +74,9 @@
   kioskExcludeProductIds?: string;
   deliveryConfig?: any;
   cardsConfig?: any;
-<<<<<<< HEAD
   dealsConfig?: any;
-=======
   checkRemainder?: boolean;
   permissionConfig?: any;
->>>>>>> 43e1291b
 }
 export interface IPosDocument extends IPos, Document {
   _id: string;
@@ -244,16 +241,13 @@
     }),
     deliveryConfig: field({ type: Object, label: 'Delivery Config' }),
     cardsConfig: field({ type: Object, label: 'Cards Config' }),
-<<<<<<< HEAD
-    dealsConfig: field({ type: Object, label: 'Deals Config' })
-=======
+    dealsConfig: field({ type: Object, label: 'Deals Config' }),
     checkRemainder: field({ type: Boolean, optional: true }),
     permissionConfig: field({
       type: Object,
       optional: true,
       label: 'Permission'
     })
->>>>>>> 43e1291b
   }),
   'erxes_pos'
 );
