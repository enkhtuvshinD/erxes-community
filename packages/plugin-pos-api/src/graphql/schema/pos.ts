import {
  attachmentType,
  attachmentInput
} from '@erxes/api-utils/src/commonTypeDefs';

const groupCommonFields = `
  posId: String
  description: String
  name: String
  categoryIds: [String]
  excludedCategoryIds: [String]
  excludedProductIds: [String]
`;

const posCommonFields = `
  name: String
  description: String
  productDetails: [String]
  adminIds: [String]
  cashierIds: [String]
  isOnline: Boolean
  onServer: Boolean
  branchId: String
  departmentId: String
  allowBranchIds: [String]
  beginNumber: String
  maxSkipNumber: Int
  waitingScreen: JSON
  kitchenScreen: JSON
  kioskMachine: JSON
  uiOptions: JSON
  token: String
  ebarimtConfig: JSON
  erkhetConfig: JSON
  initialCategoryIds: [String]
  kioskExcludeProductIds: [String]
  deliveryConfig: JSON
  cardsConfig: JSON
<<<<<<< HEAD
  dealsConfig: JSON
=======
  checkRemainder: Boolean
  permissionConfig: JSON
>>>>>>> 43e1291b
`;

const catProd = `
  _id: String
  categoryId: String
  productId: String
`;

const posOrderFields = contactsEnabled => `
  _id: String,
  createdAt: Date,
  status: String,
  paidDate: Date,
  number: String,
  customerId: String,
  cardAmount: Float,
  cashAmount: Float,
  receivableAmount: Float,
  mobileAmount: Float,
  totalAmount: Float,
  finalAmount: Float,
  mergedAmount: Float,
  shouldPrintEbarimt: Boolean,
  printedEbarimt: Boolean,
  billType: String,
  billId: String,
  registerNumber: String,
  oldBillId: String,
  type: String,
  userId: String,
  items: JSON,
  posToken: String,
  posName: String,
  user: User,
  ${
    contactsEnabled
      ? `
      customer: Customer
    `
      : ''
  }
  syncedErkhet: Boolean
`;

export const types = ({ contactsEnabled, productsEnabled }) => `

  ${attachmentType}
  ${attachmentInput}

  extend type User @key(fields: "_id") {
    _id: String! @external
  }

  ${
    contactsEnabled
      ? `
        extend type Customer @key(fields: "_id") {
          _id: String! @external
        }
      `
      : ''
  }

  ${
    productsEnabled
      ? `
      extend type ProductCategory @key(fields: "_id") {
        _id: String! @external
      }
    `
      : ''
  }

  type CatProd {
    ${catProd}
  }

  type Pos {
    _id: String
    createdAt: Date
    userId: String
    user: User
    ${posCommonFields}
    catProdMappings: [CatProd]
  }

  type PosSlot {
    _id: String
    posId: String
    code: String
    name: String
  }

  type ProductGroups {
    _id: String
    name: String
    description: String
    posId: String
    categoryIds: [String]
    excludedCategoryIds: [String]
    excludedProductIds: [String]
  }

  input GroupInput {
    _id: String
    description: String
    name: String
    categoryIds: [String]
    excludedCategoryIds: [String]
    excludedProductIds: [String]
  }

  input SlotInput {
    _id: String
    posId: String!
    code: String
    name: String
  }

  input CatProdInput {
    ${catProd}
  }


  type PosOrder {
    ${posOrderFields(contactsEnabled)}
  }

  type PosOrderDetail {
    ${posOrderFields(contactsEnabled)}
    putResponses: JSON
    deliveryInfo: JSON
  }

  type PosProduct {
    _id: String!
    name: String
    code: String
    type: String
    sku: String
    unitPrice: Float
    categoryId: String
    createdAt: Date,
    counts: JSON,
    count: Float,
    amount: Float,
    ${
      productsEnabled
        ? `
        category: ProductCategory
      `
        : ''
    }
  }
  type PosProducts {
    products: [PosProduct],
    totalCount: Float,
  }

  type CheckOrderResponse {
    orderId: String
    isSynced: Boolean
    syncedDate: Date
    syncedBillNumber: String
  }
`;

const queryParams = `
  page: Int
  perPage: Int
  sortField: String
  sortDirection: Int
  search: String
  paidStartDate: Date
  paidEndDate: Date
  createdStartDate: Date
  createdEndDate: Date
  paidDate: String
  userId: String
  customerId: String
  posId: String
`;

export const queries = `
  posList(page: Int, perPage: Int, isOnline: String, sortField: String, sortDirection: Int): [Pos]
  posDetail(_id: String!): Pos
  posEnv: JSON
  productGroups(posId: String!): [ProductGroups]
  posSlots(posId: String!): [PosSlot]
  posOrders(${queryParams}): [PosOrder]
  posOrderDetail(_id: String): PosOrderDetail
  posProducts(${queryParams} categoryId: String, searchValue: String): PosProducts
  posOrdersSummary(${queryParams}): JSON
  ecommerceGetBranches(posToken: String): [JSON]
  posOrdersTotalCount(${queryParams}): JSON
`;

export const mutations = `
  posAdd(${posCommonFields}, catProdMappings: [CatProdInput]): Pos
  posEdit(_id: String, ${posCommonFields}, catProdMappings: [CatProdInput]): Pos
  posRemove(_id: String!): JSON
  productGroupsAdd(${groupCommonFields}): ProductGroups
  productGroupsBulkInsert(posId: String, groups:[GroupInput]): [ProductGroups]
  posSlotBulkUpdate(posId: String, slots: [SlotInput]): [PosSlot]
  posOrderSyncErkhet(_id: String!): PosOrder
  posOrderReturnBill(_id: String!): PosOrder
  posOrderChangePayments(_id: String!, cashAmount: Float, receivableAmount: Float, cardAmount: Float, mobileAmount: Float): PosOrder
`;<|MERGE_RESOLUTION|>--- conflicted
+++ resolved
@@ -36,12 +36,9 @@
   kioskExcludeProductIds: [String]
   deliveryConfig: JSON
   cardsConfig: JSON
-<<<<<<< HEAD
   dealsConfig: JSON
-=======
   checkRemainder: Boolean
   permissionConfig: JSON
->>>>>>> 43e1291b
 `;
 
 const catProd = `
