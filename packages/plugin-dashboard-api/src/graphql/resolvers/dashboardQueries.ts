--- conflicted
+++ resolved
@@ -127,15 +127,6 @@
       }
     }
 
-<<<<<<< HEAD
-    const types = ['Customers', 'Deals', 'Conversations', 'Tasks', 'Tickets'];
-
-    if (services.includes('pos')) {
-      types.push('Pos');
-    }
-
-    return types;
-=======
     return [
       'Customers',
       'Deals',
@@ -144,7 +135,6 @@
       'Tickets',
       'Purchases'
     ];
->>>>>>> 6497973b
   },
 
   async dashboardCountByTags(_root, _params, { models, subdomain }: IContext) {
