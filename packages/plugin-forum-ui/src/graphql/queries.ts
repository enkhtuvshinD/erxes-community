--- conflicted
+++ resolved
@@ -10,14 +10,11 @@
     forumCategories {
       _id
       name
-<<<<<<< HEAD
       parentId
-=======
 
       parent {
         name
       }
->>>>>>> 5e1754fe
     }
   }
 `;
@@ -109,11 +106,8 @@
   query ForumPostsQuery(${forumPostsParam}) {
     forumPosts(${forumPostsArg}) {
       _id
-<<<<<<< HEAD
       content
       description
-=======
->>>>>>> 5e1754fe
       title
       state
       thumbnail
