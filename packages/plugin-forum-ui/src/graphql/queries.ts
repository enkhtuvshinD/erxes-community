import gql from 'graphql-tag';

export const allCategoryQueries = [
  'ForumCategoriesByParentIds',
  'ForumCategoryDetail',
  'ForumCategoryPossibleParents',
  'allCategories'
];

export const CATEGORIES_ALL = gql`
  query allCategories {
    forumCategories {
      _id
      name
    }
  }
`;

export const CATEGORIES_BY_PARENT_IDS = gql`
  query ForumCategoriesByParentIds($parentId: [ID]) {
    forumCategories(parentId: $parentId, sort: { order: 1 }) {
      _id
      name
      thumbnail
    }
  }
`;

export const CATEGORY_DETAIL = gql`
  query ForumCategoryDetail($id: ID!) {
    forumCategory(_id: $id) {
      _id
      code
      name
      parentId
      thumbnail
      userLevelReqPostRead
      userLevelReqPostWrite
      userLevelReqCommentWrite
      postsReqCrmApproval
      postReadRequiresPermissionGroup
      postWriteRequiresPermissionGroup
      commentWriteRequiresPermissionGroup
      order
      description
      parent {
        _id
        name
      }
    }
  }
`;

export const CATEGORY_POSSIBLE_PARENTS = gql`
  query ForumCategoryPossibleParents($id: ID) {
    forumCategoryPossibleParents(_id: $id) {
      _id
      name
    }
  }
`;

const forumPostsParam = `
  $_id: [ID!] 
  $categoryId: [ID!] 
  $categoryIncludeDescendants: Boolean 
  $limit: Int 
  $offset: Int 
  $state: [ForumPostState!]
  $sort: JSON
  $categoryApprovalState: [AdminApprovalState!]
`;

const forumPostsArg = `
  _id: $_id
  categoryId: $categoryId
  categoryIncludeDescendants: $categoryIncludeDescendants
  limit: $limit
  offset: $offset
  state: $state
  sort: $sort
  categoryApprovalState: $categoryApprovalState
`;

export const POST_REFETCH_AFTER_CREATE_DELETE = [
  'ForumPostsQuery',
  'ForumPostsCount'
];

export const POST_REFETCH_AFTER_EDIT = ['ForumPostsQuery', 'ForumPostDetail'];

export const FORUM_POSTS_QUERY = gql`
  query ForumPostsQuery(${forumPostsParam}) {
    forumPosts(${forumPostsArg}) {
      
      _id
      content
      title
      state
      thumbnail
      categoryId
      createdAt
      updatedAt
      commentCount
      categoryApprovalState

      viewCount

      upVoteCount
      downVoteCount

      createdUserType
      createdBy {
        _id
        username
        email
      }
      createdByCp {
        _id
        email
        username
      }

      updatedUserType
      updatedBy {
        _id
        username
        email
      }
      updatedByCp {
        _id
        email
        username
      }

      lastPublishedAt
    }
  }
`;

export const FORUM_POSTS_COUNT = gql`
  query ForumPostsCount(${forumPostsParam}) {
    forumPostsCount(${forumPostsArg})
  }
`;

export const FORUM_POST_DETAIL = gql`
  query ForumPostDetail($_id: ID!) {
    forumPost(_id: $_id) {
      _id
      category {
        _id
        code
        name
        thumbnail
        postsReqCrmApproval
      }
      categoryId
      content
      state
      thumbnail
      title
      createdAt
      updatedAt
      commentCount

      categoryApprovalState

      description

      viewCount

      upVoteCount
      downVoteCount

      isPollMultiChoice

      createdUserType
      createdBy {
        _id
        username
        email
      }
      createdByCp {
        _id
        email
        username
      }

      updatedUserType
      updatedBy {
        _id
        username
        email
      }
      updatedByCp {
        _id
        email
        username
      }

      lastPublishedAt

<<<<<<< HEAD
      tagIds

      tags {
        _id
        colorCode
        name
=======
      pollOptions {
        _id
        title
        order
>>>>>>> 90df0b61
      }
    }
  }
`;

export const FORUM_COMMENTS = gql`
  query ForumComments(
    $id: [ID!]
    $limit: Int
    $offset: Int
    $postId: [ID!]
    $replyToId: [ID]
  ) {
    forumComments(
      _id: $id
      limit: $limit
      offset: $offset
      postId: $postId
      replyToId: $replyToId
    ) {
      _id
      content
      createdAt
      postId
      replyToId
      updatedAt

      upVoteCount
      downVoteCount

      createdBy {
        _id
        username
        email
      }
      createdByCp {
        _id
        email
        username
      }
    }
  }
`;

export const PERMISSION_GROUPS_QUERY = gql`
  query ForumPermissionGroups {
    forumPermissionGroups {
      _id
      name
    }
  }
`;
export const PERMISSION_GROUP_QUERY = gql`
  query ForumPermissionGroup($_id: ID!) {
    forumPermissionGroup(_id: $_id) {
      _id
      name
      users {
        _id
        code
        companyName
        email
        firstName
        lastName
        username
        type
      }
    }
  }
`;

export const PERMISSION_GROUP_REFETCH = [
  'ForumPermissionGroups',
  'ForumPermissionGroup'
];

export const FORUM_SUBSCRIPTION_PRODUCTS_QUERY = gql`
  query ForumSubscriptionProducts($sort: JSON, $userType: String) {
    forumSubscriptionProducts(sort: $sort, userType: $userType) {
      _id
      description
      listOrder
      multiplier
      name
      price
      unit
      userType
    }
  }
`;

export const PAGE_DETAIL = gql`
  query ForumPage($id: ID!) {
    forumPage(_id: $id) {
      _id
      content
      code
      custom
      customIndexed
      description
      listOrder
      thumbnail
      title
    }
  }
`;

export const PAGE_REFETCH = ['ForumPages', 'ForumPage'];<|MERGE_RESOLUTION|>--- conflicted
+++ resolved
@@ -201,19 +201,18 @@
 
       lastPublishedAt
 
-<<<<<<< HEAD
       tagIds
 
       tags {
         _id
         colorCode
         name
-=======
+      }
+
       pollOptions {
         _id
         title
         order
->>>>>>> 90df0b61
       }
     }
   }
