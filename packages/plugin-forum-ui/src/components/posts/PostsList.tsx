import { Alert, confirm } from '@erxes/ui/src/utils';

import Button from '@erxes/ui/src/components/Button';
import DataWithLoader from '@erxes/ui/src/components/DataWithLoader';
import { EMPTY_CONTENT_FORUMS } from '@erxes/ui-settings/src/constants';
import EmptyContent from '@erxes/ui/src/components/empty/EmptyContent';
import FormControl from '@erxes/ui/src/components/form/Control';
import { IPost } from '../../types';
import { IntegrationsCount } from '@erxes/ui-leads/src/types';
import ModalTrigger from '@erxes/ui/src/components/ModalTrigger';
import Pagination from '@erxes/ui/src/components/pagination/Pagination';
import PostForm from '../../containers/PostsList/PostForm';
import React from 'react';
import Row from './Row';
import Sidebar from './Sidebar';
import SortHandler from '@erxes/ui/src/components/SortHandler';
import Table from '@erxes/ui/src/components/table';
import Wrapper from '@erxes/ui/src/layout/components/Wrapper';
import { __ } from '@erxes/ui/src/utils';
<<<<<<< HEAD
=======
import { IPost } from '../../types';
import { IntegrationsCount } from '@erxes/ui-leads/src/types';
import FormControl from '@erxes/ui/src/components/form/Control';
import ModalTrigger from '@erxes/ui/src/components/ModalTrigger';
import PostForm from '../../containers/posts/PostForm';
import { Alert, confirm } from '@erxes/ui/src/utils';
>>>>>>> b5c1fa6e

type Props = {
  posts: IPost[];
  queryParams?: any;
  loading: boolean;
  remove: (postId: string, emptyBulk: () => void) => void;
  history?: any;
  bulk: any[];
  emptyBulk: () => void;
  isAllSelected: boolean;
  toggleBulk: (target: IPost, toAdd: boolean) => void;
  toggleAll: (targets: IPost[], containerId: string) => void;
};

class List extends React.Component<Props, {}> {
  renderRow() {
    const { posts, remove, bulk, toggleBulk, emptyBulk } = this.props;

    return posts.map(post => (
      <Row
        key={post._id}
        post={post}
        isChecked={bulk.includes(post)}
        toggleBulk={toggleBulk}
        remove={remove}
        emptyBulk={emptyBulk}
      />
    ));
  }

  renderForm = props => {
    return <PostForm {...props} />;
  };

  render() {
    const {
      queryParams,
      loading,
      posts,
      isAllSelected,
      bulk,
      toggleAll,
      remove,
      emptyBulk
    } = this.props;

    let actionBarLeft: React.ReactNode;

    queryParams.loadingMainQuery = loading;

    if (bulk.length > 0) {
      const onClick = () => {
        confirm('Are you sure? This cannot be undone.')
          .then(() => {
            bulk.map(item => remove(item._id, emptyBulk));
            Alert.success('You successfully deleted a post');
          })
          .catch(e => {
            Alert.error(e.message);
          });
      };

      actionBarLeft = (
        <Button
          btnStyle="danger"
          size="small"
          icon="times-circle"
          onClick={onClick}
        >
          Delete
        </Button>
      );
    }

    const actionBarRight = (
      <ModalTrigger
        title="Create New Post"
        size="lg"
        trigger={
          <Button btnStyle="success" size="small" icon="plus-circle">
            Create New Post
          </Button>
        }
        content={this.renderForm}
      />
    );

    const onChange = () => {
      toggleAll(posts, 'posts');
    };

    const actionBar = (
      <Wrapper.ActionBar right={actionBarRight} left={actionBarLeft} />
    );

    const content = (
      <Table whiteSpace="nowrap" hover={true}>
        <thead>
          <tr>
            <th>
              <FormControl
                checked={isAllSelected}
                componentClass="checkbox"
                onChange={onChange}
              />
            </th>
            <th>
              <SortHandler sortField={'title'} label={__('Title')} />
            </th>
            <th>{__('State')}</th>
            <th>
              <SortHandler
                sortField={'lastPublishedAt'}
                label={__('Last Published at')}
              />
            </th>
            <th>
              <SortHandler sortField={'createdAt'} label={__('Created At')} />
            </th>
            <th>{__('Created by')}</th>
            <th>
              <SortHandler sortField={'updatedAt'} label={__('Updated At')} />
            </th>
            <th>{__('Updated By')}</th>
            <th>
              <SortHandler
                sortField={'commentCount'}
                label={__('Comment(s) count')}
              />
            </th>
            <th>
              <SortHandler
                sortField={'upVoteCount'}
                label={__('Up vote count')}
              />
            </th>
            <th>
              <SortHandler
                sortField={'downVoteCount'}
                label={__('Down vote count')}
              />
            </th>
            <th>
              <SortHandler sortField={'viewCount'} label={__('View count')} />
            </th>
            <th>{__('Actions')}</th>
          </tr>
        </thead>
        <tbody>{this.renderRow()}</tbody>
      </Table>
    );

    const submenu = [
      { title: 'Posts', link: '/forums/posts' },
      { title: 'Pages', link: '/forums/pages' }
    ];

    return (
      <Wrapper
        header={
          <Wrapper.Header
            title={__('Posts')}
            queryParams={queryParams}
            submenu={submenu}
          />
        }
        leftSidebar={<Sidebar counts={{} as IntegrationsCount} />}
        actionBar={actionBar}
        footer={<Pagination count={posts.length} />}
        content={
          <DataWithLoader
            data={content}
            loading={loading}
            count={posts.length}
            emptyContent={
              <EmptyContent
                content={EMPTY_CONTENT_FORUMS}
                maxItemWidth="360px"
              />
            }
          />
        }
        hasBorder={true}
      />
    );
  }
}

export default List;<|MERGE_RESOLUTION|>--- conflicted
+++ resolved
@@ -9,7 +9,7 @@
 import { IntegrationsCount } from '@erxes/ui-leads/src/types';
 import ModalTrigger from '@erxes/ui/src/components/ModalTrigger';
 import Pagination from '@erxes/ui/src/components/pagination/Pagination';
-import PostForm from '../../containers/PostsList/PostForm';
+import PostForm from '../../containers/posts/PostForm';
 import React from 'react';
 import Row from './Row';
 import Sidebar from './Sidebar';
@@ -17,15 +17,6 @@
 import Table from '@erxes/ui/src/components/table';
 import Wrapper from '@erxes/ui/src/layout/components/Wrapper';
 import { __ } from '@erxes/ui/src/utils';
-<<<<<<< HEAD
-=======
-import { IPost } from '../../types';
-import { IntegrationsCount } from '@erxes/ui-leads/src/types';
-import FormControl from '@erxes/ui/src/components/form/Control';
-import ModalTrigger from '@erxes/ui/src/components/ModalTrigger';
-import PostForm from '../../containers/posts/PostForm';
-import { Alert, confirm } from '@erxes/ui/src/utils';
->>>>>>> b5c1fa6e
 
 type Props = {
   posts: IPost[];
@@ -192,7 +183,7 @@
             submenu={submenu}
           />
         }
-        leftSidebar={<Sidebar counts={{} as IntegrationsCount} />}
+        leftSidebar={<Sidebar />}
         actionBar={actionBar}
         footer={<Pagination count={posts.length} />}
         content={
