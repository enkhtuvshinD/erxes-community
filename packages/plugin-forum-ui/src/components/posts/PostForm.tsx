import { FlexContent, FlexItem } from '@erxes/ui/src/layout/styles';
import {
  IAttachment,
  IButtonMutateProps,
  IFormProps
} from '@erxes/ui/src/types';
import { ICategory, IPollOption, IPost, ITag } from '../../types';

import Button from '@erxes/ui/src/components/Button';
import ControlLabel from '@erxes/ui/src/components/form/Label';
import { CustomRangeContainer } from '../../styles';
import DateControl from '@erxes/ui/src/components/form/DateControl';
import EditorCK from '@erxes/ui/src/components/EditorCK';
import Form from '@erxes/ui/src/components/form/Form';
import FormControl from '@erxes/ui/src/components/form/Control';
import FormGroup from '@erxes/ui/src/components/form/Group';
import { ModalFooter } from '@erxes/ui/src/styles/main';
import PollOptions from './PollOptions';
import React from 'react';
import Select from 'react-select-plus';
import Uploader from '@erxes/ui/src/components/Uploader';
<<<<<<< HEAD
import { CustomRangeContainer } from '../../styles';
import { readFile } from '@erxes/ui/src/utils';
=======
import { __ } from '@erxes/ui/src/utils';
import dayjs from 'dayjs';
>>>>>>> 92d134fc

type Props = {
  post?: IPost;
  tags?: ITag[];
  closeModal: () => void;
  categories: ICategory[];
  renderButton: (props: IButtonMutateProps) => JSX.Element;
};

type State = {
  content?: string;
  title?: string;
  categoryId: string;
  selectedTags: string[];
  pollOptions: any;
  multipleChoice: boolean;
  hasEndDate: boolean;
  endDate?: any;
  thumbnail: any;
  createdAt: string;
};

class PostForm extends React.Component<Props, State> {
  constructor(props: Props) {
    super(props);

    const post = props.post || ({} as IPost);

    this.state = {
      content: post.content || '',
      title: post.title || '',
      categoryId: post.categoryId,
      selectedTags: post.tagIds || [],
      pollOptions: post.pollOptions || [],
      multipleChoice: post.isPollMultiChoice || false,
      hasEndDate: post.pollEndDate ? true : false,
      endDate: post.pollEndDate || null,
      createdAt: post.createdAt || new Date().toString(),
<<<<<<< HEAD
      thumbnail: [] as IAttachment[]
=======
      thumbnail: post.thumbnail
        ? {
            name: post && post.thumbnailAlt ? post.thumbnailAlt : '',
            type: 'image',
            url: post.thumbnail
          }
        : ({} as IAttachment)
>>>>>>> 92d134fc
    };
  }

  generateDoc = (values: {
    _id?: string;
    title: string;
    categoryId?: string;
    description?: string;
  }) => {
    const { post } = this.props;
    const finalValues = values;

    if (post) {
      finalValues._id = post._id;
    }

    const optionsCleaned = this.state.pollOptions.map(
      ({ _id, title, order }) => {
        const option = {
          _id,
          order,
          title
        };
        return option;
      }
    );

    return {
      _id: finalValues._id,
      title: finalValues.title,
      content: this.state.content,
      thumbnail: readFile(this.state.thumbnail[0]?.url) || '',
      thumbnailAlt: this.state.thumbnail[0]?.name || '',
      categoryId: finalValues.categoryId,
      description: finalValues.description,
      tagIds: this.state.selectedTags,
      pollEndDate: this.state.endDate,
      isPollMultiChoice: this.state.multipleChoice,
      pollOptions: optionsCleaned,
      createdAt: this.state.createdAt
    };
  };

  onChange = e => {
    this.setState({ content: e.editor.getData() });
  };

  renderOptions = () => {
    const { categories } = this.props;

    return (
      <>
        <option key="null" value="">
          No category
        </option>
        {categories &&
          categories.map(p => (
            <option key={p._id} value={p._id}>
              {p.name}
            </option>
          ))}
      </>
    );
  };

  onChangeRangeFilter = (date, key: string) => {
    const formattedDate = date ? dayjs(date).format('YYYY-MM-DD') : '';
    this.setState({ ...this.state, [key]: formattedDate });
  };

  onChangeThumbnail = attachment => {
    return this.setState({
      thumbnail:
        attachment && attachment.length !== 0
          ? attachment[0]
          : ({} as IAttachment)
    });
  };

  renderContent = (formProps: IFormProps) => {
    const { post, renderButton, closeModal, tags } = this.props;
    const {
      content,
      categoryId,
      selectedTags,
      pollOptions,
      multipleChoice,
      hasEndDate
    } = this.state;

    const { isSubmitted, values } = formProps;

    const object = post || ({} as IPost);

    const renderTagOptions = () => {
      return (tags || []).map(tag => ({
        value: tag._id,
        label: tag.name,
        _id: tag._id
      }));
    };

    const onChange = members => {
      const ids = members.map(m => m._id);
      this.setState({ selectedTags: ids });
    };

    const changeOption = (ops: IPollOption[]) => {
      this.setState({ pollOptions: ops });
    };

    const thumbnail =
      Object.keys(this.state.thumbnail).length === 0
        ? []
        : [this.state.thumbnail];

    return (
      <>
        <FormGroup>
          <ControlLabel required={true}>{__('Title')}</ControlLabel>
          <FormControl
            {...formProps}
            name="title"
            defaultValue={object.title}
            required={true}
            autoFocus={true}
          />
        </FormGroup>

        <FormGroup>
          <FlexContent>
            <FlexItem>
              <ControlLabel>{__('Thumbnail')}</ControlLabel>
              <Uploader
<<<<<<< HEAD
                defaultFileList={
                  Object.keys(object).length !== 0
                    ? [
                        {
                          url: object.thumbnail,
                          name: object.thumbnailAlt,
                          type: 'image/jpeg'
                        }
                      ]
                    : []
                }
=======
                defaultFileList={thumbnail}
>>>>>>> 92d134fc
                onChange={this.onChangeThumbnail}
                single={true}
              />
            </FlexItem>
            <FlexItem>
              <CustomRangeContainer>
                <ControlLabel>{__('Created At')}</ControlLabel>
                <DateControl
                  value={this.state.createdAt}
                  required={false}
                  name="createdAt"
                  onChange={date => this.onChangeRangeFilter(date, 'createdAt')}
                  placeholder={'End date'}
                  dateFormat={'YYYY-MM-DD'}
                />
              </CustomRangeContainer>
            </FlexItem>
          </FlexContent>
        </FormGroup>

        <FormGroup>
          <ControlLabel required={true}>Choose the category</ControlLabel>

          <FormControl
            {...formProps}
            name="categoryId"
            componentClass="select"
            defaultValue={categoryId}
          >
            {this.renderOptions()}
          </FormControl>
        </FormGroup>

        <FormGroup>
          <ControlLabel>{__('Description')}</ControlLabel>
          <FormControl
            {...formProps}
            name="description"
            componentClass="textarea"
            defaultValue={object.description}
          />
        </FormGroup>

        <FormGroup>
          <ControlLabel>{__('Tags')}</ControlLabel>
          <Select
            placeholder={__('Choose tags')}
            options={renderTagOptions()}
            value={selectedTags}
            onChange={onChange}
            multi={true}
          />
        </FormGroup>

        <FormGroup>
          <ControlLabel>Poll</ControlLabel>
          <FlexContent>
            <FlexItem>
              <FormGroup>
                <ControlLabel>Multiple choice</ControlLabel>
                <FormControl
                  {...formProps}
                  name="multipleChoice"
                  className="toggle-message"
                  componentClass="checkbox"
                  checked={multipleChoice}
                  onChange={() => {
                    this.setState({ multipleChoice: !multipleChoice });
                  }}
                />
              </FormGroup>
            </FlexItem>
            <FlexItem>
              <FormGroup>
                <ControlLabel>Has end date</ControlLabel>
                <FormControl
                  {...formProps}
                  name="hasEndDate"
                  className="toggle-message"
                  componentClass="checkbox"
                  checked={hasEndDate}
                  onChange={() => {
                    this.setState({ hasEndDate: !hasEndDate });
                  }}
                />
              </FormGroup>
            </FlexItem>
            {hasEndDate && (
              <FlexItem>
                <CustomRangeContainer>
                  <DateControl
                    value={this.state.endDate}
                    required={false}
                    name="endDate"
                    onChange={date => this.onChangeRangeFilter(date, 'endDate')}
                    placeholder={'End date'}
                    dateFormat={'YYYY-MM-DD'}
                  />
                </CustomRangeContainer>
              </FlexItem>
            )}
          </FlexContent>
          <PollOptions
            emptyMessage="There is no options"
            onChangeOption={options => changeOption(options || [])}
            options={pollOptions}
          />
        </FormGroup>

        <FormGroup>
          <ControlLabel required={true}>{__('Content')}</ControlLabel>
          <EditorCK
            content={content || ''}
            onChange={this.onChange}
            isSubmitted={isSubmitted}
            height={300}
            name={`post_${post ? post._id : 'create'}`}
          />
        </FormGroup>

        <ModalFooter>
          <Button
            btnStyle="simple"
            type="button"
            onClick={this.props.closeModal}
            icon="times-circle"
          >
            {__('Cancel')}
          </Button>

          {renderButton({
            passedName: 'post',
            values: this.generateDoc(values),
            isSubmitted,
            callback: closeModal,
            object: post
          })}
        </ModalFooter>
      </>
    );
  };

  render() {
    return <Form renderContent={this.renderContent} />;
  }
}

export default PostForm;<|MERGE_RESOLUTION|>--- conflicted
+++ resolved
@@ -1,3 +1,4 @@
+import { readFile } from '@erxes/ui/src/utils';
 import { FlexContent, FlexItem } from '@erxes/ui/src/layout/styles';
 import {
   IAttachment,
@@ -19,13 +20,8 @@
 import React from 'react';
 import Select from 'react-select-plus';
 import Uploader from '@erxes/ui/src/components/Uploader';
-<<<<<<< HEAD
-import { CustomRangeContainer } from '../../styles';
-import { readFile } from '@erxes/ui/src/utils';
-=======
 import { __ } from '@erxes/ui/src/utils';
 import dayjs from 'dayjs';
->>>>>>> 92d134fc
 
 type Props = {
   post?: IPost;
@@ -64,9 +60,6 @@
       hasEndDate: post.pollEndDate ? true : false,
       endDate: post.pollEndDate || null,
       createdAt: post.createdAt || new Date().toString(),
-<<<<<<< HEAD
-      thumbnail: [] as IAttachment[]
-=======
       thumbnail: post.thumbnail
         ? {
             name: post && post.thumbnailAlt ? post.thumbnailAlt : '',
@@ -74,7 +67,6 @@
             url: post.thumbnail
           }
         : ({} as IAttachment)
->>>>>>> 92d134fc
     };
   }
 
@@ -106,8 +98,7 @@
       _id: finalValues._id,
       title: finalValues.title,
       content: this.state.content,
-      thumbnail: readFile(this.state.thumbnail[0]?.url) || '',
-      thumbnailAlt: this.state.thumbnail[0]?.name || '',
+      thumbnail: readFile(this.state.thumbnail.url) || '',
       categoryId: finalValues.categoryId,
       description: finalValues.description,
       tagIds: this.state.selectedTags,
@@ -209,21 +200,7 @@
             <FlexItem>
               <ControlLabel>{__('Thumbnail')}</ControlLabel>
               <Uploader
-<<<<<<< HEAD
-                defaultFileList={
-                  Object.keys(object).length !== 0
-                    ? [
-                        {
-                          url: object.thumbnail,
-                          name: object.thumbnailAlt,
-                          type: 'image/jpeg'
-                        }
-                      ]
-                    : []
-                }
-=======
                 defaultFileList={thumbnail}
->>>>>>> 92d134fc
                 onChange={this.onChangeThumbnail}
                 single={true}
               />
