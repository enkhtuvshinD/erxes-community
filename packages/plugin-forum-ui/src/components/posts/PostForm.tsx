import React from 'react';
import { IPost, ICategory, IPollOption } from '../../types';
import EditorCK from '@erxes/ui/src/components/EditorCK';
import Form from '@erxes/ui/src/components/form/Form';
import FormControl from '@erxes/ui/src/components/form/Control';
import FormGroup from '@erxes/ui/src/components/form/Group';
import { ModalFooter } from '@erxes/ui/src/styles/main';
import {
  IAttachment,
  IButtonMutateProps,
  IFormProps
} from '@erxes/ui/src/types';
import { __ } from '@erxes/ui/src/utils';
import ControlLabel from '@erxes/ui/src/components/form/Label';
import Button from '@erxes/ui/src/components/Button';
import Select from 'react-select-plus';
import PollOptions from './PollOptions';
import { FlexContent, FlexItem } from '@erxes/ui/src/layout/styles';
import DateControl from '@erxes/ui/src/components/form/DateControl';
import dayjs from 'dayjs';
<<<<<<< HEAD
import Uploader from '@erxes/ui/src/components/Uploader';
import { ITag } from '../../types';
=======
>>>>>>> 89baafa4

type Props = {
  post?: IPost;
  tags?: ITag[];
  closeModal: () => void;
  categories: ICategory[];
  renderButton: (props: IButtonMutateProps) => JSX.Element;
};

type State = {
  content: string;
  title: string;
  categoryId: string;
  selectedTags: string[];
<<<<<<< HEAD
  pollOptions: any;
  multipleChoice: boolean;
  hasEndDate: boolean;
  endDate: string;
  thumbnail: any;
  createdAt: string;
=======
  pollOptions: IPollOption[];
  multipleChoice: boolean;
  hasEndDate: boolean;
  endDate: any;
>>>>>>> 89baafa4
};

class PostForm extends React.Component<Props, State> {
  constructor(props: Props) {
    super(props);

    const post = props.post || ({} as IPost);

    this.state = {
      content: post.content,
      title: post.title,
      categoryId: post.categoryId,
      selectedTags: post.tagIds || [],
      pollOptions: post.pollOptions || [],
      multipleChoice: post.isPollMultiChoice || false,
      hasEndDate: post.pollEndDate ? true : false,
<<<<<<< HEAD
      endDate: post.pollEndDate || null,
      createdAt: post.createdAt || new Date().toString(),
      thumbnail: {} as IAttachment
=======
      endDate: post.pollEndDate || null
>>>>>>> 89baafa4
    };
  }

  generateDoc = (values: {
    _id?: string;
    title: string;
    categoryId?: string;
    description?: string;
  }) => {
    const { post } = this.props;
    const finalValues = values;

    if (post) {
      finalValues._id = post._id;
    }

    const optionsCleaned = this.state.pollOptions.map(
      ({ _id, title, order }) => {
<<<<<<< HEAD
        const option = {
=======
        const option: any = {
>>>>>>> 89baafa4
          _id,
          order,
          title
        };
        return option;
      }
    );

    return {
      _id: finalValues._id,
      title: finalValues.title,
      content: this.state.content,
      thumbnail: this.state.thumbnail.url || '',
      categoryId: finalValues.categoryId,
      description: finalValues.description,
      tagIds: this.state.selectedTags,
      pollEndDate: this.state.endDate,
      isPollMultiChoice: this.state.multipleChoice,
<<<<<<< HEAD
      pollOptions: optionsCleaned,
      createdAt: this.state.createdAt
=======
      pollOptions: optionsCleaned
>>>>>>> 89baafa4
    };
  };

  onChange = e => {
    this.setState({ content: e.editor.getData() });
  };

  renderOptions = () => {
    const { categories } = this.props;

    return (
      <>
        <option key="null" value="">
          No category
        </option>
        {categories &&
          categories.map(p => (
            <option key={p._id} value={p._id}>
              {p.name}
            </option>
          ))}
      </>
    );
  };

<<<<<<< HEAD
  onChangeRangeFilter = (date, key: string) => {
    const formattedDate = date ? dayjs(date).format('YYYY-MM-DD') : '';
    this.setState({ ...this.state, [key]: formattedDate });
  };

  onChangeThumbnail = attachment => {
    this.setState({ thumbnail: attachment });
=======
  onChangeRangeFilter = date => {
    const formattedDate = date ? dayjs(date).format('YYYY-MM-DD') : '';
    this.setState({ endDate: formattedDate });
>>>>>>> 89baafa4
  };

  renderContent = (formProps: IFormProps) => {
    const { post, renderButton, closeModal, tags } = this.props;
    const {
      content,
      categoryId,
      selectedTags,
      pollOptions,
      multipleChoice,
      hasEndDate
    } = this.state;

    const { isSubmitted, values } = formProps;

    const object = post || ({} as IPost);

    const renderTagOptions = () => {
      return tags.map(tag => ({
        value: tag._id,
        label: tag.name,
        _id: tag._id
      }));
    };

    const onChange = members => {
      const ids = members.map(m => m._id);
      this.setState({ selectedTags: ids });
    };

    const changeOption = (ops: IPollOption[]) => {
      this.setState({ pollOptions: ops });
    };

    return (
      <>
        <FormGroup>
          <ControlLabel required={true}>{__('Title')}</ControlLabel>
          <FormControl
            {...formProps}
            name="title"
            defaultValue={object.title}
            required={true}
            autoFocus={true}
          />
        </FormGroup>

        <FormGroup>
          <FlexContent>
            <FlexItem>
              <ControlLabel>{__('Thumbnail')}</ControlLabel>
              <Uploader
                defaultFileList={[]}
                onChange={this.onChangeThumbnail}
                single={true}
              />
            </FlexItem>
            &nbsp;&nbsp;&nbsp;&nbsp;&nbsp;
            <FlexItem>
              <ControlLabel>{__('Created At')}</ControlLabel>
              <DateControl
                value={this.state.createdAt}
                required={false}
                name="createdAt"
                onChange={date => this.onChangeRangeFilter(date, 'createdAt')}
                placeholder={'End date'}
                dateFormat={'YYYY-MM-DD'}
              />
            </FlexItem>
          </FlexContent>
        </FormGroup>

        <FormGroup>
          <ControlLabel required={true}>Choose the category</ControlLabel>

          <FormControl
            {...formProps}
            name="categoryId"
            componentClass="select"
            defaultValue={categoryId}
          >
            {this.renderOptions()}
          </FormControl>
        </FormGroup>

        <FormGroup>
          <ControlLabel>{__('Description')}</ControlLabel>
          <FormControl
            {...formProps}
            name="description"
            componentClass="textarea"
            defaultValue={object.description}
          />
        </FormGroup>

        <FormGroup>
          <ControlLabel>{__('Tags')}</ControlLabel>
          <Select
            placeholder={__('Choose tags')}
            options={renderTagOptions()}
            value={selectedTags}
            onChange={onChange}
            multi={true}
          />
        </FormGroup>

        <FormGroup>
          <ControlLabel>Poll</ControlLabel>
          <FlexContent>
            <FlexItem>
              <FormGroup>
                <ControlLabel>Multiple choice</ControlLabel>
                <FormControl
                  {...formProps}
                  name="multipleChoice"
                  className="toggle-message"
                  componentClass="checkbox"
                  checked={multipleChoice}
                  onChange={() => {
                    this.setState({ multipleChoice: !multipleChoice });
                  }}
                />
              </FormGroup>
            </FlexItem>
            <FlexItem>
              <FormGroup>
                <ControlLabel>Has end date</ControlLabel>
                <FormControl
                  {...formProps}
                  name="hasEndDate"
                  className="toggle-message"
                  componentClass="checkbox"
                  checked={hasEndDate}
                  onChange={() => {
                    this.setState({ hasEndDate: !hasEndDate });
                  }}
                />
              </FormGroup>
            </FlexItem>
            {hasEndDate && (
              <FlexItem>
                <DateControl
                  value={this.state.endDate}
                  required={false}
                  name="endDate"
<<<<<<< HEAD
                  onChange={date => this.onChangeRangeFilter(date, 'endDate')}
=======
                  onChange={date => this.onChangeRangeFilter(date)}
>>>>>>> 89baafa4
                  placeholder={'End date'}
                  dateFormat={'YYYY-MM-DD'}
                />
              </FlexItem>
            )}
          </FlexContent>
          <PollOptions
            emptyMessage="There is no options"
            onChangeOption={options => changeOption(options)}
            options={pollOptions}
          />
        </FormGroup>

        <FormGroup>
          <ControlLabel required={true}>{__('Content')}</ControlLabel>
          <EditorCK
            content={content}
            onChange={this.onChange}
            isSubmitted={isSubmitted}
            height={300}
            name={`post_${post ? post._id : 'create'}`}
          />
        </FormGroup>

        <ModalFooter>
          <Button
            btnStyle="simple"
            type="button"
            onClick={this.props.closeModal}
            icon="times-circle"
          >
            {__('Cancel')}
          </Button>

          {renderButton({
            passedName: 'post',
            values: this.generateDoc(values),
            isSubmitted,
            callback: closeModal,
            object: post
          })}
        </ModalFooter>
      </>
    );
  };

  render() {
    return <Form renderContent={this.renderContent} />;
  }
}

export default PostForm;<|MERGE_RESOLUTION|>--- conflicted
+++ resolved
@@ -18,11 +18,8 @@
 import { FlexContent, FlexItem } from '@erxes/ui/src/layout/styles';
 import DateControl from '@erxes/ui/src/components/form/DateControl';
 import dayjs from 'dayjs';
-<<<<<<< HEAD
 import Uploader from '@erxes/ui/src/components/Uploader';
 import { ITag } from '../../types';
-=======
->>>>>>> 89baafa4
 
 type Props = {
   post?: IPost;
@@ -37,19 +34,12 @@
   title: string;
   categoryId: string;
   selectedTags: string[];
-<<<<<<< HEAD
   pollOptions: any;
   multipleChoice: boolean;
   hasEndDate: boolean;
   endDate: string;
   thumbnail: any;
   createdAt: string;
-=======
-  pollOptions: IPollOption[];
-  multipleChoice: boolean;
-  hasEndDate: boolean;
-  endDate: any;
->>>>>>> 89baafa4
 };
 
 class PostForm extends React.Component<Props, State> {
@@ -66,13 +56,9 @@
       pollOptions: post.pollOptions || [],
       multipleChoice: post.isPollMultiChoice || false,
       hasEndDate: post.pollEndDate ? true : false,
-<<<<<<< HEAD
       endDate: post.pollEndDate || null,
       createdAt: post.createdAt || new Date().toString(),
       thumbnail: {} as IAttachment
-=======
-      endDate: post.pollEndDate || null
->>>>>>> 89baafa4
     };
   }
 
@@ -91,11 +77,7 @@
 
     const optionsCleaned = this.state.pollOptions.map(
       ({ _id, title, order }) => {
-<<<<<<< HEAD
         const option = {
-=======
-        const option: any = {
->>>>>>> 89baafa4
           _id,
           order,
           title
@@ -114,12 +96,8 @@
       tagIds: this.state.selectedTags,
       pollEndDate: this.state.endDate,
       isPollMultiChoice: this.state.multipleChoice,
-<<<<<<< HEAD
       pollOptions: optionsCleaned,
       createdAt: this.state.createdAt
-=======
-      pollOptions: optionsCleaned
->>>>>>> 89baafa4
     };
   };
 
@@ -145,7 +123,6 @@
     );
   };
 
-<<<<<<< HEAD
   onChangeRangeFilter = (date, key: string) => {
     const formattedDate = date ? dayjs(date).format('YYYY-MM-DD') : '';
     this.setState({ ...this.state, [key]: formattedDate });
@@ -153,12 +130,6 @@
 
   onChangeThumbnail = attachment => {
     this.setState({ thumbnail: attachment });
-=======
-  onChangeRangeFilter = date => {
-    const formattedDate = date ? dayjs(date).format('YYYY-MM-DD') : '';
-    this.setState({ endDate: formattedDate });
->>>>>>> 89baafa4
-  };
 
   renderContent = (formProps: IFormProps) => {
     const { post, renderButton, closeModal, tags } = this.props;
@@ -303,11 +274,7 @@
                   value={this.state.endDate}
                   required={false}
                   name="endDate"
-<<<<<<< HEAD
                   onChange={date => this.onChangeRangeFilter(date, 'endDate')}
-=======
-                  onChange={date => this.onChangeRangeFilter(date)}
->>>>>>> 89baafa4
                   placeholder={'End date'}
                   dateFormat={'YYYY-MM-DD'}
                 />
