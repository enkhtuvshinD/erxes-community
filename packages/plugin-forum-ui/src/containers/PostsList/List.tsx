import React from 'react';
import { useSearchParam } from '../../hooks';
import { useQuery } from 'react-apollo';
<<<<<<< HEAD
import { queries, mutations } from '../../graphql';
import gql from 'graphql-tag';
import PostsList from '../../components/posts/PostsList';
import queryString from 'query-string';
import Bulk from '@erxes/ui/src/components/Bulk';
import { withRouter } from 'react-router-dom';
import { IRouterProps } from '@erxes/ui/src/types';
import * as compose from 'lodash.flowright';
import { Alert, withProps } from '@erxes/ui/src/utils';
import { RemoveMutationResponse, PostsQueryResponse } from '../../types';
import { graphql } from 'react-apollo';
=======
import { FORUM_POSTS_COUNT, FORUM_POSTS_QUERY } from '../../graphql/queries';
import { Link } from 'react-router-dom';
import { postUsername } from '../../utils';
import Paging from './Paging';
>>>>>>> 5e1754fe

type FinalProps = {
  postsQuery: PostsQueryResponse;
} & RemoveMutationResponse &
  IRouterProps;

function List({ removeMutation, postsQuery }: FinalProps) {
  const [categoryId] = useSearchParam('categoryId');
  const [state] = useSearchParam('state');
  const [categoryIncludeDescendants] = useSearchParam(
    'categoryIncludeDescendants'
  );

  const queryParams = queryString.parse(location.search);

<<<<<<< HEAD
  const [categoryApprovalState] = useSearchParam('categoryApprovalState');
=======
  const [strLimit] = useSearchParam('limit');
  const [strPageIndex, setPageIndex] = useSearchParam('pageIndex');

  const limit = Number(strLimit || 20);
  const pageIndex = Number(strPageIndex || 0);
  const offset = limit * pageIndex;
>>>>>>> 5e1754fe

  const variables = {
    categoryId,
    state,
    categoryApprovalState,
    categoryIncludeDescendants: !!categoryIncludeDescendants,
    sort: { _id: -1, lastPublishedAt: -1 },
    limit,
    offset
  };

  const postQuery = useQuery(gql(queries.forumPostsQuery), {
    variables,
    fetchPolicy: 'network-only'
  });

  if (postQuery.loading) {
    return null;
  }
  if (postQuery.error) {
    return <pre>{JSON.stringify(postQuery.error, null, 2)}</pre>;
  }

  const remove = (pageId, emptyBulk) => {
    removeMutation({ variables: { _id: pageId } })
      .then(() => {
        postsQuery.refetch();
        emptyBulk();
      })
      .catch(e => {
        Alert.error(e.message);
      });
  };

<<<<<<< HEAD
  const content = props => {
    return (
      <PostsList
        {...props}
        queryParams={queryParams}
        remove={remove}
        posts={postQuery.data.forumPosts}
      />
    );
  };

  return <Bulk content={content} />;
}
=======
      <table>
        <thead>
          <tr>
            <th>Title</th>
            <th>State</th>
            <th>Last published at</th>
            <th>Created At</th>
            <th>Created By</th>
            <th>Updated At</th>
            <th>Updated By</th>
            <th>Comment(s) count</th>
            <th>Up vote count</th>
            <th>Down vote count</th>
            <th>View count</th>
          </tr>
        </thead>
        <tbody>
          {postQuery.data.forumPosts.map(p => (
            <tr key={p._id}>
              <td>
                <Link to={`/forums/posts/${p._id}`}>{p.title}</Link>
              </td>
              <td>{p.state}</td>
              <td>{p.lastPublishedAt}</td>
              <td>{p.createdAt}</td>
              <td>
                {postUsername({
                  post: p,
                  typeKey: 'createdUserType',
                  crmKey: 'createdBy',
                  cpKey: 'createdByCp'
                })}
              </td>
              <td>{p.updatedAt}</td>
              <td>
                {postUsername({
                  post: p,
                  typeKey: 'updatedUserType',
                  crmKey: 'updatedBy',
                  cpKey: 'updatedByCp'
                })}
              </td>
              <td style={{ textAlign: 'right' }}>{p.commentCount}</td>
              <td style={{ textAlign: 'right' }}>{p.upVoteCount}</td>
              <td style={{ textAlign: 'right' }}>{p.downVoteCount}</td>
              <td style={{ textAlign: 'right' }}>{p.viewCount}</td>
            </tr>
          ))}
        </tbody>
      </table>

      {!countQuery.loading && !countQuery.error && (
        <Paging
          buttons={11}
          currentPageIndex={pageIndex}
          limit={limit}
          totalItems={Number(countQuery.data?.forumPostsCount || 0)}
          goToPageIndex={pageIndex => setPageIndex(pageIndex.toString())}
        />
      )}
    </div>
  );
};
>>>>>>> 5e1754fe

export default withProps<{}>(
  compose(
    graphql<RemoveMutationResponse, { _id: string }>(
      gql(mutations.deletePost),
      {
        name: 'removeMutation',
        options: () => ({
          refetchQueries: queries.postRefetchAfterCreateDelete
        })
      }
    )
  )(withRouter<FinalProps>(List))
);<|MERGE_RESOLUTION|>--- conflicted
+++ resolved
@@ -1,7 +1,6 @@
 import React from 'react';
 import { useSearchParam } from '../../hooks';
 import { useQuery } from 'react-apollo';
-<<<<<<< HEAD
 import { queries, mutations } from '../../graphql';
 import gql from 'graphql-tag';
 import PostsList from '../../components/posts/PostsList';
@@ -13,12 +12,10 @@
 import { Alert, withProps } from '@erxes/ui/src/utils';
 import { RemoveMutationResponse, PostsQueryResponse } from '../../types';
 import { graphql } from 'react-apollo';
-=======
-import { FORUM_POSTS_COUNT, FORUM_POSTS_QUERY } from '../../graphql/queries';
+// import { FORUM_POSTS_COUNT, FORUM_POSTS_QUERY } from '../../graphql/queries';
 import { Link } from 'react-router-dom';
 import { postUsername } from '../../utils';
 import Paging from './Paging';
->>>>>>> 5e1754fe
 
 type FinalProps = {
   postsQuery: PostsQueryResponse;
@@ -34,16 +31,13 @@
 
   const queryParams = queryString.parse(location.search);
 
-<<<<<<< HEAD
   const [categoryApprovalState] = useSearchParam('categoryApprovalState');
-=======
   const [strLimit] = useSearchParam('limit');
   const [strPageIndex, setPageIndex] = useSearchParam('pageIndex');
 
   const limit = Number(strLimit || 20);
   const pageIndex = Number(strPageIndex || 0);
   const offset = limit * pageIndex;
->>>>>>> 5e1754fe
 
   const variables = {
     categoryId,
@@ -78,7 +72,6 @@
       });
   };
 
-<<<<<<< HEAD
   const content = props => {
     return (
       <PostsList
@@ -92,71 +85,6 @@
 
   return <Bulk content={content} />;
 }
-=======
-      <table>
-        <thead>
-          <tr>
-            <th>Title</th>
-            <th>State</th>
-            <th>Last published at</th>
-            <th>Created At</th>
-            <th>Created By</th>
-            <th>Updated At</th>
-            <th>Updated By</th>
-            <th>Comment(s) count</th>
-            <th>Up vote count</th>
-            <th>Down vote count</th>
-            <th>View count</th>
-          </tr>
-        </thead>
-        <tbody>
-          {postQuery.data.forumPosts.map(p => (
-            <tr key={p._id}>
-              <td>
-                <Link to={`/forums/posts/${p._id}`}>{p.title}</Link>
-              </td>
-              <td>{p.state}</td>
-              <td>{p.lastPublishedAt}</td>
-              <td>{p.createdAt}</td>
-              <td>
-                {postUsername({
-                  post: p,
-                  typeKey: 'createdUserType',
-                  crmKey: 'createdBy',
-                  cpKey: 'createdByCp'
-                })}
-              </td>
-              <td>{p.updatedAt}</td>
-              <td>
-                {postUsername({
-                  post: p,
-                  typeKey: 'updatedUserType',
-                  crmKey: 'updatedBy',
-                  cpKey: 'updatedByCp'
-                })}
-              </td>
-              <td style={{ textAlign: 'right' }}>{p.commentCount}</td>
-              <td style={{ textAlign: 'right' }}>{p.upVoteCount}</td>
-              <td style={{ textAlign: 'right' }}>{p.downVoteCount}</td>
-              <td style={{ textAlign: 'right' }}>{p.viewCount}</td>
-            </tr>
-          ))}
-        </tbody>
-      </table>
-
-      {!countQuery.loading && !countQuery.error && (
-        <Paging
-          buttons={11}
-          currentPageIndex={pageIndex}
-          limit={limit}
-          totalItems={Number(countQuery.data?.forumPostsCount || 0)}
-          goToPageIndex={pageIndex => setPageIndex(pageIndex.toString())}
-        />
-      )}
-    </div>
-  );
-};
->>>>>>> 5e1754fe
 
 export default withProps<{}>(
   compose(
