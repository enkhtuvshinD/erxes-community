--- conflicted
+++ resolved
@@ -1,23 +1,3 @@
 {
-<<<<<<< HEAD
     "extends": "./.erxes/tsconfig.json"
-=======
-  "compilerOptions": {
-    "outDir": "./dist",
-    "allowJs": true,
-    "target": "es6",
-    "moduleResolution": "node",
-    "module": "commonjs",
-    "lib": ["es2015", "es6", "es7", "esnext.asynciterable"],
-    "noImplicitAny": false,
-    "skipLibCheck": true,
-    "strict": true,
-    "useUnknownInCatchVariables": false,
-    "paths": {
-      "@erxes/api-utils/*": ["../api-utils/*"]
-    }
-  },
-  "include": ["./src/**/*"],
-  "exclude": ["node_modules", "dist"]
->>>>>>> 673d7f11
 }