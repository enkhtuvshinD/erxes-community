--- conflicted
+++ resolved
@@ -266,16 +266,12 @@
           data: {
             kind,
             integrationId: integration._id,
-<<<<<<< HEAD
-            doc: doc
-=======
             doc: {
               accountId: doc.accountId,
               kind: doc.kind,
               integrationId: integration._id,
               data: data ? JSON.stringify(data) : ''
             }
->>>>>>> 3b37bc6d
           },
           isRPC: true
         });
