--- conflicted
+++ resolved
@@ -73,76 +73,8 @@
   serviceName: string,
   payload: object
 ) => {
-<<<<<<< HEAD
-  if (type === 'facebook') {
-    const regex = new RegExp('<img[^>]* src="([^"]*)"', 'g');
-
-    const images: string[] = (doc.content.match(regex) || []).map(m =>
-      m.replace(regex, '$1')
-    );
-
-    images.forEach(img => {
-      doc.attachments.push({ type: 'image', url: img });
-    });
-
-    const content = strip(doc.content);
-
-    try {
-      await sendIntegrationsMessage({
-        subdomain,
-        action: 'api_to_integrations',
-        data: {
-          action,
-          type,
-          payload: JSON.stringify({
-            integrationId,
-            conversationId,
-            content: content.replace(/&amp;/g, '&'),
-            attachments: doc.attachments || [],
-            tag: facebookMessageTag
-          })
-        },
-        isRPC: true
-      });
-    } catch (e) {
-      throw new Error(
-        `Your message not sent Error: ${e.message}. Go to integrations list and fix it`
-      );
-    }
-  }
-  if (type === 'twitter') {
-    const content = strip(doc.content);
-
-    try {
-      await sendIntegrationsMessage({
-        subdomain,
-        action: 'api_to_twitter_integrations',
-        data: {
-          action,
-          type,
-          payload: JSON.stringify({
-            integrationId,
-            conversationId,
-            content: content.replace(/&amp;/g, '&'),
-            attachments: doc.attachments || []
-          }),
-          createdAt: new Date().getTime()
-        },
-        isRPC: true
-      });
-    } catch (e) {
-      throw new Error(
-        `Your message not sent Error: ${e.message}. Go to integrations list and fix it`
-      );
-    }
-  }
-
-  if (requestName) {
-    return sendIntegrationsMessage({
-=======
   try {
     return sendCommonMessage({
->>>>>>> 3b37bc6d
       subdomain,
       isRPC: true,
       serviceName,
@@ -444,20 +376,6 @@
 
     const message = await models.ConversationMessages.addMessage(doc, user._id);
 
-    if (kind === 'twitter') {
-      (type = 'twitter'), (action = 'reply');
-
-      await sendConversationToIntegrations(
-        subdomain,
-        type,
-        integrationId,
-        conversationId,
-        requestName,
-        doc,
-        action
-      );
-    }
-
     const dbMessage = await models.ConversationMessages.getMessage(message._id);
 
     await sendToWebhook({
