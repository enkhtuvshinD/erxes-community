import { Channels, Integrations } from '../../models';
import {
  INTEGRATION_NAMES_MAP,
  KIND_CHOICES
} from '../../models/definitions/constants';

import {
  checkPermission,
  moduleRequireLogin
} from '@erxes/api-utils/src/permissions';

<<<<<<< HEAD
import { sendRPCMessage } from '../../messageBroker';
=======
import messageBroker, { sendTagRPCMessage } from '../../messageBroker';
>>>>>>> f6744947
import { IContext } from '@erxes/api-utils/src';
import { paginate } from '@erxes/api-utils/src';
import { getDocumentList } from '../../cacheUtils';
/**
 * Common helper for integrations & integrationsTotalCount
 */
const generateFilterQuery = async ({
  kind,
  channelId,
  brandId,
  searchValue,
  tag,
  status,
  formLoadType
}) => {
  const query: any = {};

  if (kind) {
    query.kind = kind;
  }

  if (kind === 'mail') {
    query.kind = {
      $in: [
        'gmail',
        'nylas-gmail',
        'nylas-imap',
        'nylas-office365',
        'nylas-outlook',
        'nylas-yahoo',
        'nylas-exchange'
      ]
    };
  }

  // filter integrations by channel
  if (channelId) {
    const channel = await Channels.getChannel(channelId);
    query._id = { $in: channel.integrationIds || [] };
  }

  // filter integrations by brand
  if (brandId) {
    query.brandId = brandId;
  }

  if (searchValue) {
    query.name = new RegExp(`.*${searchValue}.*`, 'i');
  }

  // filtering integrations by tag
  if (tag) {
    const object = await sendTagRPCMessage('findOne', { _id: tag });

    query.tagIds = { $in: [tag, ...(object?.relatedIds || [])] };
  }

  if (status) {
    query.isActive = status === 'active' ? true : false;
  }

  if (formLoadType) {
    query['leadData.loadType'] = formLoadType;
  }

  return query;
};

const integrationQueries = {
  /**
   * Integrations list
   */
  async integrations(
    _root,
    args: {
      page: number;
      perPage: number;
      kind: string;

      searchValue: string;
      channelId: string;
      brandId: string;
      tag: string;
      status: string;
      formLoadType: string;
      sortField: string;
      sortDirection: number;
    },
    { singleBrandIdSelector }: IContext
  ) {
    const query = {
      ...singleBrandIdSelector,
      ...(await generateFilterQuery(args))
    };

    if (args.kind === 'lead') {
      return Integrations.findLeadIntegrations(query, args);
    }

    const integrations = paginate(
      Integrations.findAllIntegrations(query),
      args
    );

    return integrations.sort({ name: 1 });
  },

  /**
   * Get lead all integration list
   */
  async allLeadIntegrations(_root, _args, { singleBrandIdSelector }: IContext) {
    const query = {
      ...singleBrandIdSelector,
      kind: 'lead'
    };

    return Integrations.findAllIntegrations(query).sort({ name: 1 });
  },

  /**
   * Get used integration types
   */
  async integrationsGetUsedTypes(_root, {}) {
    const usedTypes: Array<{ _id: string; name: string }> = [];

    for (const kind of KIND_CHOICES.ALL) {
      if (
        (await Integrations.findIntegrations({ kind }).countDocuments()) > 0
      ) {
        usedTypes.push({ _id: kind, name: INTEGRATION_NAMES_MAP[kind] });
      }
    }

    return usedTypes;
  },

  /**
   * Get one integration
   */
  integrationDetail(_root, { _id }: { _id: string }) {
    return Integrations.findOne({ _id });
  },

  /**
   * Get all integrations count. We will use it in pager
   */
  async integrationsTotalCount(
    _root,
    args: {
      kind: string;
      channelId: string;
      brandId: string;
      tag: string;
      searchValue: string;
      status: string;
      formLoadType: string;
    }
  ) {
    const counts = {
      total: 0,
      byTag: {},
      byChannel: {},
      byBrand: {},
      byKind: {},
      byStatus: { active: 0, archived: 0 }
    };

    const qry = {
      ...(await generateFilterQuery(args))
    };

    const count = async query => {
      return Integrations.findAllIntegrations(query).countDocuments();
    };

    // Counting integrations by tag
    const tags = await sendTagRPCMessage('find', { type: 'integration' });

    for (const tag of tags) {
      const countQueryResult = await count({ tagIds: tag._id, ...qry });
      counts.byTag[tag._id] = !args.tag
        ? countQueryResult
        : args.tag === tag._id
        ? countQueryResult
        : 0;
    }

    // Counting integrations by kind

    for (const kind of KIND_CHOICES.ALL) {
      const countQueryResult = await count({ kind, ...qry });
      counts.byKind[kind] = !args.kind
        ? countQueryResult
        : args.kind === kind
        ? countQueryResult
        : 0;
    }

    // Counting integrations by channel
    const channels = await getDocumentList('channels', {});

    for (const channel of channels) {
      const countQueryResult = await count({
        _id: { $in: channel.integrationIds },
        ...qry
      });

      counts.byChannel[channel._id] = !args.channelId
        ? countQueryResult
        : args.channelId === channel._id
        ? countQueryResult
        : 0;
    }

    // Counting integrations by brand
    const brands = await getDocumentList('brands', {});

    for (const brand of brands) {
      const countQueryResult = await count({ brandId: brand._id, ...qry });
      counts.byBrand[brand._id] = !args.brandId
        ? countQueryResult
        : args.brandId === brand._id
        ? countQueryResult
        : 0;
    }

    counts.byStatus.active = await count({ isActive: true, ...qry });
    counts.byStatus.archived = await count({ isActive: false, ...qry });

    if (args.status) {
      if (args.status === 'active') {
        counts.byStatus.archived = 0;
      } else {
        counts.byStatus.active = 0;
      }
    }

    // Counting all integrations without any filter
    counts.total = await count(qry);

    return counts;
  },

  /**
   * Fetch integrations api
   */
  integrationsFetchApi(
    _root,
    { path, params }: { path: string; params: { [key: string]: string } },
    { dataSources }: IContext
  ) {
    return dataSources.IntegrationsAPI.fetchApi(path, params);
  },

  async integrationGetLineWebhookUrl(_root, { _id }: { _id: string }) {
<<<<<<< HEAD
    return sendRPCMessage(
      'rpc_queue:api_to_integrations',
      {
        action: 'line-webhook',
        data: { _id }
      }
    );
=======
    return messageBroker().sendRPCMessage('rpc_queue:api_to_integrations', {
      action: 'line-webhook',
      data: { _id }
    });
>>>>>>> f6744947
  }
};

moduleRequireLogin(integrationQueries);

checkPermission(integrationQueries, 'integrations', 'showIntegrations', []);

export default integrationQueries;<|MERGE_RESOLUTION|>--- conflicted
+++ resolved
@@ -9,11 +9,7 @@
   moduleRequireLogin
 } from '@erxes/api-utils/src/permissions';
 
-<<<<<<< HEAD
-import { sendRPCMessage } from '../../messageBroker';
-=======
-import messageBroker, { sendTagRPCMessage } from '../../messageBroker';
->>>>>>> f6744947
+import { sendTagRPCMessage, sendRPCMessage } from '../../messageBroker';
 import { IContext } from '@erxes/api-utils/src';
 import { paginate } from '@erxes/api-utils/src';
 import { getDocumentList } from '../../cacheUtils';
@@ -269,7 +265,6 @@
   },
 
   async integrationGetLineWebhookUrl(_root, { _id }: { _id: string }) {
-<<<<<<< HEAD
     return sendRPCMessage(
       'rpc_queue:api_to_integrations',
       {
@@ -277,12 +272,6 @@
         data: { _id }
       }
     );
-=======
-    return messageBroker().sendRPCMessage('rpc_queue:api_to_integrations', {
-      action: 'line-webhook',
-      data: { _id }
-    });
->>>>>>> f6744947
   }
 };
 
