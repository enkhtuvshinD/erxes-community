--- conflicted
+++ resolved
@@ -1,15 +1,8 @@
-<<<<<<< HEAD
 import { generateFieldsFromSchema } from "@erxes/api-utils/src";
 
 import { ConversationMessages, Conversations, Integrations } from "./models";
 import { receiveRpcMessage, collectConversations } from "./receiveMessage";
 import { serviceDiscovery } from './configs';
-=======
-import { generateFieldsFromSchema } from '@erxes/api-utils/src';
-import { publishConversationsChanged } from './graphql/resolvers/conversationMutations';
-import { ConversationMessages, Conversations, Integrations } from './models';
-import { receiveRpcMessage, collectConversations } from './receiveMessage';
->>>>>>> f6744947
 
 export let client;
 
@@ -213,17 +206,10 @@
   return client.sendRPCMessage(`products:rpc_queue:${action}`, data);
 };
 
-<<<<<<< HEAD
 export const sendProductCategoryRPCMessage = async (action, data): Promise<any> => {
   return client.sendRPCMessage(`productCategories:rpc_queue:${action}`, data);
 };
 
-export const sendConfigRPCMessage = async (action, data): Promise<any> => {
-  return client.sendRPCMessage(`configs:rpc_queue:${action}`, data);
-};
-
-=======
->>>>>>> f6744947
 export const sendTagRPCMessage = async (action, data): Promise<any> => {
   return client.sendRPCMessage(`tags:rpc_queue:${action}`, data);
 };
