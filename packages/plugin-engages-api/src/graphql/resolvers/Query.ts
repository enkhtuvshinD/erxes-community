<<<<<<< HEAD
import { requireLogin, checkPermission, paginate, IUserDocument } from '@erxes/api-utils';
import { Customers, EngageMessages, Tags } from '../../../db/models';
=======
import { EngageMessages } from '../../models';
import { _Tags, _Customers } from '../../apiCollections';

import { requireLogin, checkPermission } from '@erxes/permission-utils';
import { IUserDocument } from '../../../db/models/definitions/users';
// import { checkPermission, requireLogin } from '../../permissions/wrappers';
>>>>>>> 34cc689f
import { IContext } from '../../types';

interface IListArgs {
  kind?: string;
  status?: string;
  tag?: string;
  ids?: string;
  page?: number;
  perPage?: number;
}

interface IQuery {
  kind?: string;
}

interface IStatusQueryBuilder {
  [index: string]: boolean | string;
}

interface ICountsByStatus {
  [index: string]: number;
}

interface ICountsByTag {
  [index: string]: number;
}

interface IReportParams {
  page?: number;
  perPage?: number;
  customerId?: string;
  status?: string;
}

// basic count helper
const count = async (selector: {}): Promise<number> => {
  const res = await EngageMessages.find(selector).countDocuments();
  return Number(res);
};

// Tag query builder
const tagQueryBuilder = (tagId: string) => ({ tagIds: tagId });

// status query builder
const statusQueryBuilder = (
  status: string,
  user?: IUserDocument
): IStatusQueryBuilder | undefined => {
  if (status === 'live') {
    return { isLive: true };
  }

  if (status === 'draft') {
    return { isDraft: true };
  }

  if (status === 'yours' && user) {
    return { fromUserId: user._id };
  }

  // status is 'paused'
  return { isLive: false };
};

// count for each kind
const countsByKind = async commonSelector => ({
  all: await count(commonSelector),
  auto: await count({ ...commonSelector, kind: 'auto' }),
  visitorAuto: await count({ ...commonSelector, kind: 'visitorAuto' }),
  manual: await count({ ...commonSelector, kind: 'manual' })
});

// count for each status type
const countsByStatus = async (
  commonSelector,
  { kind, user }: { kind: string; user: IUserDocument }
): Promise<ICountsByStatus> => {
  const query: IQuery = commonSelector;

  if (kind) {
    query.kind = kind;
  }

  return {
    live: await count({ ...query, ...statusQueryBuilder('live') }),
    draft: await count({ ...query, ...statusQueryBuilder('draft') }),
    paused: await count({ ...query, ...statusQueryBuilder('paused') }),
    yours: await count({ ...query, ...statusQueryBuilder('yours', user) })
  };
};

// cout for each tag
const countsByTag = async (
  commonSelector,
  {
    kind,
    status,
    user
  }: {
    kind: string;
    status: string;
    user: IUserDocument;
  }
): Promise<ICountsByTag> => {
  let query: any = commonSelector;
  const Tags = await _Tags();

  if (kind) {
    query.kind = kind;
  }

  if (status) {
    query = { ...query, ...statusQueryBuilder(status, user) };
  }
  const tags = await Tags.find({ type: 'engageMessage' });

  // const response: {[name: string]: number} = {};
  const response: ICountsByTag = {};

  for (const tag of tags) {
    response[tag._id] = await count({ ...query, ...tagQueryBuilder(tag._id) });
  }

  return response;
};

/*
 * List filter
 */
const listQuery = async (
  commonSelector,
  { kind, status, tag, ids }: IListArgs,
  user: IUserDocument
) => {
  let query = commonSelector;
  const Tags = await _Tags();

  // filter by ids
  if (ids) {
    query._id = { $in: ids.split(',') };
  }

  // filter by kind
  if (kind) {
    query.kind = kind;
  }

  // filter by status
  if (status) {
    query = { ...query, ...statusQueryBuilder(status, user) };
  }

  // filter by tag
  if (tag) {
    const object = await Tags.findOne({ _id: tag });

    query = { ...query, tagIds: { $in: [tag, ...(object?.relatedIds || [])] } };
  }

  return query;
};

const engageQueries = {
  /**
   * Group engage messages counts by kind, status, tag
   */
  engageMessageCounts(
    _root,
    { name, kind, status }: { name: string; kind: string; status: string },
    { user, commonQuerySelector }: IContext
  ) {
    if (name === 'kind') {
      return countsByKind(commonQuerySelector);
    }

    if (name === 'status') {
      return countsByStatus(commonQuerySelector, { kind, user });
    }

    return countsByTag(commonQuerySelector, { kind, status, user });
  },

  /**
   * Engage messages list
   */
  async engageMessages(
    _root,
    args: IListArgs,
    { user, commonQuerySelector }: IContext
  ) {
    const query = await listQuery(commonQuerySelector, args, user);

    return paginate(
      EngageMessages.find(query).sort({
        createdAt: -1
      }),
      args
    );
  },

  /**
   * Get one message
   */
  engageMessageDetail(_root, { _id }: { _id: string }) {
    return EngageMessages.findOne({ _id });
  },

  /**
   * Config detail
   */
  engagesConfigDetail(_root, _args, { dataSources }: IContext) {
    return dataSources.EngagesAPI.engagesConfigDetail();
  },

  async engageReportsList(
    _root,
    params: IReportParams,
    { dataSources }: IContext
  ) {
    const {
      list = [],
      totalCount
    } = await dataSources.EngagesAPI.engageReportsList(params);
    const modifiedList: any[] = [];
    const Customers = await _Customers();

    for (const item of list) {
      const modifiedItem = item;

      if (item.customerId) {
        const customer = await Customers.findOne({ _id: item.customerId });

        if (customer) {
          modifiedItem.customerName = Customers.getCustomerName(customer);
        }
      }

      modifiedList.push(modifiedItem);
    }

    return { totalCount, list: modifiedList };
  },

  /**
   * Get all messages count. We will use it in pager
   */
  async engageMessagesTotalCount(
    _root,
    args: IListArgs,
    { user, commonQuerySelector }: IContext
  ) {
    const query = await listQuery(commonQuerySelector, args, user);
    return EngageMessages.find(query).countDocuments();
  },

  /**
   * Get all verified emails
   */
  engageVerifiedEmails(_root, _args, { dataSources }: IContext) {
    return dataSources.EngagesAPI.engagesGetVerifiedEmails();
  },

  async engageEmailPercentages(_root, _args, { dataSources }: IContext) {
    const response = await dataSources.EngagesAPI.getAverageStats();

    return response.data;
  }
};

requireLogin(engageQueries, 'engageMessagesTotalCount');
requireLogin(engageQueries, 'engageMessageCounts');
requireLogin(engageQueries, 'engageMessageDetail');
requireLogin(engageQueries, 'engageEmailPercentages');

checkPermission(engageQueries, 'engageMessages', 'showEngagesMessages', []);

export default engageQueries;<|MERGE_RESOLUTION|>--- conflicted
+++ resolved
@@ -1,15 +1,6 @@
-<<<<<<< HEAD
-import { requireLogin, checkPermission, paginate, IUserDocument } from '@erxes/api-utils';
-import { Customers, EngageMessages, Tags } from '../../../db/models';
-=======
+import { requireLogin, checkPermission, paginate, IUserDocument, IContext } from '@erxes/api-utils';
 import { EngageMessages } from '../../models';
 import { _Tags, _Customers } from '../../apiCollections';
-
-import { requireLogin, checkPermission } from '@erxes/permission-utils';
-import { IUserDocument } from '../../../db/models/definitions/users';
-// import { checkPermission, requireLogin } from '../../permissions/wrappers';
->>>>>>> 34cc689f
-import { IContext } from '../../types';
 
 interface IListArgs {
   kind?: string;
