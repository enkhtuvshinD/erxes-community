import { GraphQLResolverMap } from 'apollo-graphql';

import { IEngageMessageDocument } from '../../models/definitions/engages';
<<<<<<< HEAD

=======
>>>>>>> 230fb81d
import { DeliveryReports, Logs, Stats, EngageMessages } from '../../models';
import { prepareSmsStats } from '../../telnyxUtils';
import Mutation from './Mutation';
import Query from './Query';

const DeliveryReport = {
  __resolveReference({ _id }) {
    return DeliveryReports.findOne({ _id });
  },
  engage(root) {
    return EngageMessages.findOne(
      { _id: root.engageMessageId },
      { title: 1 }
    ).lean();
  }
};

const EngageMessage = {
  __resolveReference({ _id }) {
    return EngageMessages.findOne({ _id });
  },
  async segments(engageMessage: IEngageMessageDocument) {
    return (engageMessage.segmentIds || []).map(segmentId => ({
      __typename: 'Segment',
      _id: segmentId
    }));
  },

  brands(engageMessage: IEngageMessageDocument) {
    return (engageMessage.brandIds || []).map(brandId => ({
      __typename: 'Brand',
      _id: brandId
    }));
  },

  async customerTags(engageMessage: IEngageMessageDocument) {
    return (engageMessage.customerTagIds || []).map(customerTagId => ({
      __typename: 'Tag',
      _id: customerTagId
    }));
  },

  fromUser(engageMessage: IEngageMessageDocument) {
    return { __typename: 'User', _id: engageMessage.fromUserId };
  },

  // common tags
  async getTags(engageMessage: IEngageMessageDocument) {
    return (engageMessage.tagIds || []).map(tagId => ({
      __typename: 'Tag',
      _id: tagId
    }));
  },

  brand(engageMessage: IEngageMessageDocument) {
    const { messenger } = engageMessage;
    if (messenger && messenger.brandId) {
      return { __typename: 'Brand', _id: messenger.brandId };
    }
  },

  stats(engageMessage: IEngageMessageDocument) {
    return Stats.findOne({ engageMessageId: engageMessage._id });
  },

  logs(engageMessage: IEngageMessageDocument) {
    return Logs.find({
      engageMessageId: engageMessage._id
    });
  },

  smsStats(engageMessage: IEngageMessageDocument) {
    return prepareSmsStats(engageMessage._id);
  },

  fromIntegration(engageMessage: IEngageMessageDocument) {
    if (
      engageMessage.shortMessage &&
      engageMessage.shortMessage.fromIntegrationId
    ) {
      return {
        __typename: 'Integration',
        _id: engageMessage.shortMessage.fromIntegrationId
      };
    }

    return null;
  },

  async createdUser(engageMessage: IEngageMessageDocument) {
    /**
     * TODO:
     * do the `user.username || user.email || user._id` on the UI
     */

    return { __typename: 'User', _id: engageMessage.createdBy };

    // this resolver used to be like below
    // const user = await getDocument("users", { _id: engageMessage.createdBy });

    // if (!user) {
    //   return "";
    // }

    // return user.username || user.email || user._id;
  }
};

const resolvers: GraphQLResolverMap = {
  DeliveryReport,
  EngageMessage,
  Mutation,
  Query
};

export default resolvers;<|MERGE_RESOLUTION|>--- conflicted
+++ resolved
@@ -1,10 +1,6 @@
 import { GraphQLResolverMap } from 'apollo-graphql';
 
 import { IEngageMessageDocument } from '../../models/definitions/engages';
-<<<<<<< HEAD
-
-=======
->>>>>>> 230fb81d
 import { DeliveryReports, Logs, Stats, EngageMessages } from '../../models';
 import { prepareSmsStats } from '../../telnyxUtils';
 import Mutation from './Mutation';
