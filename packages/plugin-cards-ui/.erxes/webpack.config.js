const webpack = require("webpack");
const HtmlWebPackPlugin = require("html-webpack-plugin");
const path = require("path");
const ModuleFederationPlugin = require("webpack/lib/container/ModuleFederationPlugin");

const TerserPlugin = require("terser-webpack-plugin");
const InterpolateHtmlPlugin = require("interpolate-html-plugin");
// const BundleAnalyzerPlugin = require('webpack-bundle-analyzer')
//   .BundleAnalyzerPlugin;

const configs = require("./plugin-src/configs");
const { port = 3000 } = configs;

const exposes = {};

for (const expose of Object.keys(configs.exposes || {})) {
  exposes[expose] = configs.exposes[expose].replace("src", "plugin-src");
}

// replace accordingly './.env' with the path of your .env file
require("dotenv").config({ path: "./.env" });

const deps = require("./package.json").dependencies;
const depNames = Object.keys(deps);

const shared = {};

for (const name of depNames) {
  shared[name] = {
    singleton: true,
  };
}

<<<<<<< HEAD
module.exports = {
  output: {
    publicPath: `http://localhost:${port}/`,
    // publicPath: 'https://plugin-uis.s3.us-west-2.amazonaws.com/plugin-card-ui/',
  },
=======
module.exports = (env, args) => {
  return {
    output: {
      uniqueName: configs.name,
      publicPath: args.mode === 'development' ? `http://localhost:${port}/` : undefined,
    },
>>>>>>> 17dd15a7

    optimization: {
      minimize: true,
      minimizer: [
        new TerserPlugin({
          extractComments: false,
          terserOptions: {
            parse: {
              ecma: 8,
            },
            compress: {
              ecma: 5,
              warnings: false,
              comparisons: false,
              inline: 2,
            },
            mangle: true,
            output: {
              ecma: 5,
              comments: false,
              ascii_only: true,
            },
          },
        }),
      ],
    },

    resolve: {
      extensions: [".tsx", ".ts", ".jsx", ".js", ".json"],
      fallback: {
        path: require.resolve("path-browserify"),
        timers: require.resolve("timers-browserify"),
      },
    },

    devServer: {
      port: port,
      historyApiFallback: true,
    },

    module: {
      rules: [
        {
          test: /\.m?js/,
          type: "javascript/auto",
          resolve: {
            fullySpecified: false,
          },
        },
        {
          test: /\.(css|s[ac]ss)$/i,
          use: ["style-loader", "css-loader", "postcss-loader"],
        },
        {
          test: /\.json$/,
          loader: "json-loader",
        },
        {
          test: /\.(ts|tsx|js|jsx)$/,
          exclude: /node_modules/,
          include: [
            path.resolve(__dirname, "src"),
            path.resolve(__dirname, "../../erxes-ui/src"),
            path.resolve(__dirname, "../../core-ui/src"),
            path.resolve(__dirname, "../../ui-cards/src"),
            path.resolve(__dirname, "../../ui-contacts/src"),
            path.resolve(__dirname, "../../ui-forms/src"),
            path.resolve(__dirname, "../../ui-leads/src"),
            path.resolve(__dirname, "../../ui-settings/src"),
            path.resolve(__dirname, "../../ui-segments/src"),
            path.resolve(__dirname, "../../ui-inbox/src"),
            path.resolve(__dirname, "../../ui-products/src"),
            path.resolve(__dirname, "../../ui-notifications/src"),
            path.resolve(__dirname, '../../ui-engage/src'),
            path.resolve(__dirname, "plugin-src"),
          ],
          use: {
            loader: "babel-loader",
            options: {
              presets: [
                "@babel/preset-typescript",
                "@babel/preset-react",
                "@babel/preset-env",
              ],
              plugins: [["@babel/transform-runtime"]],
            },
          },
        },
      ],
    },

    plugins: [
      new webpack.DefinePlugin({
        "process.env": JSON.stringify(process.env),
      }),
      new InterpolateHtmlPlugin({
        PUBLIC_URL: "public", // can modify `static` to another name or get it from `process`
      }),
      new ModuleFederationPlugin({
        name: configs.name,
        filename: "remoteEntry.js",
        remotes: {
          coreui: `promise new Promise(resolve => {
          const remoteUrl = window.location.origin + '/remoteEntry.js';
          const script = document.createElement('script')
          script.src = remoteUrl
          script.onload = () => {
            // the injected script has loaded and is available on window
            // we can now resolve this Promise
            const proxy = {
              get: (request) => window.coreui.get(request),
              init: (arg) => {
                try {
                  return window.coreui.init(arg)
                } catch(e) {
                  console.log('remote container already initialized')
                }
              }
            }
            resolve(proxy)
          }
          // inject this script with the src set to the versioned remoteEntry.js
          document.head.appendChild(script);
        })
        `,
        },
        exposes,
        shared: {
          ...shared,
          "@erxes/ui": {
            requiredVersion: "1.0.0",
            singleton: true,
          },
          dayjs: {
            requiredVersion: deps["dayjs"],
            singleton: true,
          },
        },
      }),
      new HtmlWebPackPlugin({
        template: "./src/index.html",
      }),
      // new BundleAnalyzerPlugin()
    ],
  };
};<|MERGE_RESOLUTION|>--- conflicted
+++ resolved
@@ -31,20 +31,13 @@
   };
 }
 
-<<<<<<< HEAD
-module.exports = {
-  output: {
-    publicPath: `http://localhost:${port}/`,
-    // publicPath: 'https://plugin-uis.s3.us-west-2.amazonaws.com/plugin-card-ui/',
-  },
-=======
 module.exports = (env, args) => {
   return {
     output: {
       uniqueName: configs.name,
-      publicPath: args.mode === 'development' ? `http://localhost:${port}/` : undefined,
+      publicPath:
+        args.mode === "development" ? `http://localhost:${port}/` : undefined,
     },
->>>>>>> 17dd15a7
 
     optimization: {
       minimize: true,
@@ -118,7 +111,7 @@
             path.resolve(__dirname, "../../ui-inbox/src"),
             path.resolve(__dirname, "../../ui-products/src"),
             path.resolve(__dirname, "../../ui-notifications/src"),
-            path.resolve(__dirname, '../../ui-engage/src'),
+            path.resolve(__dirname, "../../ui-engage/src"),
             path.resolve(__dirname, "plugin-src"),
           ],
           use: {
