--- conflicted
+++ resolved
@@ -1,10 +1,6 @@
 {
-<<<<<<< HEAD
   "name": "@erxes/plugin-engages-ui",
-=======
-  "name": "@erxes/plugin-engages",
   "version": "1.0.0",
->>>>>>> a968ae8f
   "scripts": {
     "install-deps": "cd .erxes && yarn install",
     "start": "cd .erxes && yarn start",
