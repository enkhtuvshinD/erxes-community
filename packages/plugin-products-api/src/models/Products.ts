import { ICustomField, IUserDocument } from '@erxes/api-utils/src/types';
import { Model } from 'mongoose';
import * as _ from 'lodash';
import { IModels } from '../connectionResolver';
import {
  sendCardsMessage,
  sendContactsMessage,
  sendFormsMessage
} from '../messageBroker';
import {
  IProduct,
  IProductCategory,
  IProductCategoryDocument,
  IProductDocument,
  productCategorySchema,
  productSchema,
  PRODUCT_STATUSES
} from './definitions/products';

export interface IProductModel extends Model<IProductDocument> {
  getProduct(selector: any): Promise<IProductDocument>;
  createProduct(doc: IProduct): Promise<IProductDocument>;
  updateProduct(_id: string, doc: IProduct): Promise<IProductDocument>;
  removeProducts(_ids: string[]): Promise<{ n: number; ok: number }>;
  mergeProducts(
    productIds: string[],
    productFields: IProduct
  ): Promise<IProductDocument>;
}

export const loadProductClass = (models: IModels, subdomain: string) => {
  class Product {
    /**
     *
     * Get Product Cagegory
     */

    public static async getProduct(selector: any) {
      const product = await models.Products.findOne(selector);

      if (!product) {
        throw new Error('Product not found');
      }

      return product;
    }

    static async checkUOM(doc) {
      if (doc.uomId) {
        return doc.uomId;
      }
<<<<<<< HEAD
      const configs = await models.ProductsConfigs.find({
        code: { $in: ['isRequireUOM', 'defaultUOM'] }
      }).lean();
      const isRequireUOM = configs.find(c => c.code === 'isRequireUOM');
      const defaultUOM = configs.find(c => c.code === 'defaultUOM');
=======

      const configs = await models.ProductsConfigs.find({
        code: { $in: ['isRequireUOM', 'defaultUOM'] }
      }).lean();

      const isRequireUOM = (configs.find(c => c.code === 'isRequireUOM') || {})
        .value;
      const defaultUOM = (configs.find(c => c.code === 'defaultUOM') || {})
        .value;
>>>>>>> 1564ba5c

      if (isRequireUOM && defaultUOM) {
        return defaultUOM;
      }

      return '';
    }

    static async checkCodeDuplication(code: string) {
      const product = await models.Products.findOne({
        code,
        status: { $ne: PRODUCT_STATUSES.DELETED }
      });

      if (product) {
        throw new Error('Code must be unique');
      }
    }

    static async checkBarcodeDuplication(barcodes: string[], id?: string) {
      const product = await models.Products.findOne({
        _id: { $ne: id ? id : '' },
        barcodes: { $in: barcodes },
        status: { $ne: PRODUCT_STATUSES.DELETED }
      });

      if (product) {
        throw new Error('Barcode must be unique');
      }
    }

    /**
     * Create a product
     */
    public static async createProduct(doc: IProduct) {
      await this.checkCodeDuplication(doc.code);

      if (doc.barcodes) {
        await this.checkBarcodeDuplication(doc.barcodes);
      }

      if (doc.categoryCode) {
        const category = await models.ProductCategories.getProductCatogery({
          code: doc.categoryCode
        });
        doc.categoryId = category._id;
      }

      if (doc.vendorCode) {
        const vendor = await sendContactsMessage({
          subdomain,
          action: 'companies.findOne',
          data: {
            $or: [
              { code: doc.vendorCode },
              { primaryEmail: doc.vendorCode },
              { primaryPhone: doc.vendorCode },
              { primaryName: doc.vendorCode }
            ]
          },
          isRPC: true
        });

        doc.vendorId = vendor?._id;
      }

      doc.customFieldsData = await sendFormsMessage({
        subdomain,
        action: 'fields.prepareCustomFieldsData',
        data: doc.customFieldsData,
        isRPC: true
      });

      doc.uomId = await this.checkUOM(doc);

      return models.Products.create(doc);
    }

    /**
     * Update Product
     */
    public static async updateProduct(_id: string, doc: IProduct) {
      const product = await models.Products.getProduct({ _id });

      if (product.code !== doc.code) {
        await this.checkCodeDuplication(doc.code);
      }

      if (doc.barcodes && !_.isEqual(product.barcodes, doc.barcodes)) {
        await this.checkBarcodeDuplication(doc.barcodes, product._id);
      }

      if (doc.customFieldsData) {
        // clean custom field values
        doc.customFieldsData = await sendFormsMessage({
          subdomain,
          action: 'fields.prepareCustomFieldsData',
          data: doc.customFieldsData,
          isRPC: true
        });
      }
      doc.uomId = await this.checkUOM(doc);
      await models.Products.updateOne({ _id }, { $set: doc });

      return await models.Products.findOne({ _id }).lean();
    }

    /**
     * Remove products
     */
    public static async removeProducts(_ids: string[]) {
      const dealProductIds = await sendCardsMessage({
        subdomain,
        action: 'findDealProductIds',
        data: {
          _ids
        },
        isRPC: true,
        defaultValue: []
      });

      const usedIds: string[] = [];
      const unUsedIds: string[] = [];
      let response = 'deleted';

      for (const id of _ids) {
        if (!dealProductIds.includes(id)) {
          unUsedIds.push(id);
        } else {
          usedIds.push(id);
        }
      }

      if (usedIds.length > 0) {
        await models.Products.updateMany(
          { _id: { $in: usedIds } },
          {
            $set: { status: PRODUCT_STATUSES.DELETED }
          }
        );
        response = 'updated';
      }

      await models.Products.deleteMany({ _id: { $in: unUsedIds } });

      return response;
    }

    /**
     * Merge products
     */

    public static async mergeProducts(
      productIds: string[],
      productFields: IProduct
    ) {
      const fields = ['name', 'code', 'unitPrice', 'categoryId', 'type'];

      for (const field of fields) {
        if (!productFields[field]) {
          throw new Error(
            `Can not merge products. Must choose ${field} field.`
          );
        }
      }

      let customFieldsData: ICustomField[] = [];
      let tagIds: string[] = [];
      let barcodes: string[] = [];
      const name: string = productFields.name || '';
      const type: string = productFields.type || '';
      const description: string = productFields.description || '';
      const barcodeDescription: string = productFields.barcodeDescription || '';
      const categoryId: string = productFields.categoryId || '';
      const vendorId: string = productFields.vendorId || '';
      const usedIds: string[] = [];

      for (const productId of productIds) {
        const productObj = await models.Products.getProduct({ _id: productId });

        const productTags = productObj.tagIds || [];

        const productBarcodes = productObj.barcodes || [];

        // merge custom fields data
        customFieldsData = [
          ...customFieldsData,
          ...(productObj.customFieldsData || [])
        ];

        // Merging products tagIds
        tagIds = tagIds.concat(productTags);

        // Merging products barcodes
        barcodes = barcodes.concat(productBarcodes);

        await models.Products.findByIdAndUpdate(productId, {
          $set: {
            status: PRODUCT_STATUSES.DELETED,
            code: Math.random()
              .toString()
              .concat('^', productObj.code)
          }
        });
      }

      // Removing Duplicates
      tagIds = Array.from(new Set(tagIds));

      // Removing Duplicates
      barcodes = Array.from(new Set(barcodes));

      // Creating product with properties
      const product = await models.Products.createProduct({
        ...productFields,
        customFieldsData,
        tagIds,
        barcodes,
        barcodeDescription,
        mergedIds: productIds,
        name,
        type,
        uomId: await this.checkUOM(productFields),
        description,
        categoryId,
        vendorId
      });

      const dealProductIds = await sendCardsMessage({
        subdomain,
        action: 'findDealProductIds',
        data: {
          _ids: productIds
        },
        isRPC: true
      });

      for (const deal of dealProductIds) {
        if (productIds.includes(deal)) {
          usedIds.push(deal);
        }
      }

      await sendCardsMessage({
        subdomain,
        action: 'deals.updateMany',
        data: {
          selector: {
            'productsData.productId': { $in: usedIds }
          },
          modifier: {
            $set: { 'productsData.$.productId': product._id }
          }
        },
        isRPC: true
      });

      return product;
    }
  }

  productSchema.loadClass(Product);

  return productSchema;
};

export interface IProductCategoryModel extends Model<IProductCategoryDocument> {
  getProductCatogery(selector: any): Promise<IProductCategoryDocument>;
  createProductCategory(
    doc: IProductCategory
  ): Promise<IProductCategoryDocument>;
  updateProductCategory(
    _id: string,
    doc: IProductCategory
  ): Promise<IProductCategoryDocument>;
  removeProductCategory(_id: string): void;
}

export const loadProductCategoryClass = (models: IModels) => {
  class ProductCategory {
    /**
     *
     * Get Product Cagegory
     */

    public static async getProductCatogery(selector: any) {
      const productCategory = await models.ProductCategories.findOne(selector);

      if (!productCategory) {
        throw new Error('Product & service category not found');
      }

      return productCategory;
    }

    static async checkCodeDuplication(code: string) {
      if (code.includes('/')) {
        throw new Error('The "/" character is not allowed in the code');
      }

      const category = await models.ProductCategories.findOne({
        code
      });

      if (category) {
        throw new Error('Code must be unique');
      }
    }

    /**
     * Create a product categorys
     */
    public static async createProductCategory(doc: IProductCategory) {
      await this.checkCodeDuplication(doc.code);

      const parentCategory = await models.ProductCategories.findOne({
        _id: doc.parentId
      }).lean();

      // Generatingg order
      doc.order = await this.generateOrder(parentCategory, doc);

      return models.ProductCategories.create(doc);
    }

    /**
     * Update Product category
     */
    public static async updateProductCategory(
      _id: string,
      doc: IProductCategory
    ) {
      const category = await models.ProductCategories.getProductCatogery({
        _id
      });

      if (category.code !== doc.code) {
        await this.checkCodeDuplication(doc.code);
      }

      const parentCategory = await models.ProductCategories.findOne({
        _id: doc.parentId
      }).lean();

      if (parentCategory && parentCategory.parentId === _id) {
        throw new Error('Cannot change category');
      }

      // Generatingg  order
      doc.order = await this.generateOrder(parentCategory, doc);

      const productCategory = await models.ProductCategories.getProductCatogery(
        {
          _id
        }
      );

      const childCategories = await models.ProductCategories.find({
        $and: [
          { order: { $regex: new RegExp(productCategory.order, 'i') } },
          { _id: { $ne: _id } }
        ]
      });

      await models.ProductCategories.updateOne({ _id }, { $set: doc });

      // updating child categories order
      childCategories.forEach(async childCategory => {
        let order = childCategory.order;

        order = order.replace(productCategory.order, doc.order);

        await models.ProductCategories.updateOne(
          { _id: childCategory._id },
          { $set: { order } }
        );
      });

      return models.ProductCategories.findOne({ _id });
    }

    /**
     * Remove Product category
     */
    public static async removeProductCategory(_id: string) {
      await models.ProductCategories.getProductCatogery({ _id });

      let count = await models.Products.countDocuments({
        categoryId: _id,
        status: { $ne: PRODUCT_STATUSES.DELETED }
      });
      count += await models.ProductCategories.countDocuments({ parentId: _id });

      if (count > 0) {
        throw new Error("Can't remove a product category");
      }

      return models.ProductCategories.deleteOne({ _id });
    }

    /**
     * Generating order
     */
    public static async generateOrder(
      parentCategory: IProductCategory,
      doc: IProductCategory
    ) {
      const order = parentCategory
        ? `${parentCategory.order}${doc.code}/`
        : `${doc.code}/`;

      return order;
    }
  }

  productCategorySchema.loadClass(ProductCategory);

  return productCategorySchema;
};<|MERGE_RESOLUTION|>--- conflicted
+++ resolved
@@ -49,13 +49,6 @@
       if (doc.uomId) {
         return doc.uomId;
       }
-<<<<<<< HEAD
-      const configs = await models.ProductsConfigs.find({
-        code: { $in: ['isRequireUOM', 'defaultUOM'] }
-      }).lean();
-      const isRequireUOM = configs.find(c => c.code === 'isRequireUOM');
-      const defaultUOM = configs.find(c => c.code === 'defaultUOM');
-=======
 
       const configs = await models.ProductsConfigs.find({
         code: { $in: ['isRequireUOM', 'defaultUOM'] }
@@ -65,7 +58,6 @@
         .value;
       const defaultUOM = (configs.find(c => c.code === 'defaultUOM') || {})
         .value;
->>>>>>> 1564ba5c
 
       if (isRequireUOM && defaultUOM) {
         return defaultUOM;
