--- conflicted
+++ resolved
@@ -26,25 +26,18 @@
       return {
         data: regData
           ? await models.ProductCategories.find({
-<<<<<<< HEAD
               ...query,
               order: { $regex: new RegExp(regData) }
             }).sort(sort)
           : await models.ProductCategories.find(query)
               .sort(sort)
               .lean(),
-=======
-              order: { $regex: new RegExp(regData) }
-            }).sort(sort)
-          : await models.ProductCategories.find(query).lean(),
->>>>>>> 43549050
-        status: 'success'
-      };
-    }
-  );
-
-  consumeRPCQueue(
-<<<<<<< HEAD
+        status: 'success'
+      };
+    }
+  );
+
+  consumeRPCQueue(
     'products:categories.withChilds',
     async ({ subdomain, data: { _id } }) => {
       const models = await generateModels(subdomain);
@@ -63,8 +56,6 @@
   );
 
   consumeRPCQueue(
-=======
->>>>>>> 43549050
     'products:categories.findOne',
     async ({ subdomain, data }) => {
       const models = await generateModels(subdomain);
@@ -113,11 +104,7 @@
 
   consumeRPCQueue(
     'products:find',
-<<<<<<< HEAD
     async ({ subdomain, data: { query, sort, skip, limit, categoryId } }) => {
-=======
-    async ({ subdomain, data: { query, sort, skip, limit } }) => {
->>>>>>> 43549050
       const models = await generateModels(subdomain);
 
       if (categoryId) {
@@ -142,33 +129,6 @@
     }
   );
 
-<<<<<<< HEAD
-  consumeRPCQueue(
-    'products:find',
-    async ({ subdomain, data: { query, sort, skip, limit } }) => {
-      const models = await generateModels(subdomain);
-
-      return {
-        data: await models.Products.find(query)
-          .sort(sort)
-          .skip(skip || 0)
-          .limit(limit || 100)
-          .lean(),
-        status: 'success'
-      };
-    }
-  );
-=======
-  consumeRPCQueue('products:count', async ({ subdomain, data: { query } }) => {
-    const models = await generateModels(subdomain);
-
-    return {
-      data: await models.Products.find(query).countDocuments(),
-      status: 'success'
-    };
-  });
->>>>>>> 43549050
-
   consumeRPCQueue('products:count', async ({ subdomain, data: { query } }) => {
     const models = await generateModels(subdomain);
 
@@ -292,7 +252,6 @@
     serviceDiscovery,
     serviceName: 'cards',
     ...args
-<<<<<<< HEAD
   });
 };
 
@@ -302,8 +261,6 @@
     serviceDiscovery,
     serviceName: 'cards',
     ...args
-=======
->>>>>>> 43549050
   });
 };
 
