--- conflicted
+++ resolved
@@ -65,7 +65,6 @@
     }
   });
 
-<<<<<<< HEAD
   consumeRPCQueue('products:rpc_queue:generateInteralNoteNotif', async args => {
     const { contentTypeId, notifDoc } = args;
 
@@ -79,8 +78,6 @@
     }
   });
 
-
-=======
   consumeRPCQueue('products:rpc_queue:logs:getSchemaLabels', async ({ type }) => ({
     status: 'success',
     data: getSchemaLabels(
@@ -88,7 +85,6 @@
       [{ name: 'product', schemas: [productSchema] }, { name: 'productCategory', schemas: [productCategorySchema] }]
     )
   }));
->>>>>>> 272c2bea
 };
 
 export const sendRPCMessage = async (channel, message): Promise<any> => {
