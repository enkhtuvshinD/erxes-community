import * as cookieParser from 'cookie-parser';

import * as cors from 'cors';
import * as dotenv from 'dotenv';
import * as telemetry from 'erxes-telemetry';
import * as express from 'express';
import * as helmet from 'helmet';
import { createServer } from 'http';
import * as mongoose from 'mongoose';
import * as path from 'path';
import { initApolloServer } from './apolloClient';
import { templateExport } from './data/modules/fileExporter/templateExport';

import {
  authCookieOptions,
  deleteFile,
  getEnv,
  readFileRequest,
  registerOnboardHistory,
  routeErrorHandling
} from './data/utils';

import { connect, mongoStatus } from './db/connection';
import { Configs, Users } from './db/models';
import { debugBase, debugError, debugInit } from './debuggers';
import { initMemoryStorage } from './inmemoryStorage';
import { initBroker } from './messageBroker';
import { uploader } from './middlewares/fileMiddleware';
<<<<<<< HEAD
import { join, leave, redis, refreshEnabledServicesCache } from './serviceDiscovery';
=======
import {
  join,
  leave,
  redis,
  refreshEnabledServicesCache
} from './serviceDiscovery';
import logs from './logUtils';
>>>>>>> f81ad0ae

import init from './startup';

// load environment variables
dotenv.config();

const { NODE_ENV, JWT_TOKEN_SECRET, MAIN_APP_DOMAIN } = process.env;

if (!JWT_TOKEN_SECRET) {
  throw new Error('Please configure JWT_TOKEN_SECRET environment variable.');
}

export const app = express();

app.disable('x-powered-by');

// don't move it above telnyx controllers
app.use(express.urlencoded({ extended: true }));

app.use(
  express.json({
    limit: '15mb'
  })
);

app.use(cookieParser());

const corsOptions = {
  credentials: true,
  origin: [MAIN_APP_DOMAIN || 'http://localhost:3000']
};

app.use(cors(corsOptions));

app.use(helmet({ frameguard: { action: 'sameorigin' } }));

app.get(
  '/initial-setup',
  routeErrorHandling(async (req: any, res) => {
    const userCount = await Users.countDocuments();

    if (userCount === 0) {
      return res.send('no owner');
    }

    const envMaps = JSON.parse(req.query.envs || '{}');

    for (const key of Object.keys(envMaps)) {
      res.cookie(key, envMaps[key], authCookieOptions(req.secure));
    }

    const configs = await Configs.find({
      code: new RegExp(`.*THEME_.*`, 'i')
    }).lean();

    return res.json(configs);
  })
);

// app.post('/webhooks/:id', webhookMiddleware);

// app.get('/script-manager', cors({ origin: '*' }), widgetsMiddleware);

app.use('/static', express.static(path.join(__dirname, 'private')));

app.get(
  '/download-template',
  routeErrorHandling(async (req: any, res) => {
    const name = req.query.name;

    registerOnboardHistory({ type: `${name}Download`, user: req.user });

    return res.redirect(
      `https://erxes-docs.s3-us-west-2.amazonaws.com/templates/${name}`
    );
  })
);

// for health check
app.get('/health', async (_req, res) => {
  await mongoStatus();

  res.end('ok');
});

app.get(
  '/template-export',
  routeErrorHandling(async (req: any, res) => {
    const { importType } = req.query;

    registerOnboardHistory({ type: `importDownloadTemplate`, user: req.user });

    const { name, response } = await templateExport(req.query);

    res.attachment(`${name}.${importType}`);
    return res.send(response);
  })
);

// read file
app.get('/read-file', async (req: any, res, next) => {
  try {
    const key = req.query.key;
    const name = req.query.name;

    if (!key) {
      return res.send('Invalid key');
    }

    const response = await readFileRequest(key);

    res.attachment(name || key);

    return res.send(response);
  } catch (e) {
    if ((e as Error).message.includes('key does not exist')) {
      return res.status(404).send('Not found');
    }

    debugError(e);

    return next(e);
  }
});

// delete file
app.post(
  '/delete-file',
  routeErrorHandling(async (req: any, res) => {
    // require login
    if (!req.user) {
      return res.end('forbidden');
    }

    const status = await deleteFile(req.body.fileName);

    if (status === 'ok') {
      return res.send(status);
    }

    return res.status(500).send(status);
  })
);

app.post('/upload-file', uploader);

app.post('/upload-file&responseType=json', uploader);

// Error handling middleware
app.use((error, _req, res, _next) => {
  debugError(error.message);
  res.status(500).send(error.message);
});

// Wrap the Express server
const httpServer = createServer(app);

const PORT = getEnv({ name: 'PORT' });
const MONGO_URL = getEnv({ name: 'MONGO_URL' });
const RABBITMQ_HOST = getEnv({ name: 'RABBITMQ_HOST' });
const MESSAGE_BROKER_PREFIX = getEnv({ name: 'MESSAGE_BROKER_PREFIX' });
const TEST_MONGO_URL = getEnv({ name: 'TEST_MONGO_URL' });

httpServer.listen(PORT, () => {
  let mongoUrl = MONGO_URL;

  if (NODE_ENV === 'test') {
    mongoUrl = TEST_MONGO_URL;
  }

  initApolloServer(app, httpServer).then(apolloServer => {
    apolloServer.applyMiddleware({ app, path: '/graphql', cors: corsOptions });
  });

  // connect to mongo database
  connect(mongoUrl).then(async () => {
    initBroker({ RABBITMQ_HOST, MESSAGE_BROKER_PREFIX, redis }).catch(e => {
      debugError(`Error ocurred during message broker init ${e.message}`);
    });

    initMemoryStorage();

    init()
      .then(() => {
        telemetry.trackCli('server_started');
        telemetry.startBackgroundUpdate();

        debugBase('Startup successfully started');
      })
      .catch(e => {
        debugError(`Error occured while starting init: ${e.message}`);
      });
  });

  join({
    name: 'core',
    port: PORT,
    dbConnectionString: MONGO_URL,
    hasSubscriptions: false,
<<<<<<< HEAD
    meta: { logs: { providesActivityLog: true } }
  })
=======
    meta: { logs: { providesActivityLog: true, consumers: logs } }
  });
>>>>>>> f81ad0ae

  debugInit(`GraphQL Server is now running on ${PORT}`);
});

// GRACEFULL SHUTDOWN
process.stdin.resume(); // so the program will not close instantly

async function closeMongooose() {
  try {
    await mongoose.connection.close();
    console.log('Mongoose connection disconnected');
  } catch (e) {
    console.error(e);
  }
}

async function leaveServiceDiscovery() {
  try {
    await leave('core', PORT);
    console.log('Left from service discovery');
  } catch (e) {
    console.error(e);
  }
}

async function closeHttpServer() {
  try {
    await new Promise<void>((resolve, reject) => {
      // Stops the server from accepting new connections and finishes existing connections.
      httpServer.close((error: Error | undefined) => {
        if (error) {
          return reject(error);
        }
        resolve();
      });
    });
  } catch (e) {
    console.error(e);
  }
}

// If the Node process ends, close the http-server and mongoose.connection and leave service discovery.
(['SIGINT', 'SIGTERM'] as NodeJS.Signals[]).forEach(sig => {
  process.on(sig, async () => {
    await closeHttpServer();
    await closeMongooose();
    await leaveServiceDiscovery();
    process.exit(0);
  });
});

refreshEnabledServicesCache();<|MERGE_RESOLUTION|>--- conflicted
+++ resolved
@@ -26,9 +26,6 @@
 import { initMemoryStorage } from './inmemoryStorage';
 import { initBroker } from './messageBroker';
 import { uploader } from './middlewares/fileMiddleware';
-<<<<<<< HEAD
-import { join, leave, redis, refreshEnabledServicesCache } from './serviceDiscovery';
-=======
 import {
   join,
   leave,
@@ -36,7 +33,6 @@
   refreshEnabledServicesCache
 } from './serviceDiscovery';
 import logs from './logUtils';
->>>>>>> f81ad0ae
 
 import init from './startup';
 
@@ -236,13 +232,8 @@
     port: PORT,
     dbConnectionString: MONGO_URL,
     hasSubscriptions: false,
-<<<<<<< HEAD
-    meta: { logs: { providesActivityLog: true } }
-  })
-=======
     meta: { logs: { providesActivityLog: true, consumers: logs } }
   });
->>>>>>> f81ad0ae
 
   debugInit(`GraphQL Server is now running on ${PORT}`);
 });
