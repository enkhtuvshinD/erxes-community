--- conflicted
+++ resolved
@@ -2,20 +2,9 @@
 
 import { graphqlPubsub } from './pubsub';
 import { registerOnboardHistory } from './data/modules/robot';
-import {
-  Conformities,
-  Configs,
-  Users,
-  Brands,
-} from './db/models';
+import { Conformities, Configs, Users, Brands } from './db/models';
 import { registerModule } from './data/permissions/utils';
-<<<<<<< HEAD
-import { getAwsConfigs, sendEmail, sendMobileNotification } from './data/utils';
-import { IUserDocument } from './db/models/definitions/users';
-import ImportHistories from './db/models/ImportHistory';
-=======
 import { sendEmail, sendMobileNotification } from './data/utils';
->>>>>>> 5c454d32
 
 let client;
 
@@ -126,13 +115,8 @@
 
       return {
         status: 'success',
-<<<<<<< HEAD
-        data: await Users.find(query)
+        data: await Users.find(query).lean()
       };
-=======
-        data: await Users.find(query).lean()
-      }
->>>>>>> 5c454d32
     });
 
     consumeRPCQueue('core:brands.findOne', async query => ({
@@ -144,90 +128,9 @@
       const { query } = data;
 
       return {
-        status: 'success', data: await Brands.find(query).lean()
-      }
-<<<<<<< HEAD
-    );
-
-    consumeRPCQueue('core:logs:collectItems', async ({ contentId }) => {
-      const deliveries = await EmailDeliveries.find({
-        customerId: contentId
-      }).lean();
-      const results: any[] = [];
-
-      for (const d of deliveries) {
-        results.push({
-          _id: d._id,
-          contentType: 'email',
-          contentId,
-          createdAt: d.createdAt
-        });
-      }
-
-      return {
         status: 'success',
-        data: results
+        data: await Brands.find(query).lean()
       };
-    });
-
-    consumeRPCQueue('core:users.findOne', async query => ({
-      status: 'success',
-      data: await Users.findOne(query)
-    }));
-
-    consumeRPCQueue('core:users.find', async data => {
-      const { query } = data;
-
-      return {
-        status: 'success',
-        data: await Users.find(query)
-      };
-    });
-
-    consumeRPCQueue('core:brands.findOne', async query => ({
-      status: 'success',
-      data: await Brands.findOne(query)
-    }));
-
-    consumeRPCQueue(
-      'core:importHistory.updateOne',
-      async (condition, modifier) => ({
-        status: 'success',
-        data: await ImportHistories.updateOne(condition, modifier)
-      })
-    );
-
-    consumeRPCQueue('core:importHistory.findOne', async query => ({
-      status: 'success',
-      data: await ImportHistories.findOne(query)
-    }));
-
-    consumeRPCQueue('core:getAwsConfigs', async () => ({
-      status: 'success',
-      data: await getAwsConfigs()
-    }));
-    consumeRPCQueue('core:logs:collectItems', async ({ contentId }) => {
-      const deliveries = await EmailDeliveries.find({
-        customerId: contentId
-      }).lean();
-
-      const results: any[] = [];
-
-      for (const d of deliveries) {
-        results.push({
-          _id: d._id,
-          contentType: 'email',
-          contentId,
-          createdAt: d.createdAt
-        });
-      }
-
-      return {
-        status: 'success',
-        data: results
-      };
-=======
->>>>>>> 5c454d32
     });
   }
 
