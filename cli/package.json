{
  "name": "erxes",
<<<<<<< HEAD
  "version": "0.3.22",
=======
  "version": "0.3.23",
>>>>>>> 8f94dda2
  "description": "Free and open fair-code licensed all-in-one growth marketing & management software",
  "homepage": "https://erxes.io",
  "repository": "https://github.com/erxes/erxes",
  "bugs": "https://github.com/erxes/erxes/issues",
  "license": "GNU General Public License v3.0 with Commons Clause",
  "keywords": [
    "node",
    "graphql",
    "apollo",
    "react"
  ],
  "directories": {
    "bin": "./bin"
  },
  "bin": {
    "erxes": "./bin/erxes.js"
  },
  "dependencies": {
    "chalk": "^4.1.0",
    "cli-progress": "^3.8.2",
    "colors": "^1.4.0",
    "commander": "^6.2.0",
    "execa": "^4.1.0",
    "figlet": "^1.5.0",
    "fs-extra": "^9.0.1",
    "jsonwebtoken": "^8.5.1",
    "kill-port": "^1.6.1",
    "lodash": "^4.17.21",
    "request": "^2.88.2",
    "shelljs": "^0.8.5",
    "yaml": "^1.10.2"
  }
}<|MERGE_RESOLUTION|>--- conflicted
+++ resolved
@@ -1,10 +1,6 @@
 {
   "name": "erxes",
-<<<<<<< HEAD
-  "version": "0.3.22",
-=======
   "version": "0.3.23",
->>>>>>> 8f94dda2
   "description": "Free and open fair-code licensed all-in-one growth marketing & management software",
   "homepage": "https://erxes.io",
   "repository": "https://github.com/erxes/erxes",
