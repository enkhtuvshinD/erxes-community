--- conflicted
+++ resolved
@@ -1,15 +1,4 @@
 import * as mongoose from 'mongoose';
-<<<<<<< HEAD
-import { PLUGINS } from './constants';
-import { Customers, Fields, ImportHistory } from '../db/models';
-import { IUserDocument } from '../db/models/definitions/users';
-import { debugWorkers } from '../debuggers';
-import { fetchElk } from '../elasticsearch';
-import { clearEmptyValues, connect, IMPORT_CONTENT_TYPE } from './utils';
-import * as _ from 'underscore';
-import { prepareCoreDocs } from './coreUtils';
-import { MongoClient } from 'mongodb';
-=======
 import { ImportHistory } from '../db/models';
 import { IUserDocument } from '../db/models/definitions/users';
 import { debugWorkers } from '../debuggers';
@@ -18,74 +7,9 @@
 import { prepareCoreDocs } from './coreUtils';
 import { MongoClient } from 'mongodb';
 import { getService } from '../inmemoryStorage';
->>>>>>> 91d99ac2
 
 // tslint:disable-next-line
 const { parentPort, workerData } = require('worker_threads');
-
-const PLUGINSS = [
-  {
-    pluginType: 'deal',
-    MONGO_URL: 'mongodb://localhost/erxes-sales',
-    collection: 'deals',
-    prepareDocCommand: `
-
-    for (const fieldValue of result) {
-      let doc: any = {
-        customFieldsData: []
-      };
-  
-      let colIndex = 0
-      let boardName= '';
-      let pipelineName = '';
-      let stageName = '';
-  
-
-      for (const property of properties) {
-        let value = (fieldValue[colIndex] || '').toString();
-  
-        switch (property.type) {
-          case 'boardName':
-            boardName = value;
-            break;
-  
-          case 'pipelineName':
-            pipelineName = value;
-            break;
-  
-          case 'stageName':
-            stageName = value;
-            break;
-        }
-  
-        colIndex++;
-      }
-
-      doc.userId = user._id;
-  
-      if (boardName && pipelineName && stageName) {
-        let board = db.collection('boards').findOne({
-          name: boardName,
-          type: contentType
-        });
-        let pipeline = db.collection('pipelines').findOne({
-          boardId: board && board._id,
-          name: pipelineName
-        });
-        let stage = db.collection('stages').findOne({
-          pipelineId: pipeline && pipeline._id,
-          name: stageName
-        });
-  
-        doc.stageId = stage && stage._id;
-      }
-  
-      bulkDoc.push(doc);
-    }
-
-    `
-  }
-];
 
 let cancel = false;
 
@@ -98,25 +22,6 @@
 
 const create = async ({
   docs,
-<<<<<<< HEAD
-  user,
-  contentType,
-  useElkSyncer,
-  db,
-  importType,
-  plugin
-}: {
-  docs: any;
-  user: IUserDocument;
-  contentType: string;
-  useElkSyncer: boolean;
-  db: any;
-  importType: string;
-  plugin: any;
-}) => {
-  const { CUSTOMER, LEAD } = IMPORT_CONTENT_TYPE;
-
-=======
   db,
   service
 }: {
@@ -124,263 +29,14 @@
   db: any;
   service: any;
 }) => {
->>>>>>> 91d99ac2
   let objects;
   const updated = 0;
 
-<<<<<<< HEAD
-  let updated: number = 0;
-
-  const updateDocs: any = [];
-
-  let insertDocs: any = [];
-
-  const bulkValues: {
-    primaryEmail: string[];
-    primaryPhone: string[];
-    primaryName: string[];
-    code: string[];
-  } = {
-    primaryEmail: [],
-    primaryPhone: [],
-    primaryName: [],
-    code: []
-  };
-
-  const docIdsByPrimaryEmail = {};
-  const docIdsByPrimaryPhone = {};
-  const docIdsByPrimaryName = {};
-  const docIdsByCode = {};
-
-  const customFieldsByPrimaryEmail = {};
-  const customFieldsByPrimaryPhone = {};
-  const customFieldsByPrimaryName = {};
-  const customFieldsByCode = {};
-
-  const generateUpdateDocs = async (
-    _id,
-    doc,
-    prevCustomFieldsData: any = []
-  ) => {
-    let customFieldsData: Array<{ field: string; value: string }> = [];
-
-    updated++;
-
-    console.log(PLUGINSS);
-
-    if (
-      doc.customFieldsData &&
-      doc.customFieldsData.length > 0 &&
-      prevCustomFieldsData.length > 0
-    ) {
-      doc.customFieldsData.map(data => {
-        customFieldsData.push({ field: data.field, value: data.value });
-      });
-
-      prevCustomFieldsData.map(data => {
-        customFieldsData.push({ field: data.field, value: data.value });
-      });
-
-      customFieldsData = _.uniq(customFieldsData, 'field');
-
-      doc.customFieldsData = await Fields.prepareCustomFieldsData(
-        customFieldsData
-      );
-    }
-
-    updateDocs.push({
-      updateOne: {
-        filter: { _id },
-        update: {
-          $set: { ...clearEmptyValues(doc), modifiedAt: new Date() }
-        }
-      }
-    });
-  };
-
-  const prepareDocs = async (body, type, collectionDocs) => {
-    debugWorkers(`prepareDocs called`);
-
-    const response = await fetchElk({
-      action: 'search',
-      index: type,
-      body: {
-        query: { bool: { should: body } },
-        _source: [
-          '_id',
-          'primaryEmail',
-          'primaryPhone',
-          'primaryName',
-          'code',
-          'customFieldsData'
-        ]
-      }
-    });
-
-    const collections = (response && response.hits.hits) || [];
-
-    for (const collection of collections) {
-      const doc = collection._source;
-
-      if (doc.primaryEmail) {
-        docIdsByPrimaryEmail[doc.primaryEmail] = collection._id;
-        customFieldsByPrimaryEmail[doc.primaryEmail] =
-          doc.customFieldsData || [];
-
-        continue;
-      }
-
-      if (doc.primaryPhone) {
-        docIdsByPrimaryPhone[doc.primaryPhone] = collection._id;
-        customFieldsByPrimaryPhone[doc.docIdsByPrimaryPhone] =
-          doc.customFieldsData || [];
-        continue;
-      }
-
-      if (doc.primaryName) {
-        docIdsByPrimaryName[doc.primaryName] = collection._id;
-        customFieldsByPrimaryName[doc.primaryName] = doc.customFieldsData || [];
-        continue;
-      }
-
-      if (doc.code) {
-        docIdsByCode[doc.code] = collection._id;
-        customFieldsByCode[doc.code] = doc.customFieldsData || [];
-        continue;
-      }
-    }
-
-    for (const doc of collectionDocs) {
-      if (doc.primaryEmail && docIdsByPrimaryEmail[doc.primaryEmail]) {
-        await generateUpdateDocs(
-          docIdsByPrimaryEmail[doc.primaryEmail],
-          doc,
-          customFieldsByPrimaryEmail[doc.primaryEmail]
-        );
-        continue;
-      }
-
-      if (doc.primaryPhone && docIdsByPrimaryPhone[doc.primaryPhone]) {
-        await generateUpdateDocs(
-          docIdsByPrimaryPhone[doc.primaryPhone],
-          doc,
-          customFieldsByPrimaryPhone[doc.primaryPhone]
-        );
-        continue;
-      }
-
-      if (doc.primaryName && docIdsByPrimaryName[doc.primaryName]) {
-        await generateUpdateDocs(
-          docIdsByPrimaryName[doc.primaryName],
-          doc,
-          customFieldsByPrimaryName[doc.customFieldsByPrimaryName]
-        );
-        continue;
-      }
-
-      if (doc.code && docIdsByCode[doc.code]) {
-        await generateUpdateDocs(
-          docIdsByCode[doc.code],
-          doc,
-          customFieldsByCode[doc.code]
-        );
-        continue;
-      }
-
-      insertDocs.push(doc);
-    }
-  };
-
-  if (contentType === CUSTOMER || contentType === LEAD) {
-    debugWorkers('Worker: Import customer data');
-    debugWorkers(`useElkSyncer:  ${useElkSyncer}`);
-
-    for (const doc of docs) {
-      if (!doc.ownerId && user) {
-        doc.ownerId = user._id;
-      }
-
-      if (doc.primaryEmail && !doc.emails) {
-        doc.emails = [doc.primaryEmail];
-      }
-
-      if (doc.primaryPhone && !doc.phones) {
-        doc.phones = [doc.primaryPhone];
-      }
-
-      // clean custom field values
-
-      doc.customFieldsData = await Fields.prepareCustomFieldsData(
-        doc.customFieldsData
-      );
-
-      if (doc.integrationId) {
-        doc.relatedIntegrationIds = [doc.integrationId];
-      }
-
-      const { profileScore, searchText, state } = await Customers.calcPSS(doc);
-
-      doc.profileScore = profileScore;
-      doc.searchText = searchText;
-      doc.state = state;
-      doc.createdAt = new Date();
-      doc.modifiedAt = new Date();
-
-      bulkValues.primaryEmail.push(doc.primaryEmail);
-      bulkValues.primaryPhone.push(doc.primaryPhone);
-      bulkValues.code.push(doc.code);
-    }
-
-    if (useElkSyncer) {
-      bulkValues.primaryEmail = bulkValues.primaryEmail.filter(value => value);
-      bulkValues.primaryPhone = bulkValues.primaryPhone.filter(value => value);
-      bulkValues.code = bulkValues.code.filter(value => value);
-
-      const queries: Array<{ terms: { [key: string]: string[] } }> = [];
-
-      if (bulkValues.primaryEmail.length > 0) {
-        queries.push({ terms: { primaryEmail: bulkValues.primaryEmail } });
-      }
-
-      if (bulkValues.primaryPhone.length > 0) {
-        queries.push({
-          terms: { 'primaryPhone.raw': bulkValues.primaryPhone }
-        });
-      }
-
-      if (bulkValues.code.length > 0) {
-        queries.push({ terms: { 'code.raw': bulkValues.code } });
-      }
-
-      await prepareDocs(queries, 'customers', docs);
-    } else {
-      insertDocs = docs;
-    }
-
-    debugWorkers(`Insert doc length: ${insertDocs.length}`);
-
-    debugWorkers(`Update doc length: ${updateDocs.length}`);
-
-    if (updateDocs.length > 0) {
-      await Customers.bulkWrite(updateDocs);
-    }
-
-    objects = await Customers.insertMany(insertDocs);
-  }
-
-  if (importType === 'plugin') {
-    debugWorkers('Importin plugin data');
-    const result = await db.collection(plugin.collection).insertMany(docs);
-
-    objects = result.ops;
-  }
-=======
   debugWorkers('Importing  data');
 
   const result = await db.collection(service.collection).insertMany(docs);
 
   objects = result.ops;
->>>>>>> 91d99ac2
 
   return { objects, updated };
 };
@@ -390,23 +46,14 @@
     return;
   }
 
-<<<<<<< HEAD
-  debugWorkers(`Worker message rece111ived`);
-=======
   debugWorkers(`Worker message recieved`);
->>>>>>> 91d99ac2
 
   const {
     user,
     scopeBrandIds,
     result,
     contentType,
-<<<<<<< HEAD
-    type,
-    pluginType,
-=======
     serviceName,
->>>>>>> 91d99ac2
     properties,
     importHistoryId,
     percentage,
@@ -417,12 +64,7 @@
     scopeBrandIds: string[];
     result: any;
     contentType: string;
-<<<<<<< HEAD
-    type: string;
-    pluginType: string;
-=======
     serviceName: string;
->>>>>>> 91d99ac2
     properties: Array<{ [key: string]: string }>;
     importHistoryId: string;
     percentage: number;
@@ -433,37 +75,6 @@
   let bulkDoc: any = [];
 
   let db: any;
-<<<<<<< HEAD
-  let plugin: any;
-  let client: any;
-
-  if (type === 'core') {
-    bulkDoc = await prepareCoreDocs(
-      result,
-      properties,
-      contentType,
-      scopeBrandIds,
-      bulkDoc
-    );
-  }
-
-  if (type === 'plugin') {
-    plugin = PLUGINS.find(value => {
-      return value.pluginType === pluginType;
-    });
-
-    if (plugin) {
-      try {
-        client = new MongoClient(plugin.MONGO_URL);
-        await client.connect();
-        db = client.db();
-
-        // tslint:disable-next-line:no-eval
-        eval(plugin.prepareDocCommand);
-      } catch (e) {
-        debugWorkers(e);
-      }
-=======
   let client: any;
 
   bulkDoc = await prepareCoreDocs(
@@ -486,9 +97,9 @@
       // tslint:disable-next-line:no-eval
     } catch (e) {
       debugWorkers(e);
->>>>>>> 91d99ac2
     }
   }
+
   const modifier: { $inc?; $push? } = {
     $inc: { percentage }
   };
@@ -496,17 +107,8 @@
   try {
     const { updated, objects } = await create({
       docs: bulkDoc,
-<<<<<<< HEAD
-      user,
-      contentType,
-      useElkSyncer,
-      db,
-      plugin,
-      importType: type
-=======
       db,
       service
->>>>>>> 91d99ac2
     });
 
     const cocIds = objects.map(obj => obj._id).filter(obj => obj);
