import './setup.ts';

import {
  permissionQueries,
  usersGroupQueries
} from '../data/resolvers/queries/permissions';
import { graphqlRequest } from '../db/connection';
import {
  permissionFactory,
  userFactory,
  usersGroupFactory
} from '../db/factories';
import { Permissions, Users, UsersGroups } from '../db/models';

describe('permissionQueries', () => {
  const commonParamDefs = `
    $module: String
    $action: String
    $userId: String
    $groupId: String
  `;

  const commonParams = `
    module: $module
    action: $action
    userId: $userId
    groupId: $groupId
  `;

  afterEach(async () => {
    // Clearing test data
    await Permissions.deleteMany({});
    await Users.deleteMany({});
  });

  test(`test if Error('Login required') exception is working as intended`, async () => {
    expect.assertions(4);

    const expectError = async func => {
      try {
        await func(null, {}, {});
      } catch (e) {
        expect(e.message).toBe('Login required');
      }
    };

    expectError(permissionQueries.permissions);
    expectError(permissionQueries.permissionModules);
    expectError(permissionQueries.permissionActions);
    expectError(permissionQueries.permissionsTotalCount);
  });

  test(`Permissions`, async () => {
    await permissionFactory();
    await permissionFactory();
    await permissionFactory();

    const qry = `
      query permissions($page: Int $perPage: Int ${commonParamDefs}) {
        permissions(page: $page perPage: $perPage ${commonParams}) {
          _id
        }
      }
    `;

    const response = await graphqlRequest(qry, 'permissions', {
      page: 1,
      perPage: 2
    });

    expect(response.length).toBe(2);
  });

  test(`Permissions by module`, async () => {
    await permissionFactory({ module: 'brands' });
    await permissionFactory({ module: 'brands' });
    await permissionFactory();

    const qry = `
      query permissions(${commonParamDefs}) {
        permissions(${commonParams}) {
          _id
        }
      }
    `;

    const response = await graphqlRequest(qry, 'permissions', {
      module: 'brands'
    });

    expect(response.length).toBe(2);
  });

  test(`Permissions by action`, async () => {
    await permissionFactory({ action: 'brandsAll' });
    await permissionFactory({ action: 'brandsAll' });
    await permissionFactory();

    const qry = `
      query permissions(${commonParamDefs}) {
        permissions(${commonParams}) {
          _id
        }
      }
    `;

    const response = await graphqlRequest(qry, 'permissions', {
      action: 'brandsAll'
    });

    expect(response.length).toBe(2);
  });

  test(`Permissions by userId`, async () => {
    const group = await usersGroupFactory({});
    await permissionFactory({ groupId: group._id });
    const user = await userFactory({ groupIds: [group._id] });

    await permissionFactory({ userId: user._id });
    await permissionFactory({ userId: user._id });
    await permissionFactory();

    const qry = `
      query permissions(${commonParamDefs}) {
        permissions(${commonParams}) {
          _id
        }
      }
    `;

    const response = await graphqlRequest(qry, 'permissions', {
      userId: user._id
    });

    expect(response.length).toBe(3);
  });

  test(`Permissions by groupId`, async () => {
    await permissionFactory({ groupId: 'groupId' });
    await permissionFactory({ groupId: 'groupId' });
    await permissionFactory();

    const qry = `
      query permissions(${commonParamDefs}) {
        permissions(${commonParams}) {
          _id
          user { _id }
          group { _id }
        }
      }
    `;

    const response = await graphqlRequest(qry, 'permissions', {
      groupId: 'groupId'
    });

    expect(response.length).toBe(2);
  });

  test(`Permissions total count`, async () => {
    await permissionFactory();
    await permissionFactory();
    await permissionFactory();

    const qry = `
      query permissionsTotalCount {
        permissionsTotalCount
      }
    `;

    const count = await graphqlRequest(qry, 'permissionsTotalCount');

    expect(count).toBe(3);
  });

  test(`Permissions modules`, async () => {
    const qry = `
      query permissionModules {
        permissionModules {
          name
          description
        }
      }
    `;

    const modules = await graphqlRequest(qry, 'permissionModules');

    expect(modules.length).toBe(32);
  });

  test(`Permissions actions`, async () => {
    const qry = `
      query permissionActions {
        permissionActions {
          name
          description
          module
        }
      }
    `;

    const modules = await graphqlRequest(qry, 'permissionActions');

<<<<<<< HEAD
    expect(modules.length).toBe(216);
=======
    expect(modules.length).toBe(228);
>>>>>>> a27178d4
  });
});

describe('usersGroupQueries', () => {
  afterEach(async () => {
    // Clearing test data
    await UsersGroups.deleteMany({});
  });

  test(`test if Error('Login required') exception is working as intended`, async () => {
    expect.assertions(2);

    const expectError = async func => {
      try {
        await func(null, {}, {});
      } catch (e) {
        expect(e.message).toBe('Login required');
      }
    };

    expectError(usersGroupQueries.usersGroups);
    expectError(usersGroupQueries.usersGroupsTotalCount);
  });

  test(`User groups`, async () => {
    await usersGroupFactory();
    await usersGroupFactory();
    const userGroup = await usersGroupFactory();

    await userFactory({ groupIds: [userGroup._id] });

    const qry = `
      query usersGroups($page: Int $perPage: Int) {
        usersGroups(page: $page perPage: $perPage) {
          _id
          memberIds
          members { _id }
        }
      }
    `;

    const response = await graphqlRequest(qry, 'usersGroups', {
      page: 1,
      perPage: 2
    });

    expect(response.length).toBe(2);
  });

  test(`User group total count`, async () => {
    await usersGroupFactory();
    await usersGroupFactory();
    await usersGroupFactory();

    const qry = `
      query usersGroupsTotalCount {
        usersGroupsTotalCount
      }
    `;

    const count = await graphqlRequest(qry, 'usersGroupsTotalCount');

    expect(count).toBe(3);
  });
});<|MERGE_RESOLUTION|>--- conflicted
+++ resolved
@@ -201,11 +201,7 @@
 
     const modules = await graphqlRequest(qry, 'permissionActions');
 
-<<<<<<< HEAD
-    expect(modules.length).toBe(216);
-=======
-    expect(modules.length).toBe(228);
->>>>>>> a27178d4
+    expect(modules.length).toBe(230);
   });
 });
 
