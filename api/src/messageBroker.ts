--- conflicted
+++ resolved
@@ -12,22 +12,16 @@
 import { receiveVisitorDetail } from './data/widgetUtils';
 import { registerOnboardHistory } from './data/modules/robot';
 import { createConversationAndMessage } from './data/modules/conversations/utils';
-<<<<<<< HEAD
-import { Integrations, Conformities, Forms, EngageMessages } from './db/models';
 import Customers from './db/models/Customers';
 import Companies from './db/models/Companies';
-=======
 import {
   Integrations,
   Conformities,
-  Customers,
   Forms,
-  Companies,
   EngageMessages,
   Checklists,
   InternalNotes
 } from './db/models';
->>>>>>> 7ebe4bb6
 import { fieldsCombinedByContentType } from './data/modules/fields/utils';
 import { generateAmounts, generateProducts } from './data/resolvers/deals';
 import { findCompany, findCustomer, getSubServiceDomain } from './data/utils';
