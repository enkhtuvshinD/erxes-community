import * as AWS from 'aws-sdk';
import utils from 'erxes-api-utils';
import { IEmailParams as IEmailParamsC } from 'erxes-api-utils/lib/emails';
import { ISendNotification as ISendNotificationC } from 'erxes-api-utils/lib/requests';
import * as fileType from 'file-type';
import * as admin from 'firebase-admin';
import * as fs from 'fs';
import * as path from 'path';
import * as puppeteer from 'puppeteer';
import * as strip from 'strip';
import * as xlsxPopulate from 'xlsx-populate';
import * as models from '../db/models';
import { IUser, IUserDocument } from '../db/models/definitions/users';
import { debugBase, debugError } from '../debuggers';
import memoryStorage from '../inmemoryStorage';
import { graphqlPubsub } from '../pubsub';
import { sendToWebhook as sendToWebhookC } from 'erxes-api-utils';
import csvParser = require('csv-parser');
import * as readline from 'readline';
import * as _ from 'underscore';

export const uploadsFolderPath = path.join(__dirname, '../private/uploads');

export const initFirebase = (code: string): void => {
  if (code.length === 0) {
    return;
  }

  const codeString = code.trim();

  if (codeString[0] === '{' && codeString[codeString.length - 1] === '}') {
    const serviceAccount = JSON.parse(codeString);

    if (serviceAccount.private_key) {
      admin.initializeApp({
        credential: admin.credential.cert(serviceAccount)
      });
    }
  }
};

export const getS3FileInfo = async ({ s3, query, params }): Promise<string> => {
  return new Promise((resolve, reject) => {
    s3.selectObjectContent(
      {
        ...params,
        ExpressionType: 'SQL',
        Expression: query,
        InputSerialization: {
          CSV: {
            FileHeaderInfo: 'NONE',
            RecordDelimiter: '\n',
            FieldDelimiter: ',',
            AllowQuotedRecordDelimiter: true
          }
        },
        OutputSerialization: {
          CSV: {
            RecordDelimiter: '\n',
            FieldDelimiter: ','
          }
        }
      },
      (error, data) => {
        if (error) {
          return reject(error);
        }

        if (!data) {
          return reject('Failed to get file info');
        }

        // data.Payload is a Readable Stream
        const eventStream: any = data.Payload;

        let result;

        // Read events as they are available
        eventStream.on('data', event => {
          if (event.Records) {
            result = event.Records.Payload.toString();
          }
        });
        eventStream.on('end', () => {
          resolve(result);
        });
      }
    );
  });
};

export const getImportCsvInfo = async (fileName: string) => {
  const UPLOAD_SERVICE_TYPE = await getConfig('UPLOAD_SERVICE_TYPE', 'AWS');

  return new Promise(async (resolve, reject) => {
    if (UPLOAD_SERVICE_TYPE === 'local') {
      const results = [] as any;
      let i = 0;

      const readStream = fs.createReadStream(
        `${uploadsFolderPath}/${fileName}`
      );

      readStream
        .pipe(csvParser())
        .on('data', data => {
          i++;
          if (i <= 3) {
            results.push(data);
          }
          if (i >= 3) {
            resolve(results);
          }
        })
        .on('close', () => {
          resolve(results);
        })
        .on('error', () => {
          reject();
        });
    } else {
      const AWS_BUCKET = await getConfig('AWS_BUCKET');
      const s3 = await createAWS();

      const params = { Bucket: AWS_BUCKET, Key: fileName };

      const request = s3.getObject(params);
      const readStream = request.createReadStream();

      const results = [] as any;
      let i = 0;

      readStream
        .pipe(csvParser())
        .on('data', data => {
          i++;
          if (i <= 3) {
            results.push(data);
          }
          if (i >= 3) {
            resolve(results);
          }
        })

        .on('close', () => {
          resolve(results);
        })
        .on('error', () => {
          reject();
        });
    }
  });
};

export const getCsvHeadersInfo = async (fileName: string) => {
  const UPLOAD_SERVICE_TYPE = await getConfig('UPLOAD_SERVICE_TYPE', 'AWS');

  return new Promise(async resolve => {
    if (UPLOAD_SERVICE_TYPE === 'local') {
      const readSteam = fs.createReadStream(`${uploadsFolderPath}/${fileName}`);

      let columns;
      let total = 0;

      const rl = readline.createInterface({
        input: readSteam,
        terminal: false
      });

      rl.on('line', input => {
        if (total === 0) {
          columns = input;
        }

        if (total > 0) {
          resolve(columns);
        }

        total++;
      });

      rl.on('close', () => {
        resolve(columns);
      });
    } else {
      const AWS_BUCKET = await getConfig('AWS_BUCKET');
      const s3 = await createAWS();

      const params = { Bucket: AWS_BUCKET, Key: fileName };

      // exclude column

      const columns = await getS3FileInfo({
        s3,
        params,
        query: 'SELECT * FROM S3Object LIMIT 1'
      });

      return resolve(columns);
    }
  });
};

/*
 * Check that given file is not harmful
 */
export const checkFile = async (file, source?: string) => {
  if (!file) {
    throw new Error('Invalid file');
  }

  const { size } = file;

  // 20mb
  if (size > 20 * 1024 * 1024) {
    return 'Too large file';
  }

  // read file
  const buffer = await fs.readFileSync(file.path);

  // determine file type using magic numbers
  const ft = fileType(buffer);

  const unsupportedMimeTypes = [
    'text/csv',
    'image/svg+xml',
    'text/plain',
    'application/vnd.ms-excel'
  ];

  const oldMsOfficeDocs = [
    'application/msword',
    'application/vnd.ms-excel',
    'application/vnd.ms-powerpoint'
  ];

  // allow csv, svg to be uploaded
  if (!ft && unsupportedMimeTypes.includes(file.type)) {
    return 'ok';
  }

  if (!ft) {
    return 'Invalid file type';
  }

  const { mime } = ft;

  // allow old ms office docs to be uploaded
  if (mime === 'application/x-msi' && oldMsOfficeDocs.includes(file.type)) {
    return 'ok';
  }

  const defaultMimeTypes = [
    'image/png',
    'image/jpeg',
    'image/jpg',
    'application/vnd.openxmlformats-officedocument.spreadsheetml.sheet',
    'application/vnd.openxmlformats-officedocument.wordprocessingml.document',
    'application/pdf',
    'image/gif'
  ];

  const UPLOAD_FILE_TYPES = await getConfig(
    source === 'widgets' ? 'WIDGETS_UPLOAD_FILE_TYPES' : 'UPLOAD_FILE_TYPES'
  );

  if (
    !(
      (UPLOAD_FILE_TYPES && UPLOAD_FILE_TYPES.split(',')) ||
      defaultMimeTypes
    ).includes(mime)
  ) {
    return 'Invalid configured file type';
  }

  return 'ok';
};

/**
 * Create AWS instance
 */
export const createAWS = async () => {
  const AWS_ACCESS_KEY_ID = await getConfig('AWS_ACCESS_KEY_ID');
  const AWS_SECRET_ACCESS_KEY = await getConfig('AWS_SECRET_ACCESS_KEY');
  const AWS_BUCKET = await getConfig('AWS_BUCKET');
  const AWS_COMPATIBLE_SERVICE_ENDPOINT = await getConfig(
    'AWS_COMPATIBLE_SERVICE_ENDPOINT'
  );
  const AWS_FORCE_PATH_STYLE = await getConfig('AWS_FORCE_PATH_STYLE');

  if (!AWS_ACCESS_KEY_ID || !AWS_SECRET_ACCESS_KEY || !AWS_BUCKET) {
    throw new Error('AWS credentials are not configured');
  }

  const options: {
    accessKeyId: string;
    secretAccessKey: string;
    endpoint?: string;
    s3ForcePathStyle?: boolean;
  } = {
    accessKeyId: AWS_ACCESS_KEY_ID,
    secretAccessKey: AWS_SECRET_ACCESS_KEY
  };

  if (AWS_FORCE_PATH_STYLE === 'true') {
    options.s3ForcePathStyle = true;
  }

  if (AWS_COMPATIBLE_SERVICE_ENDPOINT) {
    options.endpoint = AWS_COMPATIBLE_SERVICE_ENDPOINT;
  }

  // initialize s3
  return new AWS.S3(options);
};

/**
 * Create Google Cloud Storage instance
 */
const createGCS = async () => {
  const GOOGLE_APPLICATION_CREDENTIALS = await getConfig(
    'GOOGLE_APPLICATION_CREDENTIALS'
  );
  const GOOGLE_PROJECT_ID = await getConfig('GOOGLE_PROJECT_ID');
  const BUCKET = await getConfig('GOOGLE_CLOUD_STORAGE_BUCKET');

  if (!GOOGLE_PROJECT_ID || !GOOGLE_APPLICATION_CREDENTIALS || !BUCKET) {
    throw new Error('Google Cloud Storage credentials are not configured');
  }

  const Storage = require('@google-cloud/storage').Storage;

  // initializing Google Cloud Storage
  return new Storage({
    projectId: GOOGLE_PROJECT_ID,
    keyFilename: GOOGLE_APPLICATION_CREDENTIALS
  });
};

/*
 * Save binary data to amazon s3
 */
export const uploadFileAWS = async (
  file: { name: string; path: string; type: string },
  forcePrivate: boolean = false
): Promise<string> => {
  const IS_PUBLIC = forcePrivate
    ? false
    : await getConfig('FILE_SYSTEM_PUBLIC', 'true');
  const AWS_PREFIX = await getConfig('AWS_PREFIX', '');
  const AWS_BUCKET = await getConfig('AWS_BUCKET');

  // initialize s3
  const s3 = await createAWS();

  // generate unique name
  const fileName = `${AWS_PREFIX}${Math.random()}${file.name.replace(
    / /g,
    ''
  )}`;

  // read file
  const buffer = await fs.readFileSync(file.path);

  // upload to s3
  const response: any = await new Promise((resolve, reject) => {
    s3.upload(
      {
        ContentType: file.type,
        Bucket: AWS_BUCKET,
        Key: fileName,
        Body: buffer,
        ACL: IS_PUBLIC === 'true' ? 'public-read' : undefined
      },
      (err, res) => {
        if (err) {
          return reject(err);
        }

        return resolve(res);
      }
    );
  });

  return IS_PUBLIC === 'true' ? response.Location : fileName;
};

/*
 * Delete file from amazon s3
 */
export const deleteFileAWS = async (fileName: string) => {
  const AWS_BUCKET = await getConfig('AWS_BUCKET');

  const params = { Bucket: AWS_BUCKET, Key: fileName };

  // initialize s3
  const s3 = await createAWS();

  return new Promise((resolve, reject) => {
    s3.deleteObject(params, err => {
      if (err) {
        return reject(err);
      }

      return resolve('ok');
    });
  });
};

/*
 * Save file to local disk
 */
export const uploadFileLocal = async (file: {
  name: string;
  path: string;
  type: string;
}): Promise<string> => {
  const oldPath = file.path;

  if (!fs.existsSync(uploadsFolderPath)) {
    fs.mkdirSync(uploadsFolderPath);
  }

  const fileName = `${Math.random()}${file.name.replace(/ /g, '')}`;
  const newPath = `${uploadsFolderPath}/${fileName}`;
  const rawData = fs.readFileSync(oldPath);

  return new Promise((resolve, reject) => {
    fs.writeFile(newPath, rawData, err => {
      if (err) {
        return reject(err);
      }

      return resolve(fileName);
    });
  });
};

/*
 * Save file to google cloud storage
 */
export const uploadFileGCS = async (file: {
  name: string;
  path: string;
  type: string;
}): Promise<string> => {
  const BUCKET = await getConfig('GOOGLE_CLOUD_STORAGE_BUCKET');
  const IS_PUBLIC = await getConfig('FILE_SYSTEM_PUBLIC');

  // initialize GCS
  const storage = await createGCS();

  // select bucket
  const bucket = storage.bucket(BUCKET);

  // generate unique name
  const fileName = `${Math.random()}${file.name}`;

  bucket.file(fileName);

  const response: any = await new Promise((resolve, reject) => {
    bucket.upload(
      file.path,
      {
        metadata: { contentType: file.type },
        public: IS_PUBLIC === 'true'
      },
      (err, res) => {
        if (err) {
          return reject(err);
        }

        if (res) {
          return resolve(res);
        }
      }
    );
  });

  const { metadata, name } = response;

  return IS_PUBLIC === 'true' ? metadata.mediaLink : name;
};

const deleteFileLocal = async (fileName: string) => {
  return new Promise((resolve, reject) => {
    fs.unlink(`${uploadsFolderPath}/${fileName}`, error => {
      if (error) {
        return reject(error);
      }

      return resolve('deleted');
    });
  });
};

const deleteFileGCS = async (fileName: string) => {
  const BUCKET = await getConfig('GOOGLE_CLOUD_STORAGE_BUCKET');

  // initialize GCS
  const storage = await createGCS();

  // select bucket
  const bucket = storage.bucket(BUCKET);

  return new Promise((resolve, reject) => {
    bucket
      .file(fileName)
      .delete()
      .then(err => {
        if (err) {
          return reject(err);
        }

        return resolve('ok');
      });
  });
};

/**
 * Read file from GCS, AWS
 */
export const readFileRequest = async (key: string): Promise<any> => {
  const UPLOAD_SERVICE_TYPE = await getConfig('UPLOAD_SERVICE_TYPE', 'AWS');

  if (UPLOAD_SERVICE_TYPE === 'GCS') {
    const GCS_BUCKET = await getConfig('GOOGLE_CLOUD_STORAGE_BUCKET');
    const storage = await createGCS();

    const bucket = storage.bucket(GCS_BUCKET);

    const file = bucket.file(key);

    // get a file buffer
    const [contents] = await file.download({});

    return contents;
  }

  if (UPLOAD_SERVICE_TYPE === 'AWS') {
    const AWS_BUCKET = await getConfig('AWS_BUCKET');
    const s3 = await createAWS();

    return new Promise((resolve, reject) => {
      s3.getObject(
        {
          Bucket: AWS_BUCKET,
          Key: key
        },
        (error, response) => {
          if (error) {
            if (
              error.code === 'NoSuchKey' &&
              error.message.includes('key does not exist')
            ) {
              debugBase(
                `Error occurred when fetching s3 file with key: "${key}"`
              );
            }

            return reject(error);
          }

          return resolve(response.Body);
        }
      );
    });
  }

  if (UPLOAD_SERVICE_TYPE === 'local') {
    return new Promise((resolve, reject) => {
      fs.readFile(`${uploadsFolderPath}/${key}`, (error, response) => {
        if (error) {
          return reject(error);
        }

        return resolve(response);
      });
    });
  }
};

/*
 * Save binary data to amazon s3
 */
export const uploadFile = async (
  apiUrl: string,
  file,
  fromEditor = false
): Promise<any> => {
  const IS_PUBLIC = await getConfig('FILE_SYSTEM_PUBLIC');
  const UPLOAD_SERVICE_TYPE = await getConfig('UPLOAD_SERVICE_TYPE', 'AWS');

  let nameOrLink = '';

  if (UPLOAD_SERVICE_TYPE === 'AWS') {
    nameOrLink = await uploadFileAWS(file);
  }

  if (UPLOAD_SERVICE_TYPE === 'GCS') {
    nameOrLink = await uploadFileGCS(file);
  }

  if (UPLOAD_SERVICE_TYPE === 'local') {
    nameOrLink = await uploadFileLocal(file);
  }

  if (fromEditor) {
    const editorResult = { fileName: file.name, uploaded: 1, url: nameOrLink };

    if (IS_PUBLIC !== 'true') {
      editorResult.url = `${apiUrl}/read-file?key=${nameOrLink}`;
    }

    return editorResult;
  }

  return nameOrLink;
};

export const deleteFile = async (fileName: string): Promise<any> => {
  const UPLOAD_SERVICE_TYPE = await getConfig('UPLOAD_SERVICE_TYPE', 'AWS');

  if (UPLOAD_SERVICE_TYPE === 'AWS') {
    return deleteFileAWS(fileName);
  }

  if (UPLOAD_SERVICE_TYPE === 'GCS') {
    return deleteFileGCS(fileName);
  }

  if (UPLOAD_SERVICE_TYPE === 'local') {
    return deleteFileLocal(fileName);
  }
};

/**
 * Read contents of a file
 */
export const readFile = utils.readFile;

/**
 * Create default or ses transporter
 */
export const createTransporter = async ({ ses }) => {
  return utils.createTransporter(models, memoryStorage, { ses });
};

export type IEmailParams = IEmailParamsC;

/**
 * Send email
 */
export const sendEmail = async (params: IEmailParams) => {
  return utils.sendEmail(models, memoryStorage, params);
};

/**
 * Returns user's name or email
 */
export const getUserDetail = (user: IUser) => {
  return utils.getUserDetail(user);
};

export type ISendNotification = ISendNotificationC;
/**
 * Send a notification
 */
export const sendNotification = async (doc: ISendNotification) => {
  await models.Users.updateMany(
    { _id: { $in: doc.receivers } },
    { $set: { isShowNotification: false } }
  );

  for (const userId of doc.receivers) {
    graphqlPubsub.publish('userChanged', {
      userChanged: { userId }
    });
  }

  return utils.sendNotification(models, memoryStorage, graphqlPubsub, doc);
};

/**
 * Creates blank workbook
 */
export const createXlsFile = async () => {
  // Generating blank workbook
  const workbook = await xlsxPopulate.fromBlankAsync();

  return { workbook, sheet: workbook.sheet(0) };
};

/**
 * Generates downloadable xls file on the url
 */
export const generateXlsx = async (workbook: any): Promise<string> => {
  return workbook.outputAsync();
};

/**
 * Sends post request to specific url
 */
export const sendRequest = utils.sendRequest;

export const registerOnboardHistory = ({
  type,
  user
}: {
  type: string;
  user: IUserDocument;
}) =>
  models.OnboardingHistories.getOrCreate({ type, user })
    .then(({ status }) => {
      if (status === 'created') {
        graphqlPubsub.publish('onboardingChanged', {
          onboardingChanged: { userId: user._id, type }
        });
      }
    })
    .catch(e => debugBase(e));

export const authCookieOptions = (secure: boolean) => {
  const oneDay = 1 * 24 * 3600 * 1000; // 1 day

  const cookieOptions = {
    httpOnly: true,
    expires: new Date(Date.now() + oneDay),
    maxAge: oneDay,
    secure
  };

  return cookieOptions;
};

export const getEnv = utils.getEnv;

/**
 * Send notification to mobile device from inbox conversations
 * @param {string} - title
 * @param {string} - body
 * @param {string} - customerId
 * @param {array} - receivers
 */
export const sendMobileNotification = async ({
  receivers,
  title,
  body,
  customerId,
  conversationId
}: {
  receivers: string[];
  customerId?: string;
  title: string;
  body: string;
  conversationId: string;
}): Promise<void> => {
  await utils.sendMobileNotification(models, {
    receivers,
    title,
    body,
    customerId,
    conversationId
  });
};

export const paginate = utils.paginate;

/*
 * Converts given value to date or if value in valid date
 * then returns default value
 */
export const fixDate = utils.fixDate;

export const getDate = utils.getDate;

export const getToday = utils.getToday;

export const getNextMonth = utils.getNextMonth;

/**
 * Send to webhook
 */

export const sendToWebhook = async (
  action: string,
  type: string,
  params: any
) => {
  await sendToWebhookC(models, { action, type, params });
};

export default {
  sendEmail,
  sendNotification,
  sendMobileNotification,
  readFile,
  createTransporter,
  sendToWebhook,
  getImportCsvInfo,
  getCsvHeadersInfo
};

export const cleanHtml = (content?: string) =>
  strip(content || '').substring(0, 100);

export const validSearchText = utils.validSearchText;

export const regexSearchText = utils.regexSearchText;

/**
 * Check user ids whether its added or removed from array of ids
 */
export const checkUserIds = utils.checkUserIds;

/*
 * Handle engage unsubscribe request
 */
export const handleUnsubscription = async (query: {
  cid: string;
  uid: string;
}) => {
  const { cid, uid } = query;

  if (cid) {
    await models.Customers.updateOne(
      { _id: cid },
      { $set: { isSubscribed: 'No' } }
    );
  }

  if (uid) {
    await models.Users.updateOne(
      { _id: uid },
      { $set: { isSubscribed: 'No' } }
    );
  }
};

export const getConfigs = async () => {
  return utils.getConfigs(models, memoryStorage);
};

export const getConfig = async (code, defaultValue?) => {
  return utils.getConfig(models, memoryStorage, code, defaultValue);
};

export const resetConfigsCache = () => {
  utils.resetConfigsCache(memoryStorage);
};

export const frontendEnv = utils.frontendEnv;

export const getSubServiceDomain = ({ name }: { name: string }): string => {
  const MAIN_APP_DOMAIN = getEnv({ name: 'MAIN_APP_DOMAIN' });

  const defaultMappings = {
    API_DOMAIN: `${MAIN_APP_DOMAIN}/api`,
    WIDGETS_DOMAIN: `${MAIN_APP_DOMAIN}/widgets`,
    INTEGRATIONS_API_DOMAIN: `${MAIN_APP_DOMAIN}/integrations`,
    LOGS_API_DOMAIN: `${MAIN_APP_DOMAIN}/logs`,
    ENGAGES_API_DOMAIN: `${MAIN_APP_DOMAIN}/engages`,
    VERIFIER_API_DOMAIN: `${MAIN_APP_DOMAIN}/verifier`,
    AUTOMATIONS_API_DOMAIN: `${MAIN_APP_DOMAIN}/automations`
  };

  const domain = getEnv({ name });

  if (domain) {
    return domain;
  }

  return defaultMappings[name];
};

export const chunkArray = utils.chunkArray;

/**
 * Create s3 stream for excel file
 */
export const s3Stream = async (
  key: string,
  errorCallback: (error: any) => void
): Promise<any> => {
  const AWS_BUCKET = await getConfig('AWS_BUCKET');

  const s3 = await createAWS();

  const stream = s3
    .getObject({ Bucket: AWS_BUCKET, Key: key })
    .createReadStream();

  stream.on('error', errorCallback);

  return stream;
};

export const getDashboardFile = async (dashboardId: string) => {
  const timeout = async ms => {
    return new Promise(resolve => setTimeout(resolve, ms));
  };

  const DASHBOARD_DOMAIN = getSubServiceDomain({ name: 'DASHBOARD_DOMAIN' });

  const browser = await puppeteer.launch({ args: ['--no-sandbox'] });
  const page = await browser.newPage();

  await page.goto(`${DASHBOARD_DOMAIN}/details/${dashboardId}?pdf=true`);
  await timeout(5000);

  const pdf = await page.pdf({ format: 'A4' });

  await browser.close();

  return pdf;
};

export const getCoreDomain = () => {
  const NODE_ENV = process.env.NODE_ENV;

  return NODE_ENV === 'production'
    ? 'https://erxes.io'
    : 'http://localhost:3500';
};

/**
 * Escaping, special characters
 */
export const escapeRegExp = (str: string) => {
  return str.replace(/[.*+?^${}()|[\]\\]/g, '\\$&');
};

export const routeErrorHandling = (fn, callback?: any) => {
  return async (req, res, next) => {
    try {
      await fn(req, res, next);
    } catch (e) {
<<<<<<< HEAD
      debugError((e as Error).message);
=======
      debugError(e);
>>>>>>> bb013b48

      if (callback) {
        return callback(res, e, next);
      }

      return next(e);
    }
  };
};

export const isUsingElk = () => {
  const ELK_SYNCER = getEnv({ name: 'ELK_SYNCER', defaultValue: 'true' });

  return ELK_SYNCER === 'false' ? false : true;
};

/**
 * Splits text into chunks of strings limited by given character count
 * .{1,100}(\s|$)
 * . - matches any character (except for line terminators)
 * {1,100} - matches the previous token between 1 and 100 times, as many times as possible, giving back as needed (greedy)
 * (\s|$) - capturing group
 * \s - matches any whitespace character
 * $ - asserts position at the end of the string
 *
 * @param str text to be split
 * @param size character length of each chunk
 */
export const splitStr = (str: string, size: number): string[] => {
  const cleanStr = strip(str);

  return cleanStr.match(new RegExp(new RegExp(`.{1,${size}}(\s|$)`, 'g')));
};

export const findCustomer = async doc => {
  let customer;

  if (doc.customerPrimaryEmail) {
    customer = await models.Customers.findOne({
      $or: [
        { emails: { $in: [doc.customerPrimaryEmail] } },
        { primaryEmail: doc.customerPrimaryEmail }
      ]
    });
  }

  if (!customer && doc.customerPrimaryPhone) {
    customer = await models.Customers.findOne({
      $or: [
        { phones: { $in: [doc.customerPrimaryPhone] } },
        { primaryPhone: doc.customerPrimaryPhone }
      ]
    });
  }

  if (!customer && doc.customerCode) {
    customer = await models.Customers.findOne({ code: doc.customerCode });
  }

  return customer;
};

export const findCompany = async doc => {
  let company;

  if (doc.companyPrimaryName) {
    company = await models.Companies.findOne({
      $or: [
        { names: { $in: [doc.companyPrimaryName] } },
        { primaryName: doc.companyPrimaryName }
      ]
    });
  }

  if (!company && doc.name) {
    company = await models.Companies.findOne({
      $or: [{ names: { $in: [doc.name] } }, { primaryName: doc.name }]
    });
  }

  if (!company && doc.email) {
    company = await models.Companies.findOne({
      $or: [{ emails: { $in: [doc.email] } }, { primaryEmail: doc.email }]
    });
  }

  if (!company && doc.phone) {
    company = await models.Companies.findOne({
      $or: [{ phones: { $in: [doc.phone] } }, { primaryPhone: doc.phone }]
    });
  }

  if (!company && doc.companyPrimaryEmail) {
    company = await models.Companies.findOne({
      $or: [
        { emails: { $in: [doc.companyPrimaryEmail] } },
        { primaryEmail: doc.companyPrimaryEmail }
      ]
    });
  }

  if (!company && doc.companyPrimaryPhone) {
    company = await models.Companies.findOne({
      $or: [
        { phones: { $in: [doc.companyPrimaryPhone] } },
        { primaryPhone: doc.companyPrimaryPhone }
      ]
    });
  }

  if (!company && doc.companyCode) {
    company = await models.Companies.findOne({ code: doc.companyCode });
  }

  return company;
};

export const checkPremiumService = async type => {
  try {
    const domain = getEnv({ name: 'MAIN_APP_DOMAIN' })
      .replace('https://', '')
      .replace('http://', '');

    const response = await sendRequest({
      url: `${getCoreDomain()}/check-premium-service?domain=${domain}&type=${type}`,
      method: 'GET'
    });

    return response === 'yes';
  } catch (e) {
    return false;
  }
};

// board item number calculator
export const numberCalculator = (size: number, num?: any, skip?: boolean) => {
  if (num && !skip) {
    num = parseInt(num, 10) + 1;
  }

  if (skip) {
    num = 0;
  }

  num = num.toString();

  while (num.length < size) {
    num = '0' + num;
  }

  return num;
};

export const configReplacer = config => {
  const now = new Date();

  // replace type of date
  return config
    .replace(/\{year}/g, now.getFullYear().toString())
    .replace(/\{month}/g, (now.getMonth() + 1).toString())
    .replace(/\{day}/g, now.getDate().toString());
};<|MERGE_RESOLUTION|>--- conflicted
+++ resolved
@@ -936,11 +936,7 @@
     try {
       await fn(req, res, next);
     } catch (e) {
-<<<<<<< HEAD
       debugError((e as Error).message);
-=======
-      debugError(e);
->>>>>>> bb013b48
 
       if (callback) {
         return callback(res, e, next);
