import * as DataLoader from 'dataloader';
import * as _ from 'underscore';
import { ICompanyDocument } from '../../db/models/definitions/companies';
import { IProductCategoryDocument } from '../../db/models/definitions/deals';
import { ITagDocument } from '../../db/models/definitions/tags';
<<<<<<< HEAD
import { IFormDocument } from '../../db/models/definitions/forms';
import { IIntegrationDocument } from '../../db/models/definitions/integrations';
import { IUserDocument } from '../../db/models/definitions/users';
import { ISegmentDocument } from '../../db/models/definitions/segments';
import productCategory from './productCategory';
import tag from './tag';
import company from './company';
import form from './form';
import integration from './integration';
import user from './user';
import segmentsBySubOf from './segmentsBySubOf';
import segment from './segment';
=======
import { ICustomer } from '../../db/models/definitions/customers';
import { IMessageDocument } from '../../db/models/definitions/conversationMessages';
import { IConversationDocument } from '../../db/models/definitions/conversations';
import productCategory from './productCategory';
import tag from './tag';
import company from './company';
import customer from './customer';
import messageByConvId from './message';
import conversationByCustomerId from './conversation'

>>>>>>> 8395f266
export interface IDataLoaders {
  productCategory: DataLoader<string, IProductCategoryDocument>;
  tag: DataLoader<string, ITagDocument>;
  company: DataLoader<string, ICompanyDocument>;
<<<<<<< HEAD
  form: DataLoader<string, IFormDocument>;
  integration: DataLoader<string, IIntegrationDocument>;
  user: DataLoader<string, IUserDocument>;
  segmentsBySubOf: DataLoader<string, ISegmentDocument[]>;
  segment: DataLoader<string, ISegmentDocument>;
=======
  customer?: DataLoader<string, ICustomer>;
  messageByConvId?: DataLoader<string, IMessageDocument[]>;
  conversationByCustomerId?: DataLoader<string, IConversationDocument[]>
>>>>>>> 8395f266
}

export function generateAllDataLoaders(): IDataLoaders {
  return {
    productCategory: productCategory(),
    tag: tag(),
    company: company(),
<<<<<<< HEAD
    form: form(),
    integration: integration(),
    user: user(),
    segmentsBySubOf: segmentsBySubOf(),
    segment: segment()
=======
    customer: customer(),
    messageByConvId: messageByConvId(),
    conversationByCustomerId: conversationByCustomerId()
>>>>>>> 8395f266
  };
}<|MERGE_RESOLUTION|>--- conflicted
+++ resolved
@@ -3,7 +3,6 @@
 import { ICompanyDocument } from '../../db/models/definitions/companies';
 import { IProductCategoryDocument } from '../../db/models/definitions/deals';
 import { ITagDocument } from '../../db/models/definitions/tags';
-<<<<<<< HEAD
 import { IFormDocument } from '../../db/models/definitions/forms';
 import { IIntegrationDocument } from '../../db/models/definitions/integrations';
 import { IUserDocument } from '../../db/models/definitions/users';
@@ -16,33 +15,25 @@
 import user from './user';
 import segmentsBySubOf from './segmentsBySubOf';
 import segment from './segment';
-=======
 import { ICustomer } from '../../db/models/definitions/customers';
 import { IMessageDocument } from '../../db/models/definitions/conversationMessages';
 import { IConversationDocument } from '../../db/models/definitions/conversations';
-import productCategory from './productCategory';
-import tag from './tag';
-import company from './company';
 import customer from './customer';
 import messageByConvId from './message';
-import conversationByCustomerId from './conversation'
+import conversationByCustomerId from './conversation';
 
->>>>>>> 8395f266
 export interface IDataLoaders {
   productCategory: DataLoader<string, IProductCategoryDocument>;
   tag: DataLoader<string, ITagDocument>;
   company: DataLoader<string, ICompanyDocument>;
-<<<<<<< HEAD
   form: DataLoader<string, IFormDocument>;
   integration: DataLoader<string, IIntegrationDocument>;
   user: DataLoader<string, IUserDocument>;
   segmentsBySubOf: DataLoader<string, ISegmentDocument[]>;
   segment: DataLoader<string, ISegmentDocument>;
-=======
-  customer?: DataLoader<string, ICustomer>;
-  messageByConvId?: DataLoader<string, IMessageDocument[]>;
-  conversationByCustomerId?: DataLoader<string, IConversationDocument[]>
->>>>>>> 8395f266
+  customer: DataLoader<string, ICustomer>;
+  messageByConvId: DataLoader<string, IMessageDocument[]>;
+  conversationByCustomerId: DataLoader<string, IConversationDocument[]>;
 }
 
 export function generateAllDataLoaders(): IDataLoaders {
@@ -50,16 +41,13 @@
     productCategory: productCategory(),
     tag: tag(),
     company: company(),
-<<<<<<< HEAD
     form: form(),
     integration: integration(),
     user: user(),
     segmentsBySubOf: segmentsBySubOf(),
-    segment: segment()
-=======
+    segment: segment(),
     customer: customer(),
     messageByConvId: messageByConvId(),
     conversationByCustomerId: conversationByCustomerId()
->>>>>>> 8395f266
   };
 }