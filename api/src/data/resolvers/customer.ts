<<<<<<< HEAD
import { Conformities, Conversations } from '../../db/models';
import { ICustomerDocument } from '../../db/models/definitions/customers';
import { fetchElk } from '../../elasticsearch';
=======
import { Companies, Conformities } from '../../db/models';
import { ICustomerDocument } from '../../db/models/definitions/customers';
import { fetchElk } from '../../elasticsearch';
import { getDocument } from './mutations/cacheUtils';
>>>>>>> 8395f266
import { IContext } from '../types';

export default {
  integration(customer: ICustomerDocument, _, { dataLoaders }: IContext) {
    if (customer.integrationId) {
      return dataLoaders?.integration.load(customer.integrationId);
    }
  },

  getTags(customer: ICustomerDocument, _, { dataLoaders }: IContext) {
<<<<<<< HEAD
    return dataLoaders?.tag.loadMany(customer.tagIds || []);
=======
    return dataLoaders?.tag?.loadMany(customer.tagIds || []);
>>>>>>> 8395f266
  },

  async urlVisits(customer: ICustomerDocument) {
    const response = await fetchElk({
      action: 'search',
      index: 'events',
      body: {
        _source: ['createdAt', 'count', 'attributes'],
        query: {
          bool: {
            must: [
              {
                term: { customerId: customer._id }
              },
              {
                term: { name: 'viewPage' }
              }
            ]
          }
        }
      },
      defaultValue: { hits: { hits: [] } }
    });

    return response.hits.hits.map(hit => {
      const source = hit._source;
      const firstAttribute = source.attributes[0] || {};

      return {
        createdAt: source.createdAt,
        count: source.count,
        url: firstAttribute.value
      };
    });
  },

  conversations(customer: ICustomerDocument, _, { dataLoaders } : IContext) {
    return dataLoaders?.conversationByCustomerId?.load(customer._id);
  },

  async companies(customer: ICustomerDocument, _, { dataLoaders }: IContext) {
    const companyIds = await Conformities.savedConformity({
      mainType: 'customer',
      mainTypeId: customer._id,
      relTypes: ['company']
    });

    const companies = await dataLoaders?.company.loadMany(companyIds || []);
    return (companies || []).slice(0, 10);
  },

  owner(customer: ICustomerDocument, _, { dataLoaders }: IContext) {
    if (customer.ownerId) return dataLoaders?.user.load(customer.ownerId);
  }
};<|MERGE_RESOLUTION|>--- conflicted
+++ resolved
@@ -1,13 +1,6 @@
-<<<<<<< HEAD
-import { Conformities, Conversations } from '../../db/models';
+import { Conformities } from '../../db/models';
 import { ICustomerDocument } from '../../db/models/definitions/customers';
 import { fetchElk } from '../../elasticsearch';
-=======
-import { Companies, Conformities } from '../../db/models';
-import { ICustomerDocument } from '../../db/models/definitions/customers';
-import { fetchElk } from '../../elasticsearch';
-import { getDocument } from './mutations/cacheUtils';
->>>>>>> 8395f266
 import { IContext } from '../types';
 
 export default {
@@ -18,11 +11,7 @@
   },
 
   getTags(customer: ICustomerDocument, _, { dataLoaders }: IContext) {
-<<<<<<< HEAD
     return dataLoaders?.tag.loadMany(customer.tagIds || []);
-=======
-    return dataLoaders?.tag?.loadMany(customer.tagIds || []);
->>>>>>> 8395f266
   },
 
   async urlVisits(customer: ICustomerDocument) {
@@ -59,8 +48,8 @@
     });
   },
 
-  conversations(customer: ICustomerDocument, _, { dataLoaders } : IContext) {
-    return dataLoaders?.conversationByCustomerId?.load(customer._id);
+  conversations(customer: ICustomerDocument, _, { dataLoaders }: IContext) {
+    return dataLoaders?.conversationByCustomerId.load(customer._id);
   },
 
   async companies(customer: ICustomerDocument, _, { dataLoaders }: IContext) {
@@ -69,8 +58,9 @@
       mainTypeId: customer._id,
       relTypes: ['company']
     });
-
-    const companies = await dataLoaders?.company.loadMany(companyIds || []);
+    const companies = await dataLoaders?.company.loadMany(
+      (companyIds || []).filter(x => x)
+    );
     return (companies || []).slice(0, 10);
   },
 
