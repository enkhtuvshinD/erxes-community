--- conflicted
+++ resolved
@@ -1,7 +1,3 @@
-<<<<<<< HEAD
-import { withFilter } from 'graphql-subscriptions';
-=======
->>>>>>> bb013b48
 import { graphqlPubsub } from '../../../pubsub';
 
 export default {
