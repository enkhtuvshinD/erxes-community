import {
  Companies,
  Customers,
  Deals,
  ImportHistory,
  Segments,
  Tasks
} from '../../../db/models';
import { ISegment } from '../../../db/models/definitions/segments';
import { getService, getServices } from '../../../inmemoryStorage';
import { fetchSegment } from '../../modules/segments/queryBuilder';
import { checkPermission } from '../../permissions/wrappers';
import utils, { paginate } from '../../utils';

const importHistoryQueries = {
<<<<<<< HEAD
  importHistoryGetTypes() {
    return [
      {
        type: 'core',
        contentType: 'customer',
        icon: 'users-alt',
        text: 'Customer'
      },
      {
        text: 'Deal',
        type: 'plugin',
        contentType: 'deal',
        icon: 'signal-alt-3',
        pluginType: 'deal'
      }
    ];
=======
  async importHistoryGetTypes() {
    const services = await getServices();

    const servicesimportTypes: any = [];

    for (const serviceName of services) {
      const service = await getService(serviceName, true);

      servicesimportTypes.push(...service.meta.importTypes);
    }

    return servicesimportTypes;
>>>>>>> 91d99ac2
  },

  /**
   * Import history list
   */
  importHistories(
    _root,
    { type, ...args }: { page: number; perPage: number; type: string }
  ) {
    const filter: { [key: string]: any } = {};

    if (type) {
      filter.contentTypes = type;
    }

    const list = paginate(ImportHistory.find(filter), args).sort({ date: -1 });

    const count = ImportHistory.find(filter).countDocuments();

    return { list, count };
  },

  async importHistoryDetail(_root, { _id }: { _id: string }) {
    const importHistory = await ImportHistory.getImportHistory(_id);

    importHistory.errorMsgs = (importHistory.errorMsgs || []).slice(0, 100);

    return importHistory;
  },

  async importHistoryGetColumns(
    _root,
    { attachmentName }: { attachmentName: string }
  ) {
    const values = (await utils.getImportCsvInfo(attachmentName)) as any;

    const object = {} as any;

    values.map(value => {
      Object.keys(value).forEach(key => {
        if (!object[key]) {
          object[key] = [value[key]];
        } else {
          object[key].push(value[key]);
        }
      });
    });

    return object;
  },

  async importHistoryGetDuplicatedHeaders(
    _root,
    { attachmentNames }: { attachmentNames: string[] }
  ) {
    const headers = [] as any;

    for (const attachmentName of attachmentNames) {
      const results: any = await utils.getCsvHeadersInfo(attachmentName);

      headers.push(...results.split(','));
    }

    const duplicates = headers.filter(
      (item, index) => index !== headers.indexOf(item)
    );

    return duplicates;
  },

  async importHistoryPreviewExportCount(
    _root,
    { segmentId, contentType }: { segmentId: string; contentType: string }
  ) {
    if (segmentId) {
      const segment = (await Segments.findOne({
        _id: segmentId
      })) as ISegment;

      return fetchSegment(segment, { returnCount: true });
    }

    switch (contentType) {
      case 'customer':
        return Customers.countDocuments({ state: 'customer' });

      case 'lead':
        return Customers.countDocuments({ state: 'lead' });

      case 'visitor':
        return Customers.countDocuments({ state: 'visitor' });

      case 'deal':
        return Deals.countDocuments({});

      case 'task':
        return Tasks.countDocuments({});

      case 'company':
        return Companies.countDocuments({});

      case 'ticket':
        return Tasks.countDocuments({});
    }
  }
};

checkPermission(
  importHistoryQueries,
  'importHistories',
  'importHistoryDetail',
  []
);

export default importHistoryQueries;<|MERGE_RESOLUTION|>--- conflicted
+++ resolved
@@ -13,24 +13,6 @@
 import utils, { paginate } from '../../utils';
 
 const importHistoryQueries = {
-<<<<<<< HEAD
-  importHistoryGetTypes() {
-    return [
-      {
-        type: 'core',
-        contentType: 'customer',
-        icon: 'users-alt',
-        text: 'Customer'
-      },
-      {
-        text: 'Deal',
-        type: 'plugin',
-        contentType: 'deal',
-        icon: 'signal-alt-3',
-        pluginType: 'deal'
-      }
-    ];
-=======
   async importHistoryGetTypes() {
     const services = await getServices();
 
@@ -43,7 +25,6 @@
     }
 
     return servicesimportTypes;
->>>>>>> 91d99ac2
   },
 
   /**
