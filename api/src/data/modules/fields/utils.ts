--- conflicted
+++ resolved
@@ -1,51 +1,9 @@
-<<<<<<< HEAD
-import { Schema } from 'mongoose';
-import {
-  Companies,
-  Customers,
-  Fields,
-  FieldsGroups,
-  Integrations,
-  Tags,
-  Users
-} from '../../../db/models';
-=======
 import { Fields, FieldsGroups } from '../../../db/models';
->>>>>>> 91d99ac2
 import { IFieldGroup } from '../../../db/models/definitions/fields';
 import { fetchElk } from '../../../elasticsearch';
 import messageBroker from '../../../messageBroker';
 // import { findElk } from '../../resolvers/mutations/engageUtils';
-<<<<<<< HEAD
-import { getConfig, isUsingElk } from '../../utils';
-import { custom, getPluginInfo } from './federationUtils';
-
-const generateBasicInfosFromSchema = async (
-  queSchema: any,
-  namePrefix: string
-) => {
-  const queFields: string[] = [];
-
-  // field definations
-  const paths = queSchema.paths;
-
-  for (const name of Object.keys(paths)) {
-    const path = paths[name];
-
-    const label = path.options.label;
-    const type = path.instance;
-
-    if (['String', 'Number', 'Date', 'Boolean'].includes(type) && label) {
-      // add to fields list
-      queFields.push(`${namePrefix}${name}`);
-    }
-  }
-
-  return queFields;
-};
-=======
 import { isUsingElk } from '../../utils';
->>>>>>> 91d99ac2
 
 export const getCustomFields = async (contentType: string) => {
   return Fields.find({
@@ -95,48 +53,10 @@
 
 // Checking field names, all field names must be configured correctly
 export const checkFieldNames = async (
-<<<<<<< HEAD
-  type: string,
-=======
->>>>>>> 91d99ac2
   fields: string[],
   columnConfig?: object
 ) => {
   const properties: any[] = [];
-<<<<<<< HEAD
-  let schema: any;
-  let basicInfos: string[] = [];
-
-  switch (type) {
-    case 'customer':
-      schema = Customers.schema;
-      break;
-
-    case 'lead':
-      schema = Customers.schema;
-      break;
-  }
-
-  if (schema) {
-    basicInfos = [
-      ...basicInfos,
-      ...(await generateBasicInfosFromSchema(schema, ''))
-    ];
-
-    for (const name of Object.keys(schema.paths)) {
-      const path = schema.paths[name];
-
-      // extend fields list using sub schema fields
-      if (path.schema) {
-        basicInfos = [
-          ...basicInfos,
-          ...(await generateBasicInfosFromSchema(path.schema, `${name}.`))
-        ];
-      }
-    }
-  }
-=======
->>>>>>> 91d99ac2
 
   for (let fieldName of fields) {
     if (!fieldName) {
@@ -151,51 +71,6 @@
       fieldName = columnConfig[fieldName].value;
     }
 
-<<<<<<< HEAD
-    const fieldObj = await Fields.findOne({
-      text: fieldName,
-      contentType: type === 'lead' ? 'customer' : type
-    });
-
-    // Collecting basic fields
-    if (basicInfos.includes(fieldName)) {
-      property.name = fieldName;
-      property.type = 'basic';
-    }
-
-    // Collecting custom fields
-    if (fieldObj) {
-      property.type = 'customProperty';
-      property.id = fieldObj._id;
-    }
-
-    if (fieldName === 'companiesPrimaryNames') {
-      property.name = 'companyIds';
-      property.type = 'companiesPrimaryNames';
-    }
-
-    if (fieldName === 'customersPrimaryEmails') {
-      property.name = 'customerIds';
-      property.type = 'customersPrimaryEmails';
-    }
-
-    if (fieldName === 'ownerEmail') {
-      property.name = 'ownerId';
-      property.type = 'ownerEmail';
-    }
-
-    if (fieldName === 'tag') {
-      property.name = 'tagIds';
-      property.type = 'tag';
-    }
-
-    if (fieldName === 'pronoun') {
-      property.name = 'pronoun';
-      property.type = 'pronoun';
-    }
-
-=======
->>>>>>> 91d99ac2
     if (!property.type) {
       throw new Error(`Bad column name ${fieldName}`);
     }
@@ -258,11 +133,7 @@
   pipelineId,
   segmentId,
   formId,
-<<<<<<< HEAD
-  pluginType
-=======
   serviceType
->>>>>>> 91d99ac2
 }: {
   contentType: string;
   usageType?: string;
@@ -271,18 +142,8 @@
   segmentId?: string;
   pipelineId?: string;
   formId?: string;
-<<<<<<< HEAD
-  pluginType?: string;
-}) => {
-  console.log(pipelineId, segmentId);
-
-  let schema: any;
-  let plugin: any;
-  let extendFields: Array<{ name: string; label?: string }> = [];
-=======
   serviceType?: string;
 }) => {
->>>>>>> 91d99ac2
   let fields: Array<{
     _id: number;
     name: string;
@@ -294,62 +155,6 @@
     selectOptions?: Array<{ label: string; value: string }>;
   }> = [];
 
-<<<<<<< HEAD
-  switch (contentType) {
-    case FIELD_CONTENT_TYPES.COMPANY:
-      schema = Companies.schema;
-      break;
-
-    case FIELD_CONTENT_TYPES.CUSTOMER:
-      schema = Customers.schema;
-      break;
-
-    case 'user':
-      schema = Users.schema;
-      break;
-  }
-
-  if (pluginType) {
-    plugin = await getPluginInfo(pluginType, contentType);
-  }
-
-  if (plugin) {
-    schema = plugin.schema;
-    fields = [...plugin.fields];
-  }
-
-  if (!schema) {
-    const serviceNames = await getServices();
-
-    for (const serviceName of serviceNames) {
-      const service = await getService(serviceName, true);
-      const segmentMeta = service.meta.segment;
-
-      if (segmentMeta) {
-        for (const schemaDef of segmentMeta.schemas || []) {
-          if (schemaDef.name === contentType) {
-            schema = new Schema(schemaDef.options);
-            continue;
-          }
-        }
-      }
-    }
-  }
-
-  if (schema) {
-    // generate list using customer or company schema
-    fields = [...fields, ...(await generateFieldsFromSchema(schema, ''))];
-
-    for (const name of Object.keys(schema.paths)) {
-      const path = schema.paths[name];
-
-      // extend fields list using sub schema fields
-      if (path.schema) {
-        fields = [
-          ...fields,
-          ...(await generateFieldsFromSchema(path.schema, `${name}.`))
-        ];
-=======
   if (serviceType) {
     fields = await messageBroker().sendRPCMessage(
       `${serviceType}:rpc_queue:getFields`,
@@ -359,7 +164,6 @@
         pipelineId,
         usageType,
         formId
->>>>>>> 91d99ac2
       }
     );
   }
@@ -386,109 +190,7 @@
     }
   }
 
-<<<<<<< HEAD
-  if (contentType === 'customer' && usageType) {
-    extendFields = EXTEND_FIELDS.CUSTOMER;
-  }
-
-  if (
-    contentType === 'customer' ||
-    contentType === 'company' ||
-    contentType === 'conversation'
-  ) {
-    const tags = await getTags(contentType);
-    fields = [...fields, ...[tags]];
-
-    if (contentType === 'customer') {
-      const integrations = await getIntegrations();
-
-      fields.push({
-        _id: Math.random(),
-        name: 'relatedIntegrationIds',
-        label: 'Related integration',
-        selectOptions: integrations
-      });
-    }
-  }
-
-  const pluginsCustomFields = await custom(pluginType, contentType);
-
-  fields = [...fields, ...pluginsCustomFields];
-
-  for (const extendField of extendFields) {
-    fields.push({
-      _id: Math.random(),
-      ...extendField
-    });
-  }
-
-  if (['visitor', 'lead', 'customer', 'company'].includes(contentType)) {
-    const ownerOptions = await generateUsersOptions('ownerId', 'Owner', 'user');
-
-    fields = [...fields, ownerOptions];
-  }
-
-  if (contentType === 'form_submission' && formId) {
-    const formFieldsValues = await getFormFields(formId);
-    const form = await Integrations.findOne({ formId });
-
-    for (const formField of formFieldsValues) {
-      fields.push({
-        _id: Math.random(),
-        name: formField._id,
-        group: form ? form.name : 'Fields',
-        label: formField.text,
-        options: formField.options,
-        validation: formField.validation,
-        type: formField.type
-      });
-    }
-  }
-
-  if (
-    (contentType === 'company' || contentType === 'customer') &&
-    (!usageType || usageType === 'export')
-  ) {
-    const aggre = await fetchElk({
-      action: 'search',
-      index: contentType === 'company' ? 'companies' : 'customers',
-      body: {
-        size: 0,
-        _source: false,
-        aggs: {
-          trackedDataKeys: {
-            nested: {
-              path: 'trackedData'
-            },
-            aggs: {
-              fieldKeys: {
-                terms: {
-                  field: 'trackedData.field',
-                  size: 10000
-                }
-              }
-            }
-          }
-        }
-      },
-      defaultValue: { aggregations: { trackedDataKeys: {} } }
-    });
-
-    const aggregations = aggre.aggregations || { trackedDataKeys: {} };
-    const buckets = (aggregations.trackedDataKeys.fieldKeys || { buckets: [] })
-      .buckets;
-
-    for (const bucket of buckets) {
-      fields.push({
-        _id: Math.random(),
-        name: `trackedData.${bucket.key}`,
-        label: bucket.key
-      });
-    }
-  }
-=======
   fields = [...fields];
->>>>>>> 91d99ac2
 
   return fields.filter(field => !(excludedNames || []).includes(field.name));
 };
