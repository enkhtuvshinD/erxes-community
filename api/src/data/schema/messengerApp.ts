--- conflicted
+++ resolved
@@ -24,13 +24,8 @@
 
   type MessengerAppsResponse {
     websites: [WebSiteApp]
-<<<<<<< HEAD
-    knowledgebases: [String]
-    leads: [String]
-=======
     knowledgebases: [KnowledgebaseApp]
     leads: [LeadApp]
->>>>>>> 6f706a64
   }
 
   input WebSiteMessengerAppInput {
