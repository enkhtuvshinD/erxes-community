/* eslint-disable react/jsx-filename-extension */

import React from 'react';
import ReactDOM from 'react-dom';
import { ApolloProvider } from 'react-apollo';
import client, { createStore } from './apollo-client';


// base connect function for all widgets
const widgetConnect = (params) => {
  const {
    postParams,
    connectMutation,
    connectCallback,
    AppContainer,
    reducers,
  } = params;

  window.addEventListener('message', (event) => {
    // connect to api using passed setting
    if (!(event.data.fromPublisher && event.data.setting)) {
      return;
    }

    // call connect mutation
    connectMutation(event)

    .then(({ data }) => {
<<<<<<< HEAD

      // save connection info
=======
      // check connection and save connection info
>>>>>>> 10edf5a7
      connectCallback(data);

      console.log('connected ...'); // eslint-disable-line

      // notify parent window that connected
      window.parent.postMessage({
        fromErxes: true,
        ...postParams,
        action: 'connected',
        connectionInfo: data,
        setting: event.data.setting,
      }, '*');

      // render root react component
      ReactDOM.render(
        <ApolloProvider store={createStore(reducers)} client={client}>
          <AppContainer data={data} />
        </ApolloProvider>,
        document.getElementById('root'),
      );
    })

    .catch((error) => {
      console.log(error); // eslint-disable-line
      console.log('Integration not found'); // eslint-disable-line
    });
  });
};

export default widgetConnect;<|MERGE_RESOLUTION|>--- conflicted
+++ resolved
@@ -4,7 +4,6 @@
 import ReactDOM from 'react-dom';
 import { ApolloProvider } from 'react-apollo';
 import client, { createStore } from './apollo-client';
-
 
 // base connect function for all widgets
 const widgetConnect = (params) => {
@@ -26,12 +25,7 @@
     connectMutation(event)
 
     .then(({ data }) => {
-<<<<<<< HEAD
-
-      // save connection info
-=======
       // check connection and save connection info
->>>>>>> 10edf5a7
       connectCallback(data);
 
       console.log('connected ...'); // eslint-disable-line
@@ -48,7 +42,7 @@
       // render root react component
       ReactDOM.render(
         <ApolloProvider store={createStore(reducers)} client={client}>
-          <AppContainer data={data} />
+          <AppContainer />
         </ApolloProvider>,
         document.getElementById('root'),
       );
