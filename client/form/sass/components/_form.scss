$break-small: 415px;
$break-medium: 500px;
// shoutbox form
.shoutbox-form {
  font-family: 'Roboto', Helvetica, Arial, sans-serif;
  margin: 0;
  font-size: 14px;
  margin: 0;
  position: fixed;
  width: 370px;
  background: $white;
  box-shadow: 0 5px 15px -3px rgba($black, 0.15);
  z-index: 999999999;
  display: flex;
  flex-direction: column;
  max-height: calc(100% - 90px);
  border-radius: 4px;
  overflow: hidden;
  right: 8px;
  bottom: 86px;

  @media screen and (max-width: $break-small) {
    width: 100%;
    max-height: none;
    height: 100%;
    right: 0;
    bottom: 0;
  }
}

// modal form

.modal-form {
  width: 100%;
  min-height: 100%;
  position: absolute;
  background-color: #000; /* Fallback color */
  background-color: rgba(0, 0, 0, 0.6); /* Black w/ opacity */
  @include prefix((
    transition: opacity .15s linear
  ), webkit moz ms o);

  .erxes-form {
    margin: 50px auto;
    width: 500px;
    @include prefix((
      transition: transform 0.3s ease
    ), webkit moz ms o);
<<<<<<< HEAD
=======

    @include prefix((
      transform: translate(0,-25%)
    ), webkit moz ms o);

    @media screen and (max-width: $break-medium) {
      width: 100%;
      margin: 0;
    }
>>>>>>> 55902e28
  }

  &.open {
    background-color: #000; /* Fallback color */
    background-color: rgba(0, 0, 0, 0.6); /* Black w/ opacity */
    opacity: 1;

    .erxes-form {
      @include prefix((
        transform: translate(0,0)
      ), webkit moz ms o);
    }

    .close {
      @include prefix((
        transform: translate(0,0)
      ), webkit moz ms o);
    }
  }

  .close {
    outline: 0;
    position: absolute;
    right: 50%;
    margin-right: -237px;
    top: 67px;
    width: 40px;
    height: 40px;
    text-align: center;
    border-radius: $border-radius;
    background: url($icon-close) no-repeat 50%;
    z-index: 9999999999;

    @include prefix((
      transition: all 0.3s ease-in-out
    ), webkit moz ms o);

    @include prefix((
      transform: translate(0,-25%)
    ), webkit moz ms o);

    &:hover {
      cursor: pointer;
      background-color: rgba($black, .2);
    }

    @media screen and (max-width: $break-medium) {
      margin-right: auto;
      right: 10px;
      top: 8px;
    }
  }
}

.erxes-form {
  font-family: 'Roboto', Helvetica, Arial, sans-serif;
  margin: 0;
  font-size: 14px;
  line-height: 1.5;
  height: 100%;
  display: flex;
  flex-direction: column;
  border-radius: 4px;
  overflow: hidden;
  -webkit-font-smoothing: antialiased;
  -moz-osx-font-smoothing: grayscale;

  .erxes-form-content {
    background-color: $bg-color;
    overflow: auto;
    padding: 20px;
    margin: 0;
    flex: 1;
    list-style: none;
    position: relative;

    .btn {
      background: $main-color;
      outline: 0;
      border: 0;
      border-radius: $border-radius;
      color: $white;
      padding: 10px 20px;
      cursor: pointer;
      @include prefix((
        transition: background 0.3s ease-in-out
      ), webkit moz ms o);

      &:focus,
      &:hover {
        background: darken($main-color, 10%);
      }

      &.btn-block {
        width: 100%;
        display: block;
      }
    }
  }

  .form-group {
    margin-bottom: 15px;

    .control-label {
      max-width: 100%;
      font-weight: 500;

      > .required {
        margin-left: 2px;
      }
    }

    .description {
      color: #666;
      font-size: 13px;
      display: block;
    }

    .form-control {
      display: block;
      width: 100%;
      height: 34px;
      padding: 6px 12px;
      line-height: 1.42857143;
      margin-top: 8px;
      background-color: #fff;
      background-image: none;
      border: 1px solid $border-color;
      outline: 0;
      color: lighten($black, 10%);
      border-radius: $border-radius;
      @include prefix((
        transition: all 0.3s ease-in-out
      ), webkit moz ms o);
      -webkit-box-sizing: border-box;
         -moz-box-sizing: border-box;
              box-sizing: border-box;

      &[type="checkbox"] {
        display: inline-block;
        width: inherit;
        height: inherit;
        margin: 3px 8px 3px 0;
      }

      &:focus {
        border-color: lighten($main-color, 20%)
      }
    }

    .check-control {
      margin-top: 8px;
    }

    textarea.form-control {
      height: auto;
      min-height: 70px;
    }

    .error {
      color: $red;
      font-size: 12px;
      margin-left: 4px;
    }
  }

  .erxes-result {
    text-align: center;
    color: $text-color;

    button {
      border: none;
      outline: 0;
      display: block;
      margin: 10px auto 0;

      &:hover {
        cursor: pointer;
      }
    }
  }
}<|MERGE_RESOLUTION|>--- conflicted
+++ resolved
@@ -46,8 +46,6 @@
     @include prefix((
       transition: transform 0.3s ease
     ), webkit moz ms o);
-<<<<<<< HEAD
-=======
 
     @include prefix((
       transform: translate(0,-25%)
@@ -57,7 +55,6 @@
       width: 100%;
       margin: 0;
     }
->>>>>>> 55902e28
   }
 
   &.open {
