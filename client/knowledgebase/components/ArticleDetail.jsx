--- conflicted
+++ resolved
@@ -5,23 +5,11 @@
   renderArticle() {
     const { data } = this.props;
     return (
-<<<<<<< HEAD
-      <div>
-        <div>
-          {data.title}
-        </div>
-        <div>
-          {data.summary}
-        </div>
-        <div>
-          {data.content}
-=======
       <div className="erxes-article detail">
-        <h1>{articleData.title}</h1>
+        <h1>{data.title}</h1>
         <div className="erxes-article-content">
-          <p>{articleData.summary}</p>
-          <p>{articleData.content}</p>
->>>>>>> 74751a38
+          <p>{data.summary}</p>
+          <p>{data.content}</p>
         </div>
       </div>
     );
