--- conflicted
+++ resolved
@@ -1,26 +1,9 @@
 import React, { PropTypes } from 'react';
 import Ionicons from 'react-ionicons';
-<<<<<<< HEAD
 import { Articles } from '../components';
-
-export default class CategoryDetail extends React.Component {
-=======
-import { Article } from '../containers';
 import { ItemMeta } from '../components';
 
 export default class CategoryDetail extends React.Component {
-
-  renderArticles() {
-    const { category } = this.props;
-    const articles = category.articles;
-    return articles.map((article) => {
-      return (
-        <Article key={article._id} category={category} article={article} />
-      );
-    });
-  }
-
->>>>>>> d214ac90
   render() {
     const { category } = this.props;
     return (
