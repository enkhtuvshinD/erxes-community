import React, { PropTypes } from 'react';

export default class Category extends React.Component {
  constructor(props) {
    super(props);
    this.handleOnClick = this.handleOnClick.bind(this);
  }

  handleOnClick(event) {
    event.preventDefault();
    const { category } = this.props;
    const { onSwitchToCategoryDisplay } = this.props;
    onSwitchToCategoryDisplay({
      category,
    });
  }

  renderCategory() {
    const { category } = this.props;
    return (
      <div>
<<<<<<< HEAD
        <div>
          <a href="" onClick={this.handleOnClick}>{category.title}</a>
        </div>
        <div>
          {category.description}
        </div>
=======
        <h1>{category.title}</h1>
        {this.renderArticles()}
>>>>>>> 74751a38
      </div>
    );
  }

  render() {
    return this.renderCategory();
  }
}

Category.propTypes = {
  category: PropTypes.object, // eslint-disable-line
  onSwitchToCategoryDisplay: PropTypes.func
};<|MERGE_RESOLUTION|>--- conflicted
+++ resolved
@@ -1,4 +1,5 @@
 import React, { PropTypes } from 'react';
+import { Article } from '../containers';
 
 export default class Category extends React.Component {
   constructor(props) {
@@ -17,19 +18,15 @@
 
   renderCategory() {
     const { category } = this.props;
+    console.log('category: ', category);
     return (
       <div>
-<<<<<<< HEAD
         <div>
           <a href="" onClick={this.handleOnClick}>{category.title}</a>
         </div>
         <div>
           {category.description}
         </div>
-=======
-        <h1>{category.title}</h1>
-        {this.renderArticles()}
->>>>>>> 74751a38
       </div>
     );
   }
