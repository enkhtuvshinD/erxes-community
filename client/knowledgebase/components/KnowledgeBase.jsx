import React, { PropTypes } from 'react';
import { Categories, CategoryDetail, ArticleDetail } from '../containers';
import {
  CONTENT_TYPE_TOPIC,
  CONTENT_TYPE_CATEGORY,
  CONTENT_TYPE_ARTICLE,
} from '../constants';


export default class KnowledgeBase extends React.Component {
  constructor(props) {
    super(props);
<<<<<<< HEAD
    this.onClickHandler = this.onClickHandler.bind(this);
=======
    console.log('props: ', props);
>>>>>>> 74751a38
    this.onChangeHandler = this.onChangeHandler.bind(this);
    this.onCategoryClickHandler = this.onCategoryClickHandler.bind(this);
    // this.onTopicClickHandler = this.onTopicClickHandler.bind(this);
  }

<<<<<<< HEAD
  onClickHandler(event) {

  }

  onCategoryClickHandler(event) {
    event.preventDefault();
    console.log('category click handler: ', event);
    console.log('this.props.displayType: ', this.props.displayType);
    const { onSwitchToCategoryDisplay } = this.props;
    onSwitchToCategoryDisplay({
      category: this.props.displayType.data.category
    });
  }

=======
>>>>>>> 74751a38
  onChangeHandler(event) {
    event.preventDefault();
    console.log('KnowledgeBase.jsx.props: ', this.props);
    const { onUpdateSearchString } = this.props;
    onUpdateSearchString(event.target.value);
  }

  render() {
    const { displayType } = this.props;

    console.log('KnowledgeBase.render: ', displayType);
    if (displayType.displayType === CONTENT_TYPE_TOPIC) {
      console.log('bbbb: ', displayType);
      return (
        <div>
<<<<<<< HEAD
          <div>
            <div>
              <div>
                <input onChange={this.onChangeHandler} />
              </div>
=======
          <div className="erxes-searchbar">
            <div className="erxes-knowledge-container">
              <input onChange={this.onChangeHandler} />
            </div>
          </div>
          <div className="erxes-content">
            <div className="erxes-knowledge-container">
              <Categories searchStr={displayType.topicData.searchStr} />
>>>>>>> 74751a38
            </div>
          </div>
        </div>
      );
    } else if (displayType.displayType === CONTENT_TYPE_CATEGORY) {
      console.log('cccc: ', displayType);
      return (
        <div>
          <div> <a href="" onClick={this.onTopicClickHandler}>Topic</a> </div>
          <div>
            <CategoryDetail category={displayType.category} />
          </div>
        </div>
      );
    } else if (displayType.displayType === CONTENT_TYPE_ARTICLE) {
      console.log('dddd: ', displayType);
      return (
        <div>
<<<<<<< HEAD
          <div> <a href="" onClick={this.onCategoryClickHandler}>Categories</a> </div>
          <div>
            <ArticleDetail data={displayType.data} />
=======
          <div className="erxes-searchbar">
            <div className="erxes-knowledge-container">
              <a href="" className="back" onClick={this.onClickHandler} />
            </div>
          </div>
          <div className="erxes-content">
            <div className="erxes-knowledge-container">
              <ArticleDetail articleData={displayType.articleData} />
            </div>
>>>>>>> 74751a38
          </div>
        </div>
      );
    }
    console.log('aaaa');
    return null;
  }
}

KnowledgeBase.propTypes = {
  displayType: PropTypes.object,
  onSwitchToTopicDisplay: PropTypes.func,
  onSwitchToCategoryDisplay: PropTypes.func,
  onUpdateSearchString: PropTypes.func,
};<|MERGE_RESOLUTION|>--- conflicted
+++ resolved
@@ -10,33 +10,24 @@
 export default class KnowledgeBase extends React.Component {
   constructor(props) {
     super(props);
-<<<<<<< HEAD
     this.onClickHandler = this.onClickHandler.bind(this);
-=======
-    console.log('props: ', props);
->>>>>>> 74751a38
     this.onChangeHandler = this.onChangeHandler.bind(this);
     this.onCategoryClickHandler = this.onCategoryClickHandler.bind(this);
     // this.onTopicClickHandler = this.onTopicClickHandler.bind(this);
   }
 
-<<<<<<< HEAD
   onClickHandler(event) {
 
   }
 
   onCategoryClickHandler(event) {
     event.preventDefault();
-    console.log('category click handler: ', event);
-    console.log('this.props.displayType: ', this.props.displayType);
     const { onSwitchToCategoryDisplay } = this.props;
     onSwitchToCategoryDisplay({
       category: this.props.displayType.data.category
     });
   }
 
-=======
->>>>>>> 74751a38
   onChangeHandler(event) {
     event.preventDefault();
     console.log('KnowledgeBase.jsx.props: ', this.props);
@@ -46,19 +37,9 @@
 
   render() {
     const { displayType } = this.props;
-
-    console.log('KnowledgeBase.render: ', displayType);
     if (displayType.displayType === CONTENT_TYPE_TOPIC) {
-      console.log('bbbb: ', displayType);
       return (
         <div>
-<<<<<<< HEAD
-          <div>
-            <div>
-              <div>
-                <input onChange={this.onChangeHandler} />
-              </div>
-=======
           <div className="erxes-searchbar">
             <div className="erxes-knowledge-container">
               <input onChange={this.onChangeHandler} />
@@ -67,13 +48,11 @@
           <div className="erxes-content">
             <div className="erxes-knowledge-container">
               <Categories searchStr={displayType.topicData.searchStr} />
->>>>>>> 74751a38
             </div>
           </div>
         </div>
       );
     } else if (displayType.displayType === CONTENT_TYPE_CATEGORY) {
-      console.log('cccc: ', displayType);
       return (
         <div>
           <div> <a href="" onClick={this.onTopicClickHandler}>Topic</a> </div>
@@ -83,24 +62,11 @@
         </div>
       );
     } else if (displayType.displayType === CONTENT_TYPE_ARTICLE) {
-      console.log('dddd: ', displayType);
       return (
         <div>
-<<<<<<< HEAD
           <div> <a href="" onClick={this.onCategoryClickHandler}>Categories</a> </div>
           <div>
             <ArticleDetail data={displayType.data} />
-=======
-          <div className="erxes-searchbar">
-            <div className="erxes-knowledge-container">
-              <a href="" className="back" onClick={this.onClickHandler} />
-            </div>
-          </div>
-          <div className="erxes-content">
-            <div className="erxes-knowledge-container">
-              <ArticleDetail articleData={displayType.articleData} />
-            </div>
->>>>>>> 74751a38
           </div>
         </div>
       );
