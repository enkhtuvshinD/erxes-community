import * as classNames from "classnames";
import * as React from "react";
import { iconClose, iconLeft } from "../../icons/Icons";
import { __ } from "../../utils";

type Props = {
  middle: React.ReactNode;
  isChat: boolean;
  color?: string;
  isExpanded?: boolean;
  prevHeight?: number;
  toggleHead?: () => void;
  toggleLauncher: (isMessengerVisible?: boolean) => void;
  endConversation: () => void;
  setHeadHeight: (height: number) => void;
  onLeftButtonClick?: (e: React.FormEvent<HTMLButtonElement>) => void;
};

type State = {
  headHeight: any;
};

<<<<<<< HEAD
class TopBar extends React.Component<Props, State> {
  private node: HTMLDivElement | null = null;

=======
class TopBar extends React.Component<Props, {}> {
>>>>>>> 22457067
  constructor(props: Props) {
    super(props);

    this.state = { headHeight: props.prevHeight };
    this.onRightButtonClick = this.onRightButtonClick.bind(this);
  }

  updateHeight() {
    if (this.node && this.state.headHeight !== this.node.clientHeight) {
      const headHeight = this.node.clientHeight;
      this.setState({ headHeight });
      this.props.setHeadHeight(headHeight);
    }
  }

  componentDidUpdate() {
    this.updateHeight();
  }

  componentDidMount() {
    this.updateHeight();
  }

  onRightButtonClick() {
    const { isChat, toggleLauncher, endConversation } = this.props;

    if (
      isChat &&
      confirm((__("Do you want to end this conversation ?") || {}).toString())
    ) {
      return endConversation();
    }

    toggleLauncher(true);
  }

  renderRightButton() {
    return (
      <a
        href="#"
        className="topbar-button right fade-in"
        onClick={this.onRightButtonClick}
        title="End conversation"
      >
        {iconClose}
      </a>
    );
  }

  renderLeftButton() {
    const { onLeftButtonClick } = this.props;

    if (!onLeftButtonClick) {
      return null;
    }

    return (
      <button
        className="topbar-button left fade-in"
        onClick={onLeftButtonClick}
      >
        {iconLeft}
      </button>
    );
  }

  render() {
    const { color, isExpanded, isChat, middle, toggleHead } = this.props;

    const topBarClassNames = classNames("erxes-topbar", {
      expanded: isExpanded,
      "end-chat": isChat
    });

    const middleClass = classNames("erxes-middle", "fade-in", {
      expandable: toggleHead ? true : false
    });

    return (
      <div
        className="head-wrapper"
        style={{ height: this.state.headHeight, backgroundColor: color }}
      >
        <div
          className={topBarClassNames}
          ref={node => {
            this.node = node;
          }}
        >
          {this.renderLeftButton()}
          <div onClick={toggleHead} className={middleClass}>
            {middle}
          </div>
          {this.renderRightButton()}
        </div>
      </div>
    );
  }
}
export default TopBar;<|MERGE_RESOLUTION|>--- conflicted
+++ resolved
@@ -20,13 +20,8 @@
   headHeight: any;
 };
 
-<<<<<<< HEAD
 class TopBar extends React.Component<Props, State> {
   private node: HTMLDivElement | null = null;
-
-=======
-class TopBar extends React.Component<Props, {}> {
->>>>>>> 22457067
   constructor(props: Props) {
     super(props);
 
