/* eslint-disable jsx-a11y/no-static-element-interactions */

import React, { Component, PropTypes } from 'react';
import { MessagesList, MessageSender, TopBar } from '../containers';
import Ionicon from 'react-ionicons';


const propTypes = {
  messages: PropTypes.array.isRequired,
  goToConversationList: PropTypes.func.isRequired,
  user: PropTypes.object,
  data: PropTypes.object,
  isNewConversation: PropTypes.bool,
  isOnline: PropTypes.bool,
  color: PropTypes.string,
};

class Conversation extends Component {
  constructor(props) {
    super(props);

    this.state = { isFocused: false };

    this.onClick = this.onClick.bind(this);
    this.onTextInputBlur = this.onTextInputBlur.bind(this);
  }

  onClick() {
    this.setState({ isFocused: true });
  }

  onTextInputBlur() {
    this.setState({ isFocused: false });
  }

  renderTitle() {
    const { user, isOnline } = this.props;

    if (user) {
      const defaultImage = 'https://crm.nmma.co/images/userDefaultIcon.png';
      const avatar = user.details.avatar || defaultImage;

      const state = (
        <div className="erxes-staff-company">
          { isOnline ?
            <div className="erxes-state online"><span /> Online</div> :
            <div className="erxes-state offline"><span /> Offline</div>
          }
        </div>
      );

      return (
        <div className="erxes-staff-profile">
          <img src={avatar} alt={user.details.fullName} />
          <div className="erxes-staff-name">{user.details.fullName}</div>
          {state}
        </div>
      );
    }

    return (
      <div className="erxes-topbar-title">
        <div>Conversation</div>
        <span>with Support staff</span>
      </div>
    );
  }

  render() {
    const {
      messages,
      isNewConversation,
      goToConversationList,
      data,
      isOnline,
      color,
    } = this.props;

    const placeholder = isNewConversation ? 'Send a message ...' : 'Write a reply ...';

    return (
      <div
        className="erxes-messenger"
        style={{ border: `2px solid ${color}` }}
        onClick={this.onClick}
      >

<<<<<<< HEAD
        <TopBar
          middle={this.renderTitle()}
          buttonClass="back"
          onButtonClick={goToConversationList}
        />
=======
  return (
    <div className="erxes-messenger" style={{ border: `1px solid ${color}` }}>
      <TopBar
        middle={renderTitle()}
        buttonIcon={<Ionicon icon="ion-ios-arrow-back" className="icon white" />}
        onButtonClick={goToConversationList}
      />
>>>>>>> 5dd79c79

        <MessagesList isOnline={isOnline} data={data} messages={messages} />
        <MessageSender
          placeholder={placeholder}
          isParentFocused={this.state.isFocused}
          onTextInputBlur={this.onTextInputBlur}
        />
      </div>
    );
  }
}

Conversation.propTypes = propTypes;

Conversation.defaultProps = {
  user: {},
  data: {},
  isNewConversation: false,
  isOnline: false,
};

export default Conversation;<|MERGE_RESOLUTION|>--- conflicted
+++ resolved
@@ -85,13 +85,6 @@
         onClick={this.onClick}
       >
 
-<<<<<<< HEAD
-        <TopBar
-          middle={this.renderTitle()}
-          buttonClass="back"
-          onButtonClick={goToConversationList}
-        />
-=======
   return (
     <div className="erxes-messenger" style={{ border: `1px solid ${color}` }}>
       <TopBar
@@ -99,7 +92,6 @@
         buttonIcon={<Ionicon icon="ion-ios-arrow-back" className="icon white" />}
         onButtonClick={goToConversationList}
       />
->>>>>>> 5dd79c79
 
         <MessagesList isOnline={isOnline} data={data} messages={messages} />
         <MessageSender
