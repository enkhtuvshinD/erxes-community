--- conflicted
+++ resolved
@@ -6,11 +6,7 @@
   MESSENGER_TOGGLE,
   CHANGE_ROUTE,
   CHANGE_CONVERSATION,
-<<<<<<< HEAD
-  SAVED_EMAIL,
-=======
   GET_NOTIFIED_VALUE_SAVED,
->>>>>>> 10edf5a7
   END_CONVERSATION,
 } from '../constants';
 
@@ -127,23 +123,6 @@
     },
   })
 
-<<<<<<< HEAD
-    dispatch({ type: SAVED_EMAIL });
-  });
-
-
-export const endConversation = () => (dispatch) => {
-  // reset local storage items
-  setLocalStorageItem('visitorEmail', '');
-  setLocalStorageItem('lastConversationId', '');
-  setLocalStorageItem('customerId', null);
-
-  // remove customerId from connection data
-  connection.data.customerId = '';
-
-  dispatch({ type: END_CONVERSATION });
-  dispatch({ type: CHANGE_CONVERSATION, conversationId: '' });
-=======
   // after mutation
   .then(({ data }) => {
     const { customerId } = data.endConversation;
@@ -161,5 +140,4 @@
     dispatch({ type: END_CONVERSATION });
     dispatch({ type: CHANGE_ROUTE, route: 'conversations' });
   });
->>>>>>> 10edf5a7
 };