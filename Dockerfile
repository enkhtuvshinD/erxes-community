<<<<<<< HEAD
FROM node:10.16.0-slim
=======
FROM node:10-slim
>>>>>>> 15c7cc54
WORKDIR /erxes-widgets/
COPY --chown=node:node . /erxes-widgets
USER node
EXPOSE 3200
<<<<<<< HEAD
ENTRYPOINT [ "node", "--max_old_space_size=8192", "dist" ]
=======
CMD ["node", "--max_old_space_size=8192", "dist"]
>>>>>>> 15c7cc54
<|MERGE_RESOLUTION|>--- conflicted
+++ resolved
@@ -1,14 +1,6 @@
-<<<<<<< HEAD
 FROM node:10.16.0-slim
-=======
-FROM node:10-slim
->>>>>>> 15c7cc54
 WORKDIR /erxes-widgets/
 COPY --chown=node:node . /erxes-widgets
 USER node
 EXPOSE 3200
-<<<<<<< HEAD
-ENTRYPOINT [ "node", "--max_old_space_size=8192", "dist" ]
-=======
-CMD ["node", "--max_old_space_size=8192", "dist"]
->>>>>>> 15c7cc54
+ENTRYPOINT [ "node", "--max_old_space_size=8192", "dist" ]