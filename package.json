{
  "name": "erxes",
<<<<<<< HEAD
  "version": "0.4.4",
=======
  "version": "0.4.5",
>>>>>>> 16c4b3e1
  "description": "erxes is an AI meets open source messaging platform for sales and marketing teams.",
  "homepage": "https://erxes.io",
  "repository": {
    "type": "git",
    "url": "https://github.com/erxes/erxes"
  },
  "bugs": "https://github.com/erxes/erxes/issues",
  "keywords": [
    "meteor",
    "node",
    "graphql",
    "apollo",
    "mongodb",
    "react"
  ],
  "license": "MIT",
  "private": true,
  "scripts": {
    "start": "meteor --port 3000 --settings settings.json",
    "test": "meteor test --driver-package practicalmeteor:mocha --port 3001 --settings settings.json",
    "format": "prettier --write --print-width 100 --single-quote --trailing-comma all 'imports/**/*.js'",
    "precommit": "lint-staged"
  },
  "lint-staged": {
    "*.js": [
      "prettier --write --print-width 100 --single-quote --trailing-comma all",
      "git add"
    ]
  },
  "dependencies": {
    "apollo-client": "^1.0.0-rc.2",
    "aws-sdk": "^2.28.0",
    "bcrypt": "^1.0.2",
    "body-parser": "^1.17.1",
    "bootstrap": "^3.3.7",
    "classnames": "^2.2.5",
    "draft-js": "^0.10.0",
    "draft-js-export-html": "^0.5.2",
    "draft-js-mention-plugin": "^2.0.0-beta9",
    "draft-js-plugins-editor": "^2.0.0-beta9",
    "faker": "^4.1.0",
    "fbgraph": "^1.4.1",
    "graphql-tag": "^1.3.1",
    "handlebars": "^4.0.6",
    "lodash": "^4.17.4",
    "meteor-node-stubs": "^0.2.6",
    "moment": "^2.17.1",
    "node4mailer": "^4.0.3",
    "prop-types": "^15.5.8",
    "react": "^15.4.2",
    "react-addons-css-transition-group": "^15.4.2",
    "react-addons-shallow-compare": "^15.4.2",
    "react-bootstrap": "^0.30.8",
    "react-color": "^2.11.4",
    "react-copy-to-clipboard": "^4.2.3",
    "react-custom-scrollbars": "^4.0.2",
    "react-dom": "^15.4.2",
    "react-komposer": "^2.0.0",
    "react-markdown": "^2.4.6",
    "react-mounter": "^1.2.0",
    "react-select-plus": "^1.0.0-rc.3.patch1",
    "react-sortable-hoc": "^0.5.0",
    "react-toggle": "^3.0.1",
    "social-oauth-client": "^0.1.6",
    "strip": "^3.0.0",
    "twit": "^2.2.5"
  },
  "devDependencies": {
    "autoprefixer": "^6.7.7",
    "eslint": "^3.19.0",
    "eslint-plugin-react": "^6.10.3",
    "husky": "^0.13.3",
    "lint-staged": "^3.4.0",
    "prettier": "^1.1.0",
    "sinon": "^2.0.0"
  },
  "postcss": {
    "plugins": {
      "autoprefixer": {
        "browsers": [
          "last 2 versions",
          "ie >= 9",
          "and_chr >= 2.3"
        ]
      }
    }
  }
}<|MERGE_RESOLUTION|>--- conflicted
+++ resolved
@@ -1,10 +1,6 @@
 {
   "name": "erxes",
-<<<<<<< HEAD
-  "version": "0.4.4",
-=======
   "version": "0.4.5",
->>>>>>> 16c4b3e1
   "description": "erxes is an AI meets open source messaging platform for sales and marketing teams.",
   "homepage": "https://erxes.io",
   "repository": {
