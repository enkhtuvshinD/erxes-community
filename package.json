--- conflicted
+++ resolved
@@ -59,11 +59,7 @@
     "react-copy-to-clipboard": "^4.2.3",
     "react-custom-scrollbars": "^4.0.2",
     "react-dom": "^15.4.2",
-<<<<<<< HEAD
-    "react-ionicons": "^1.5.7",
-=======
     "react-ionicons": "^1.5.9",
->>>>>>> ec9faa85
     "react-komposer": "^2.0.0",
     "react-markdown": "^2.4.6",
     "react-mounter": "^1.2.0",
