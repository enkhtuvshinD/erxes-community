import * as fs from 'fs';
import * as Nylas from 'nylas';
import { debugNylas } from '../debuggers';
import { Integrations } from '../models';
import { sendRequest } from '../utils';
import { NYLAS_API_URL } from './constants';
import { NylasCalendars } from './models';
import {
  ICalendarAvailability,
  IEvent,
  IEventDoc,
  IMessageDraft
} from './types';
import { extractDate } from './utils';

/**
 * Build message and send API request
 * @param {String} - child function name
 * @param {String} - accessToken
 * @param {String} - filter
 * @param {Promise} - nylas message object
 */
const buildMessage = (child: string, ...args: string[]) => {
  const [accessToken, filter] = args;

  return nylasRequest({
    parent: 'messages',
    child,
    accessToken,
    filter
  });
};

/**
 * Get messages
 * @param {String} - accessToken
 * @param {Object} - filter
 * @returns {Promise} - nylas list of messagas
 */
const getMessages = (...args: string[]) => buildMessage('list', ...args);

/**
 * Get message by filtered args
 * @param {String} - accessToken
 * @param {Object} - filter
 * @returns {Promise} - nylas message object
 */
const getMessageById = (...args: string[]) => buildMessage('find', ...args);

/**
 * Send or Reply message
 * @param {String} accessToken
 * @param {Object} args - message object
 * @returns {Promise} message object response
 */
const sendMessage = (accessToken: string, args: IMessageDraft) => {
  return nylasInstanceWithToken({
    accessToken,
    name: 'drafts',
    method: 'build',
    options: args,
    action: 'send'
  });
};

/**
 * Upload a file to Nylas
 * @param {String} accessToken - nylas account accessToken
 * @param {String} name
 * @param {String} path
 * @param {String} fileType
 * @returns {Promise} - nylas file object
 */
const uploadFile = async (file, accessToken: string) => {
  const buffer = await fs.readFileSync(file.path);

  if (!buffer) {
    throw new Error('Failed to read file');
  }

  const nylasFile = await nylasInstanceWithToken({
    accessToken,
    name: 'files',
    method: 'build',
    options: {
      data: buffer,
      filename: file.name,
      contentType: file.type
    }
  });

  return nylasFileRequest(nylasFile, 'upload');
};

/**
 * Get attachment with file id from nylas
 * @param {String} fileId
 * @param {String} accessToken
 * @returns {Buffer} file buffer
 */
const getAttachment = async (fileId: string, accessToken: string) => {
  const nylasFile = await nylasInstanceWithToken({
    accessToken,
    name: 'files',
    method: 'build',
    options: { id: fileId }
  });

  return nylasFileRequest(nylasFile, 'download');
};

/**
 * Check nylas credentials
 * @returns void
 */
const checkCredentials = () => {
  return Nylas.clientCredentials();
};

/**
 * Set token for nylas and
 * check credentials
 * @param {String} accessToken
 * @returns {Boolean} credentials
 */
export const setNylasToken = (accessToken: string) => {
  if (!checkCredentials()) {
    debugNylas('Nylas is not configured');

    return false;
  }

  if (!accessToken) {
    debugNylas('Access token not found');

    return false;
  }

  const nylas = Nylas.with(accessToken);

  return nylas;
};

/**
 * Request to Nylas SDK
 * @param {String} - accessToken
 * @param {String} - parent
 * @param {String} - child
 * @param {String} - filter
 * @returns {Promise} - nylas response
 */
export const nylasRequest = ({
  parent,
  child,
  accessToken,
  filter
}: {
  parent: string;
  child: string;
  accessToken: string;
  filter?: any;
}) => {
  const nylas = setNylasToken(accessToken);

  if (!nylas) {
    return;
  }

  return nylas[parent][child](filter)
    .then(response => response)
    .catch(e => debugNylas(e.message));
};

/**
 * Nylas file request
 */
export const nylasFileRequest = (nylasFile: any, method: string) => {
  return new Promise((resolve, reject) => {
    nylasFile[method]((err, file) => {
      if (err) {
        reject(err);
      }

      return resolve(file);
    });
  });
};

/**
 * Get Nylas SDK instrance
 */
export const nylasInstance = (
  name: string,
  method: string,
  options?: any,
  action?: string
) => {
  if (!action) {
    return Nylas[name][method](options);
  }

  return Nylas[name][method](options)[action]();
};

/**
 * Get Nylas SDK instance with token
 */
export const nylasInstanceWithToken = async ({
  accessToken,
  name,
  method,
  options,
  action
}: {
  accessToken: string;
  name: string;
  method: string;
  options?: any;
  action?: string;
}) => {
  const nylas = setNylasToken(accessToken);

  if (!nylas) {
    return;
  }

  const instance = nylas[name][method](options);

  if (!action) {
    return instance;
  }

  return instance[action]();
};

/**
 * Enable or Disable nylas account billing state
 * @param {String} accountId
 * @param {Boolean} enable
 */
export const enableOrDisableAccount = async (
  accountId: string,
  enable: boolean
) => {
  debugNylas(`${enable} account with uid: ${accountId}`);

  await nylasInstance('accounts', 'find', accountId).then(account => {
    if (enable) {
      return account.upgrade();
    }

    return account.downgrade();
  });
};

/**
 * Revoke nylas token
 * @param {String} accountId
 */
export const revokeTokenAccount = async (accountId: string) => {
  debugNylas(`account with uid: ${accountId}`);

  await nylasInstance('accounts', 'find', accountId).then(account =>
    account.revokeAll()
  );
};

export const checkEmailDuplication = async (
  email: string,
  kind: string
): Promise<any> => {
  debugNylas(`Checking email duplication: ${email}`);

  return Integrations.exists({ email, kind });
};

const getCalendarOrEvent = async (
  id: string,
  type: 'calendars' | 'events',
  accessToken: string
) => {
  try {
    const response = await nylasInstanceWithToken({
      accessToken,
      name: type,
      method: 'find',
      options: id
    });

    if (!response) {
      throw new Error(`${type} with id ${id} not found`);
    }

    return JSON.parse(response);
  } catch (e) {
    debugNylas(`Failed to get events: ${e.message}`);

    throw e;
  }
};

const getCalendarList = async (accessToken: string) => {
  const type = 'calendars';

  try {
    const responses = await nylasInstanceWithToken({
      accessToken,
      name: type,
      method: 'list'
    });

    if (!responses) {
      throw new Error(`${type} not found`);
    }

    return responses.map(response => JSON.parse(response));
  } catch (e) {
    debugNylas(`Failed to get calendar list: ${e.message}`);

    throw e;
  }
};

const getEventList = async (
  accessToken: string,
  filter?: {
    show_cancelled?: boolean;
    event_id?: string;
    calendar_id?: string;
    description?: string;
    title?: string;
  },
  date?: Date
) => {
  const options: any = filter || {};
  const type = 'events';

<<<<<<< HEAD
  const extractDate = (date: Date) => {
    return {
      month: date.getMonth(),
      year: date.getFullYear(),
      date: date.getDate()
    };
  };

  if (type === 'events') {
    options.expand_recurring = true;
  }

  if (type === 'events' && !filter.date) {
    const { month, year } = extractDate(new Date());

    options.starts_after = new Date(year, month, 1).getTime() / 1000;
    options.ends_before = new Date(year, month + 1, 0).getTime() / 1000;
  }
=======
  const { month, year } = extractDate(date || new Date());

  options.expand_recurring = true;
  options.starts_after = new Date(year, month, 1).getTime() / 1000;
  options.ends_before = new Date(year, month + 1, 0).getTime() / 1000;
>>>>>>> 03eb22f9

  try {
    const responses = await nylasInstanceWithToken({
      accessToken,
      name: type,
      method: 'list',
      options
    });

    if (!responses) {
      throw new Error(`${type} not found`);
    }

    const calendar = await NylasCalendars.findOne({
      providerCalendarId: filter.calendar_id
    });

    if (calendar) {
      const { syncedMonths = [] } = calendar;
      syncedMonths.push(`${year}-${month}`);

      await NylasCalendars.update(
        { providerCalendarId: filter.calendar_id },
        { $set: { syncedMonths } }
      );
    }

    return responses.map(response => JSON.parse(response));
  } catch (e) {
    debugNylas(`Failed to get event list: ${e.message}`);

    throw e;
  }
};

const checkCalendarAvailability = async (
  email: string,
  dates: { startTime: number; endTime: number },
  accessToken: string
): Promise<ICalendarAvailability[]> => {
  try {
    const responses = await sendRequest({
      method: 'POST',
      headerParams: {
        Authorization: `Basic ${Buffer.from(`${accessToken}:`).toString(
          'base64'
        )}`
      },
      body: {
        start_time: dates.startTime,
        end_time: dates.endTime
      }
    });

    if (!responses) {
      throw new Error(`Failed to check calendar availability with ${email}`);
    }

    return responses.map(response => JSON.parse(response));
  } catch (e) {
    debugNylas(`Failed to check availability: ${e.message}`);

    throw e;
  }
};

const deleteCalendarEvent = async (eventId: string, accessToken: string) => {
  try {
    await sendRequest({
      url: `${NYLAS_API_URL}/events/${eventId}`,
      method: 'DELETE',
      headerParams: {
        Authorization: `Basic ${Buffer.from(`${accessToken}:`).toString(
          'base64'
        )}`
      },
      body: {
        notify_participants: true
      }
    });

    debugNylas(`Successfully deleted the event`);
  } catch (e) {
    debugNylas(`Failed to delete event: ${e.message}`);

    throw e;
  }
};

const generateEventParams = (doc: IEventDoc) => {
  const start = new Date(doc.start).getTime() / 1000;
  const end = new Date(doc.end).getTime() / 1000;

  const params = { when: { start_time: start, end_time: end }, start, end };
  const { rrule, timezone } = doc;

  if (!rrule) {
    return params;
  }

  return {
    ...params,
    recurrence: {
      rrule: [rrule],
      timezone
    }
  };
};

const createEvent = async (
  doc: IEventDoc,
  accessToken: string
): Promise<IEvent> => {
  try {
    const event = await nylasInstanceWithToken({
      accessToken,
      name: 'events',
      method: 'build'
    });

    const {
      start,
      end,
      when,
      recurrence
    }: {
      start: number;
      end: number;
      when: { [key: string]: number };
      recurrence?: any;
    } = generateEventParams(doc);

    event.title = doc.title;
    event.location = doc.location;
    event.description = doc.description;
    event.busy = doc.busy;
    event.calendarId = doc.calendarId;
    event.participants = doc.participants;
    event.when = when;
    event.start = start;
    event.end = end;

    if (recurrence) {
      event.recurrence = recurrence;
    }

    debugNylas(`Successfully created the calendar event`);

    return event.save({ notify_participants: doc.notifyParticipants });
  } catch (e) {
    debugNylas(`Failed to create event: ${e.message}`);

    throw e;
  }
};

const updateEvent = async (
  eventId: string,
  doc: IEventDoc,
  accessToken: string
): Promise<IEvent> => {
  try {
    const params = generateEventParams(doc);

    const response = await sendRequest({
      url: `${NYLAS_API_URL}/events/${eventId}`,
      method: 'PUT',
      headerParams: {
        Authorization: `Basic ${Buffer.from(`${accessToken}:`).toString(
          'base64'
        )}`
      },
      params: {
        notify_participants: doc.notifyParticipants
      },
      body: {
        title: doc.title,
        location: doc.location,
        calendar_id: doc.calendarId,
        status: doc.status,
        busy: doc.busy,
        read_only: doc.readonly,
        participants: doc.participants,
        description: doc.description,
        when: params.when || doc.when,
        start: params.start,
        end: params.end
      }
    });

    debugNylas(`Successfully updated the event with id: ${eventId}`);

    return response;
  } catch (e) {
    debugNylas(`Failed to update event: ${e.message}`);

    throw e;
  }
};

// Emailed events calendar type only
const sendEventAttendance = async (
  eventId: string,
  args: { status: 'yes' | 'no' | 'maybe'; comment?: string },
  accessToken: string
) => {
  try {
    const event = await nylasInstanceWithToken({
      accessToken,
      name: 'events',
      method: 'find',
      options: eventId
    });

    if (!event) {
      throw new Error(`Failed to send attendance with event id: ${eventId}`);
    }

    event.rsvp(args.status, args.comment);

    debugNylas(`Successfully send attendance with event id: ${eventId}`);
  } catch (e) {
    debugNylas(`Failed to send event attendance: ${e.message}`);

    throw e;
  }
};

export {
  uploadFile,
  sendMessage,
  getMessageById,
  getMessages,
  getAttachment,
  checkCredentials,
  getCalendarList,
  getEventList,
  getCalendarOrEvent,
  checkCalendarAvailability,
  deleteCalendarEvent,
  createEvent,
  updateEvent,
  sendEventAttendance
};<|MERGE_RESOLUTION|>--- conflicted
+++ resolved
@@ -335,32 +335,11 @@
   const options: any = filter || {};
   const type = 'events';
 
-<<<<<<< HEAD
-  const extractDate = (date: Date) => {
-    return {
-      month: date.getMonth(),
-      year: date.getFullYear(),
-      date: date.getDate()
-    };
-  };
-
-  if (type === 'events') {
-    options.expand_recurring = true;
-  }
-
-  if (type === 'events' && !filter.date) {
-    const { month, year } = extractDate(new Date());
-
-    options.starts_after = new Date(year, month, 1).getTime() / 1000;
-    options.ends_before = new Date(year, month + 1, 0).getTime() / 1000;
-  }
-=======
   const { month, year } = extractDate(date || new Date());
 
   options.expand_recurring = true;
   options.starts_after = new Date(year, month, 1).getTime() / 1000;
   options.ends_before = new Date(year, month + 1, 0).getTime() / 1000;
->>>>>>> 03eb22f9
 
   try {
     const responses = await nylasInstanceWithToken({
