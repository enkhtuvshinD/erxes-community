--- conflicted
+++ resolved
@@ -3,18 +3,17 @@
 import { withKnobs, text, select, boolean, array, object } from '@storybook/addon-knobs';
 import { action } from '@storybook/addon-actions';
 
-import Button from '../src/modules/common/components/Button';
-import Label from '../src/modules/common/components/Label';
-import Icon from '../src/modules/common/components/Icon';
-import NameCard from '../src/modules/common/components/nameCard/NameCard';
-import EmptyState from '../src/modules/common/components/EmptyState';
-<<<<<<< HEAD
-import Loader from '../src/modules/common/components/Loader';
-import Spinner from '../src/modules/common/components/Spinner';
-import Tag from '../src/modules/common/components/CountsByTag';
+import {
+  Button,
+  Label,
+  Icon,
+  NameCard,
+  EmptyState,
+  Loader,
+  Spinner,
+  Tag
+} from '../src/modules/common/components';
 
-=======
->>>>>>> 1edb809a
 import 'ionicons/css/ionicons.min.css';
 import Typography from "./Typography";
 
@@ -70,18 +69,13 @@
   .add('Primary', () => (
     <EmptyState
       text={text('Text', 'Hi required text')}
-<<<<<<< HEAD
       icon= "pricetags"
-=======
-      icon= {<i className="ion-pricetags"></i>}
->>>>>>> 1edb809a
       linkUrl= {text('Text', 'Url')}
       linkText= {text('Text', 'Text')}
       esSize={select('Size', ['full', 'small'], 'small')}
     >
       {text('Text', 'Hello Tag')}
     </EmptyState>
-<<<<<<< HEAD
   ));
 
 storiesOf('Loader', module)
@@ -105,7 +99,6 @@
 storiesOf('Tag', module)
   .addDecorator(withKnobs)
   .add('Primary', () => (
-
     <Tag
       tags={array('Tags', ['Tag1, Tag2, Tag3'])}
       counts={object('Obj', {})}
@@ -113,6 +106,4 @@
     >
       {text('Text', 'Hello Tag')}
     </Tag>
-=======
->>>>>>> 1edb809a
   ));