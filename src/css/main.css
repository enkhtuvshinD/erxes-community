.alerts-container {
  position: fixed;
  top: 9px;
  left: 50%;
  transform: translateX(-50%);
}
.alerts-container .alerts-item {
  display: block;
  margin-bottom: 10px;
  color: #fff;
  padding: 10px 20px;
  border-radius: 4px;
}
.alerts-container .alerts-item.success {
  background-color: #67c682;
}
.alerts-container .alerts-item.info {
  background-color: #5eb8e6;
}
.alerts-container .alerts-item.warning {
  background-color: #c9a34f;
}
.alerts-container .alerts-item.error {
  background-color: #e85a5a;
}
.alerts-container .alerts-item .icon {
  margin-right: 8px;
}

.alerts-item-enter {
  opacity: 0;
  margin-top: -100px;
}
.alerts-item-enter.alerts-item-enter-active {
  opacity: 1;
  margin-top: 0;
  transition: opacity 0.5s ease-in, margin-top 0.5s ease-in;
}

.alerts-item-leave {
  opacity: 1;
  margin-top: 0;
}
.alerts-item-leave.alerts-item-leave-active {
  opacity: 0;
  margin-top: -100px;
  transition: opacity 0.5s ease-in, margin-top 0.5s ease-in;
}

.text-success {
  color: #67c682;
}
.text-info {
  color: #5eb8e6;
}
.text-warning {
  color: #c9a34f;
}
.text-error {
  color: #e85a5a;
}
.text-muted {
  color: #777777;
}

.sidebar-list {
  margin: 0;
  padding: 0;
  list-style: none;
}
.sidebar-list li {
  position: relative;
  overflow: hidden;
}
.sidebar-list li > a {
  display: block;
  padding: 5px 20px;
  color: #383838;
  white-space: nowrap;
  overflow: hidden;
  text-overflow: ellipsis;
  padding-right: 30px;
  cursor: pointer;
  text-decoration: none;
  outline: 0;
}
.sidebar-list > a:hover,
.sidebar-list a.active,
.sidebar-list a.chosen {
  color: #383838;
  background-color: #f8f8f8;
}
.sidebar-list a.chosen {
  font-weight: bold;
}
.sidebar-list .icon {
  margin-right: 6px;
  color: #888;
}
.sidebar-list .counter {
  font-size: 12px;
  text-align: right;
  color: #888;
  margin-top: 2px;
  position: absolute;
  right: 20px;
}
.sidebar-list .value {
  font-size: 12px;
  text-align: right;
  color: #888;
  float: right;
}
.sidebar-list .value span {
  display: block;
  margin-top: 2px;
}
.sidebar-list.no-link li {
  display: block;
  padding: 5px 20px;
  color: #383838;
  position: relative;
}
.sidebar-list.no-link li > img {
  position: absolute;
  top: 5px;
  left: 20px;
  width: 50px;
  height: 50px;
  border-radius: 25px;
}

.sidebar-accordion {
  background: #f8f8f8;
  border-top: 1px solid #eee;
  border-bottom: 1px solid #eee;
  margin-bottom: 10px;
}
.sidebar-accordion .popover-header {
  background: none;
}
.sidebar-accordion .popover-list {
  max-height: none;
}

.main-header {
  height: 60px;
  line-height: 60px;
  margin: 0;
  border: 0;
  flex-shrink: 0;
}
.main-header .breadcrumb {
  display: inline-block;
  margin: 0 0 0 35px;
}

.breadcrumb {
  background-color: transparent;
  font-size: 15px;
  font-weight: 500;
  color: #452679;
  padding: 0;
}
.breadcrumb > .active {
  color: #383838;
}
.breadcrumb > li + li::before {
  content: '\f363';
  font-family: 'Ionicons';
  padding: 0 10px;
}

.avatar {
  display: block;
  max-width: 80px;
  border-radius: 40px;
}
.avatar .no-user {
  background: url('/images/userDefaultIcon.png') center no-repeat;
  background-size: 100%;
}
.avatar img {
  width: 100%;
  background: #f3f1f7;
}
.avatar div {
  text-align: center;
  background-color: #f8f8f8;
  font-weight: bold;
  font-size: 13px;
  color: #383838;
  overflow: hidden;
}

.text-normal .name-card .first-line {
  font-weight: normal;
}

.dropdown-menu .name-card {
  padding: 3px 20px;
}

.notification-popover {
  right: 15px;
  max-width: 360px;
}

.notif-list > li .column {
  visibility: hidden;
}
.notif-list > li.unread .column {
  visibility: visible;
}
.notif-list > li .body:hover {
  cursor: pointer;
}
.notif-list .text .second-line {
  margin-top: 3px;
}

.notifications-wrapper {
  position: relative;
  padding-bottom: 30px;
}
.notifications-wrapper .notifications-area > div {
  max-height: 300px !important;
}
.notifications-wrapper .empty-state.small {
  padding-top: 30px;
}
.notifications-wrapper > a {
  position: absolute;
  bottom: 0;
  width: 100%;
  padding: 5px 20px;
  display: block;
  text-align: center;
  border-top: 1px solid #ddd;
}

.notifications-list {
  list-style: none;
  margin: 0;
  padding: 0;
}
.notifications-list li {
  padding: 0 !important;
  border-bottom: 1px solid #eee;
  -webkit-transition: all 0.2s ease;
  -moz-transition: all 0.2s ease;
  -ms-transition: all 0.2s ease;
  -o-transition: all 0.2s ease;
  transition: all 0.2s ease;
}
.notifications-list li:last-child {
  border: 0;
}
.notifications-list li > div {
  display: block;
  padding: 10px 20px;
  color: #333333;
}
.notifications-list li.unread {
  background: #f3f1f7;
}
.notifications-list li:hover {
  background: #f8f8f8;
  cursor: pointer;
}
.notifications-list li:focus {
  background: #f8f8f8;
  cursor: pointer;
}
.notifications-list .text a.first-line {
  margin-top: 0;
  white-space: normal;
  font-weight: 500;
  font-size: 13px;
}
.notifications-list .text .second-line {
  font-size: 12px;
  margin-top: 3px;
}

.conversations-list {
  margin: 0;
  padding: 0;
  list-style: none;
}
.conversations-list .body {
  flex: 1;
}
.conversations-list .body:hover {
  color: #333333;
}
.conversations-list .body header {
  position: relative;
}
.conversations-list .body .tags {
  display: inline-block;
  margin-left: 15px;
}
.conversations-list .body .customer-name {
  font-weight: bold;
}
.conversations-list .body .customer-email {
  font-size: 13px;
  color: #888;
}
.conversations-list .body .content {
  background: none;
  margin: 10px 0;
  cursor: pointer;
  word-break: break-word;
  overflow: hidden;
  max-height: 20px;
  -webkit-box-orient: vertical;
  display: -webkit-box;
  -webkit-line-clamp: 1;
  word-wrap: break-word;
}
.conversations-list .body footer {
  font-size: 13px;
  color: #777777;
}
.conversations-list .source,
.conversations-list .assignee,
.conversations-list .info {
  display: inline-block;
  margin-right: 30px;
}
.conversations-list .source .name {
  display: inline-block;
  margin-left: 6px;
}
.conversations-list .info {
  color: #777777;
}
.conversations-list .info span {
  margin-right: 15px;
}
.conversations-list > li {
  padding: 20px;
  border-bottom: 1px solid #eee;
  position: relative;
  display: flex;
  align-items: center;
}
.conversations-list > li.unread {
  background: #f3f1f7;
  border-left: 1px solid #452679;
}
.conversations-list > li:hover .conversation-togglers a {
  display: inline-block;
}
.conversations-list > li .column {
  margin-right: 20px;
}
.conversations-list .column.markRead {
  margin-right: 0;
}
.conversations-list .column.markRead > span:hover {
  cursor: pointer;
}
.conversations-list .simple-row {
  padding: 15px;
}
.conversations-list .simple-row time {
  font-weight: normal;
  font-style: italic;
  font-size: 11px;
  margin: 0 5px;
}
.conversations-list .simple-row .column {
  margin-right: 15px;
}
.conversations-list .simple-row .content {
  margin: 5px 0;
  font-size: 12px;
  max-height: 36px;
  line-height: 18px;
  overflow: hidden;
  -webkit-box-orient: vertical;
  display: -webkit-box;
  -webkit-line-clamp: 2;
  word-wrap: break-word;
}
.conversations-list .simple-row .content:hover {
  cursor: pointer;
}
.conversations-list .simple-row .brandname {
  font-weight: 600;
}
.conversations-list .simple-row .tags {
  margin-left: 0;
  display: block;
}
.conversations-list .simple-row .items-horizontal {
  display: flex;
  flex-direction: row;
  align-items: center;
  width: 100%;
}
.conversations-list .baseline-row {
  align-items: flex-start;
}
.conversations-list .baseline-row input[type='checkbox'] {
  margin-top: 14px;
}
.conversations-list .baseline-row .content {
  margin: 10px 0;
}

.conversation-message-container {
  margin-bottom: 10px;
  padding-right: 20%;
  display: flex;
  flex-direction: row;
  position: relative;
  clear: both;
}
.conversation-message-container .avatar {
  position: absolute;
}
.conversation-message-container .body {
  margin: 0 0 20px 50px;
  padding: 12px 15px;
  color: #333333;
  border-radius: 5px;
  background: #eee;
  flex-grow: 0;
  word-break: break-word;
}
.conversation-message-container .body img {
  max-width: 100%;
}
.conversation-message-container .body p {
  margin: 0;
}
.conversation-message-container .body ul {
  padding-left: 25px;
}
.conversation-message-container .body ol {
  padding-left: 25px;
}
.conversation-message-container .body h3 {
  margin-top: 0;
}
.conversation-message-container .body blockquote {
  margin-bottom: 0;
  border-color: #ddd;
}
.conversation-message-container .body pre {
  margin-bottom: 0;
}
.conversation-message-container footer {
  position: absolute;
  bottom: 0;
  left: 50px;
  color: #777777;
  font-size: 11px;
}

.staff {
  padding-right: 0;
  padding-left: 20%;
  text-align: right;
  flex-direction: row-reverse;
}
.staff .body {
  background-color: #ece6f8;
  margin: 0 50px 20px 0;
}
.staff footer {
  right: 50px;
  left: auto;
}

.attachment .body {
  padding: 0;
  background-color: transparent;
}
.attachment .body > span {
  display: block;
  margin-bottom: 5px;
}
.attachment .body img {
  border-radius: 3px;
}

.fbpost .body {
  padding: 12px;
  background: #f6f7f9;
  border: 1px solid;
  border-color: #e5e6e9 #dfe0e4 #d0d1d5;
  border-radius: 4px;
}

.attach-preview .body {
  padding: 0;
  position: relative;
  min-width: 80px;
  min-height: 50px;
}
.attach-preview .body > div[data-loader='circle-side'] {
  position: absolute;
  top: 50%;
  left: 50%;
  margin-left: -12px;
  margin-top: -12px;
}
.attach-preview .body img {
  opacity: 0.5;
  border-radius: 3px;
}
.attach-preview .body .attach-file {
  width: 270px;
  height: 54px;
}

.internal .body {
  background-color: #fcf0ad;
}

.form-data {
  padding: 12px;
  background: #f6f7f9;
  border: 1px solid;
  border-color: #e5e6e9 #dfe0e4 #d0d1d5;
  border-radius: 4px;
  font-size: 12px;
  padding: 0;
  margin-bottom: 20px;
  background: none;
}
.form-data td {
  padding: 10px 20px;
}
.form-data th {
  background: #eee;
  border-bottom: 1px solid #ddd;
}

.reaction {
  display: inline-block;
  margin: 10px 0;
}
.reaction span[class^='reaction-'] {
  margin-right: 3px;
}
.reaction > span {
  width: 16px;
  height: 16px;
  display: block;
  background-image: url('/images/reactions.png');
  background-repeat: no-repeat;
  background-size: auto;
}
.reaction > span.reaction-angry {
  background-position: 0 0;
}
.reaction > span.reaction-haha {
  background-position: -17px 0;
}
.reaction > span.reaction-like {
  background-position: -34px 0;
}
.reaction > span.reaction-love {
  background-position: -51px 0;
}
.reaction > span.reaction-sad {
  background-position: -68px 0;
}
.reaction > span.reaction-wow {
  background-position: -85px 0;
}

.conversation-togglers {
  color: #452679;
  font-size: 20px;
  margin-right: 0;
}
.conversation-togglers > a {
  cursor: pointer;
  display: none;
  margin-left: 15px;
  outline: 0;
}
.conversation-togglers > a.visible {
  display: inline-block;
}

.iframe-preview {
  width: 140px;
  height: 100px;
  overflow: hidden;
  border: 1px solid #ddd;
  border-radius: 4px;
}
.iframe-preview iframe {
  transform: scale(0.2);
  transform-origin: 0 0;
  pointer-events: none;
  width: 510%;
  height: 500%;
  border: 0;
}

.integration-item .checkbox {
  margin-top: 0;
}

.notification-settings h5 {
  font-weight: 600;
}

.widget-appearance {
  display: flex;
  flex-direction: row;
}
.widget-appearance > div {
  padding: 10px 30px 10px 10px;
}

.color-pick {
  border-radius: 4px;
  display: inline-block;
  padding: 5px;
  border: 1px solid #ddd;
  cursor: pointer;
}
.color-pick > div {
  width: 80px;
  height: 15px;
}

.chrome-picker {
  box-shadow: none !important;
}

.widget-backgrounds {
  display: flex;
  flex-direction: row;
  flex-wrap: wrap;
}

.background-selector {
  border: 3px solid transparent;
  margin-right: 15px;
  border-radius: 4px;
  transition: border-color 0.3s;
}
.background-selector:last-child {
  margin-right: 0;
}
.background-selector.selected {
  border-color: #ddd;
}
.background-selector:hover {
  cursor: pointer;
}
.background-selector > div {
  width: 80px;
  height: 40px;
  margin: 5px;
  border: 1px solid #ddd;
  background-repeat: repeat;
  background-position: 0 0;
  background-size: 220%;
}
.background-selector > div.background-1 {
  background-image: url('/images/patterns/bg-1.png');
}
.background-selector > div.background-2 {
  background-image: url('/images/patterns/bg-2.png');
  background-position: 80px 260px;
}
.background-selector > div.background-3 {
  background-image: url('/images/patterns/bg-3.png');
}
.background-selector > div.background-4 {
  background-image: url('/images/patterns/bg-4.png');
}
.background-selector > div.background-5 {
  background: #faf9fb;
}

.logo-container {
  color: #fff;
  line-height: 56px;
  text-align: center;
  border-radius: 28px;
  width: 56px;
  height: 56px;
  cursor: pointer;
  box-shadow: 0 0 10px 0 rgba(0, 0, 0, 0.2);
  background-color: #452679;
  background-position: center;
  background-size: 46px;
  background-repeat: no-repeat;
  margin-top: 10px;
  position: relative;
  float: right;
}
.logo-container span {
  position: absolute;
  width: 20px;
  height: 20px;
  background: #f74040;
  display: block;
  right: -2px;
  top: -5px;
  color: #fff;
  border-radius: 10px;
  text-align: center;
  line-height: 20px;
  font-size: 10px;
}

.icon-option {
  display: flex;
  align-items: center;
}
.icon-option svg {
  margin-right: 10px;
  fill: #6638b3;
}

.popover {
  border: 0;
  border-radius: 4px;
  box-shadow: 0 2px 10px -3px rgba(0, 0, 0, 0.5);
  padding: 0;
}
.popover.bottom > .arrow {
  border-bottom-color: transparent;
}
.popover.bottom > .arrow::after {
  top: 4px;
}

.popover-title {
  font-weight: 400;
  border-bottom: 1px solid #eee;
  padding: 10px 14px;
  background: none;
  font-size: 11px;
  text-transform: uppercase;
  color: #888;
}

.popover-content {
  padding: 0;
}
.popover-content [data-loader='circle-side'] {
  margin: 60px auto;
}

.popover-header {
  background-color: #eee;
  padding: 5px;
}
.popover-header input[type='text'] {
  padding: 4px 8px;
  font-size: 13px;
}
.popover-header input[type='text']:focus {
  border-color: #ddd;
}

.popover-body {
  padding: 5px 0;
}

.popover-footer {
  padding: 5px 0;
  border-top: 1px solid #eee;
}

.popover-list {
  max-height: 275px;
  margin: 0;
  padding: 0;
  list-style: none;
  overflow: auto;
}
.popover-list li {
  position: relative;
  display: block;
  overflow: hidden;
  padding: 5px 20px;
  white-space: nowrap;
  text-overflow: ellipsis;
  font-size: 13px;
}
.popover-list li:hover {
  background: #f8f8f8;
}
.popover-list li:focus {
  background: #f8f8f8;
}
.popover-list li a {
  color: #383838;
}
.popover-list.selectable li {
  cursor: pointer;
  padding-left: 30px;
}
.popover-list.selectable li::before {
  font-family: Ionicons;
  font-size: 10px;
  width: 15px;
  height: 15px;
  z-index: 30;
  text-align: center;
  position: absolute;
  color: #333333;
  top: 50%;
  left: 10px;
  margin-top: -7px;
}
.popover-list.selectable li.all::before {
  content: '\f121';
}
.popover-list.selectable li.some::before {
  content: '\f208';
}
.popover-list.linked li {
  padding: 0;
}
.popover-list.linked li a {
  display: block;
  padding: 5px 20px;
}

.tags {
  display: inline-block;
}
.tags .label {
  display: inline-block;
  margin-right: 4px;
}
.tags .label.small {
  font-size: 10px;
}
.tags .label.medium {
  font-size: 13px;
}
.tags .label.large {
  font-size: 16px;
}

.actions .tags {
  display: flex;
  align-items: center;
  margin-left: 10px;
}

.tags-area {
  max-height: 250px;
}

.wrapper-loader {
  position: fixed;
  top: 0;
  left: 0;
  background: #452679;
  width: 70px;
  height: 60px;
  z-index: 101;
  border-bottom: 1px solid rgba(255, 255, 255, 0.1);
}

[data-loader] {
  margin: 18px auto;
}

[data-loader='circle-side'] {
  position: relative;
  width: 25px;
  height: 25px;
  -webkit-animation: circle infinite 0.75s linear;
  -moz-animation: circle infinite 0.75s linear;
  -o-animation: circle infinite 0.75s linear;
  animation: circle infinite 0.75s linear;
  border: 2px solid #fff;
  border-top-color: rgba(0, 0, 0, 0.2);
  border-right-color: rgba(0, 0, 0, 0.2);
  border-bottom-color: rgba(0, 0, 0, 0.2);
  border-radius: 100%;
}
ss .full-loader [data-loader='circle-side'] {
  position: absolute;
  left: 50%;
  top: 50%;
  margin-top: -12.5px;
  margin-left: -12.5px;
}

@-webkit-keyframes circle {
  0% {
    -webkit-transform: rotate(0);
    -moz-transform: rotate(0);
    -o-transform: rotate(0);
    transform: rotate(0);
  }
  100% {
    -webkit-transform: rotate(360deg);
    -moz-transform: rotate(360deg);
    -o-transform: rotate(360deg);
    transform: rotate(360deg);
  }
}
@-moz-keyframes circle {
  0% {
    -webkit-transform: rotate(0);
    -moz-transform: rotate(0);
    -o-transform: rotate(0);
    transform: rotate(0);
  }
  100% {
    -webkit-transform: rotate(360deg);
    -moz-transform: rotate(360deg);
    -o-transform: rotate(360deg);
    transform: rotate(360deg);
  }
}
@-o-keyframes circle {
  0% {
    -webkit-transform: rotate(0);
    -moz-transform: rotate(0);
    -o-transform: rotate(0);
    transform: rotate(0);
  }
  100% {
    -webkit-transform: rotate(360deg);
    -moz-transform: rotate(360deg);
    -o-transform: rotate(360deg);
    transform: rotate(360deg);
  }
}
@keyframes circle {
  0% {
    -webkit-transform: rotate(0);
    -moz-transform: rotate(0);
    -o-transform: rotate(0);
    transform: rotate(0);
  }
  100% {
    -webkit-transform: rotate(360deg);
    -moz-transform: rotate(360deg);
    -o-transform: rotate(360deg);
    transform: rotate(360deg);
  }
}
.loading-content {
  position: absolute;
  left: 0;
  right: 0;
  bottom: 0;
  top: 0;
  border-radius: 4px;
}

.loading-wrapper {
  padding: 20px 0;
}
.loading-wrapper.side {
  padding-bottom: 0;
}

.loading-item {
  padding: 0 20px;
  margin: 0 auto;
  max-width: 100%;
  display: flex;
  align-items: center;
}
.loading-item .animate {
  animation: pulse 0.5s infinite alternate;
}
.loading-item.bordered {
  border-bottom: 1px solid #eeeeee;
  padding: 20px;
}
.loading-item .circle {
  width: 50px;
  height: 50px;
  border-radius: 50%;
  background: #ddd;
  margin-right: 20px;
}
.loading-item .line-wrapper {
  flex: 1;
}
.loading-item .line-wrapper .line {
  height: 8px;
  margin: 13px 0;
  background: #ddd;
  border-radius: 4px;
}
.loading-item .line-wrapper .line:first-child {
  margin-top: 0;
}
.loading-item .line-wrapper .line:last-child {
  margin-bottom: 0;
}
.loading-item .line-wrapper .title {
  margin-bottom: 20px;
}
.loading-item .line-wrapper .animate {
  animation: pulse 0.5s infinite alternate;
}
.loading-item .width20 {
  width: 20%;
}
.loading-item .width40 {
  width: 40%;
}
.loading-item .width85 {
  width: 85%;
}
.loading-item .width65 {
  width: 65%;
}
.loading-item .width70 {
  width: 70%;
}

.loading-table .line {
  height: 8px;
  margin: 13px 0;
  background: #ddd;
  border-radius: 4px;
  margin: 5px 0;
  -webkit-transition: width 0.3s ease;
  -moz-transition: width 0.3s ease;
  -ms-transition: width 0.3s ease;
  -o-transition: width 0.3s ease;
  transition: width 0.3s ease;
}
.loading-table .circle {
  width: 16px;
  height: 16px;
  border-radius: 8px;
  background: #ddd;
  flex-shrink: 0;
  margin: auto;
}
.loading-table .animate {
  animation: pulse 0.5s infinite alternate;
}

@keyframes pulse {
  0% {
    opacity: 0.5;
  }
  100% {
    opacity: 1;
  }
}
.action-buttons {
  min-width: 70px;
}
.action-buttons .btn {
  padding: 0;
  margin-left: 16px;
}

.quick-nav {
  position: absolute;
  top: 0;
  right: 15px;
}
.quick-nav .nav-item {
  height: 60px;
  padding-left: 15px;
  display: table-cell;
  vertical-align: middle;
}
.quick-nav .action-button {
  color: #383838;
  font-size: 22px;
  cursor: pointer;
  position: relative;
}
.quick-nav .action-button .badge {
  position: absolute;
  top: 0;
  right: -9px;
  font-size: 10px;
  background-color: #f74040;
  padding: 3px 5px;
}

.auth-layout {
  background: url('/images/sign-in.jpg') no-repeat;
  background-size: cover;
  height: 100%;
  overflow: hidden;
  position: relative;
}
.auth-layout::before {
  content: '';
  background-color: rgba(69, 38, 121, 0.7);
  position: absolute;
  width: 100%;
  height: 100%;
}

.auth-content {
  position: relative;
  top: 50%;
  transform: translateY(-50%);
}

.auth-description {
  margin-top: 60px;
}
.auth-description img {
  width: 100px;
  margin-bottom: 50px;
}
.auth-description h1 {
  font-weight: 700;
  font-size: 32px;
  margin-bottom: 30px;
  color: #fff;
}
.auth-description p {
  color: #c9b6e8;
  margin-bottom: 50px;
  font-size: 16px;
  line-height: 1.8em;
}
.auth-description a {
  color: #c9b6e8;
}
.auth-description.not-found {
  margin-top: 0;
}

.auth-box {
  background-color: #fff;
  padding: 70px 60px;
  border-radius: 4px;
  box-shadow: 0 0 15px rgba(0, 0, 0, 0.5);
}
.auth-box ::-webkit-input-placeholder {
  color: #6b60a6;
}
.auth-box h2 {
  color: #6b60a6;
  font-size: 30px;
  font-weight: 400;
  margin: 0 0 50px;
}
.auth-box input {
  border: 0;
  border-bottom: 1px solid #ac8fdc;
  padding: 0 0 6px;
  color: #6b60a6;
  border-radius: 0;
  font-size: 16px;
}
.auth-box button {
  -webkit-transition: background 0.2s ease;
  -moz-transition: background 0.2s ease;
  -ms-transition: background 0.2s ease;
  -o-transition: background 0.2s ease;
  transition: background 0.2s ease;
  background-color: #6b60a6;
  color: #fff;
  text-transform: uppercase;
  font-weight: 600;
  margin-top: 50px;
  border: 0;
}
.auth-box button:hover,
.auth-box button.active.focus,
.auth-box button.active:focus,
.auth-box button.focus,
.auth-box button:active.focus,
.auth-box button:active:focus,
.auth-box button:focus {
  background-color: #8981b8;
  color: #fff;
}
.auth-box .links {
  margin-top: 70px;
  text-align: center;
}

.respond-box {
  position: relative;
}
.respond-box .checkbox {
  position: absolute;
  right: 20px;
  bottom: 0;
  color: #888;
  line-height: 22px;
}
.respond-box .checkbox input {
  margin: 5px 0 0 -20px;
}
.respond-box .form-group {
  margin: 0;
}
.respond-box textarea {
  border: 0;
  border-bottom-left-radius: 0;
  border-bottom-right-radius: 0;
  padding: 18px 20px;
  resize: none;
}
.respond-box #reply-form .RichEditor-root {
  background: #ece6f8;
  border-top-left-radius: 4px;
  border-top-right-radius: 4px;
}
.respond-box #internal-note-form .RichEditor-root {
  background: #fcf0ad;
}
.respond-box .btn-attach input[type='file'] {
  display: none;
}
.respond-box .response-template {
  display: inline-block;
}
.respond-box .btn {
  padding-right: 10px;
}

.empty-state {
  display: flex;
  flex-direction: column;
  height: 100%;
  justify-content: center;
  text-align: center;
  font-size: 16px;
  padding: 20px;
  color: #777777;
  background: #fff;
}
.empty-state i {
  font-size: 16vh;
  line-height: 20vh;
  color: #ddd;
}
.empty-state.full {
  position: absolute;
  bottom: 0;
  top: 0;
  left: 0;
  right: 0;
  z-index: 0;
}
.empty-state.small {
  height: auto;
  min-height: 80px;
  font-size: 12px;
  padding: 10px 20px;
}
.empty-state.small i {
  font-size: 28px;
  line-height: 40px;
}
.empty-state a {
  margin-top: 10px;
}

.popover-template {
  max-width: 405px;
  width: 405px;
  height: 400px;
}
.popover-template .popover-content {
  display: flex;
  flex-direction: column;
  position: absolute;
  left: 0;
  right: 0;
  bottom: 0;
  top: 33px;
}
.popover-template .popover-content .popover-body {
  flex: 1;
  overflow: auto;
  padding: 0;
}
.popover-template .popover-content .popover-footer {
  align-self: flex-end;
  width: 100%;
}
.popover-template .popover-list {
  max-height: none;
  display: flex;
  flex-direction: column;
  min-height: 100%;
}
.popover-template .popover-list li {
  white-space: normal;
  font-size: 12px;
  padding: 10px 20px;
  border-bottom: 1px solid #eee;
}
.popover-template .popover-list li:hover {
  cursor: pointer;
}
.popover-template .popover-list.linked li {
  padding: 0;
  border-bottom: 0;
}
.popover-template .template-title {
  font-weight: 500;
  margin-bottom: 2px;
}
.popover-template .template-content {
  text-overflow: ellipsis;
  overflow: hidden;
  white-space: nowrap;
}
.popover-template .empty-state {
  flex: 1;
}

.inline-header {
  display: flex;
  flex: 2;
  font-size: 12px;
}
.inline-header .column {
  display: flex;
  flex: 1;
  flex-direction: row;
  align-items: baseline;
}
.inline-header .column:first-child {
  margin-right: 5px;
}
.inline-header span {
  margin: 0 8px;
}

.file-wrapper {
  position: relative;
  padding: 16px 20px;
  border: 1px solid #ddd;
  border-radius: 4px;
  padding-left: 50px;
  color: #555555;
  min-width: 120px;
  min-height: 55px;
}
.file-wrapper i {
  font-size: 30px;
  position: absolute;
  left: 20px;
  top: 12px;
  line-height: 30px;
  color: #8055ca;
}
.file-wrapper span {
  white-space: nowrap;
  text-overflow: ellipsis;
  overflow: hidden;
  direction: rtl;
  text-align: left;
  max-width: 200px;
  display: block;
}
.file-wrapper:hover {
  box-shadow: 0 1px 1px rgba(0, 0, 0, 0.06);
}

.message.staff .download-attachment .file-size {
  left: 0;
  right: auto;
}

.download-attachment {
  display: inline-block;
  position: relative;
  cursor: pointer;
  min-width: 160px;
  -webkit-transition: all 0.2s ease;
  -moz-transition: all 0.2s ease;
  -ms-transition: all 0.2s ease;
  -o-transition: all 0.2s ease;
  transition: all 0.2s ease;
}
.download-attachment .overlay {
  opacity: 0;
  width: 100%;
  height: 100%;
  position: absolute;
  background: rgba(0, 0, 0, 0.5);
  border-radius: 4px;
  left: 0;
  top: 0;
  -webkit-transition: all 0.2s ease;
  -moz-transition: all 0.2s ease;
  -ms-transition: all 0.2s ease;
  -o-transition: all 0.2s ease;
  transition: all 0.2s ease;
}
.download-attachment .icon {
  position: absolute;
  color: #fff;
  width: 30px;
  height: 30px;
  text-align: center;
  border-radius: 15px;
  line-height: 28px;
  left: 50%;
  top: 50%;
  border: 1px solid #fff;
  margin-left: -15px;
  margin-top: -15px;
}
.download-attachment:hover .icon,
.download-attachment:hover .overlay {
  opacity: 1;
}
.download-attachment .file-size {
  position: absolute;
  margin-top: 3px;
  color: #888;
  font-size: 12px;
  right: 0;
}

.attachment-indicator {
  background: #ece6f8;
  display: flex;
  flex-direction: row;
}
.attachment-indicator .attachment {
  display: flex;
  max-width: 220px;
  padding: 4px;
  margin: 5px 0 5px 5px;
  font-size: 13px;
  border-radius: 4px;
  background-color: #fff;
  align-items: center;
}
.attachment-indicator .attachment .preview {
  margin-right: 5px;
}
.attachment-indicator .attachment .preview-img {
  width: 26px;
  height: 26px;
  background-size: cover;
  background-position: 50%;
  border-radius: 2px;
}
.attachment-indicator .attachment .file-name {
  overflow: hidden;
  white-space: nowrap;
  text-overflow: ellipsis;
  margin-right: 5px;
}
.attachment-indicator .attachment .file-size {
  color: #888;
}

.paginate-wrapper {
  display: table;
  min-height: 100%;
  width: 100%;
}
.paginate-wrapper .paginate-button {
  text-align: center;
  display: table-footer-group;
}
.paginate-wrapper .paginate-button > .btn {
  width: 100%;
  border: 0;
  border-top: 1px solid #eeeeee;
  text-transform: uppercase;
  font-size: 12px;
  font-weight: 400;
  color: #888;
  border-radius: 0;
}

.sidebar-section.full .paginate-wrapper {
  display: flex;
  min-height: auto;
  flex-direction: column;
  flex: 1;
}
.sidebar-section.full .paginate-wrapper .paginate-button {
  margin-top: auto;
}

.Select {
  position: relative;
  -webkit-box-sizing: border-box;
  -moz-box-sizing: border-box;
  -o-box-sizing: border-box;
  box-sizing: border-box;
}
.Select div {
  -webkit-box-sizing: border-box;
  -moz-box-sizing: border-box;
  -o-box-sizing: border-box;
  box-sizing: border-box;
}
.Select input {
  -webkit-box-sizing: border-box;
  -moz-box-sizing: border-box;
  -o-box-sizing: border-box;
  box-sizing: border-box;
}
.Select span {
  -webkit-box-sizing: border-box;
  -moz-box-sizing: border-box;
  -o-box-sizing: border-box;
  box-sizing: border-box;
}
.Select.is-disabled .Select-arrow-zone {
  cursor: default;
  pointer-events: none;
  opacity: 0.35;
}
.Select.is-disabled > .Select-control {
  background-color: #f9f9f9;
}
.Select.is-disabled > .Select-control:hover {
  box-shadow: none;
}
.Select .Select-aria-only {
  display: inline-block;
  height: 1px;
  width: 1px;
  margin: -1px;
  clip: rect(0, 0, 0, 0);
  overflow: hidden;
  float: left;
}

.Select-control {
  background-color: #fff;
  border-radius: 18px;
  border: 1px solid #ddd;
  color: #444;
  cursor: default;
  display: table;
  border-spacing: 0;
  border-collapse: separate;
  height: 36px;
  outline: none;
  overflow: hidden;
  position: relative;
  width: 100%;
}
.Select-control:hover {
  box-shadow: 0 1px 0 rgba(0, 0, 0, 0.06);
}
.Select-control .Select-input:focus {
  outline: none;
}
.Select-control:not(.is-searchable) > .Select-input {
  outline: none;
}

.is-searchable.is-open > .Select-control {
  cursor: text;
}
.is-searchable.is-focused:not(.is-open) > .Select-control {
  cursor: text;
}

.is-open .Select-arrow {
  border-top-color: #777777;
}
.is-open > .Select-control {
  border-bottom-right-radius: 0;
  border-bottom-left-radius: 0;
  background: #fff;
  border-color: #ddd;
}
.is-open > .Select-control .Select-arrow {
  top: -2px;
  border-color: transparent transparent #888;
  border-width: 0 5px 5px;
}

.is-focused:not(.is-open) > .Select-control {
  border-color: #04a9f5;
  box-shadow: 0;
}
.is-focused .Select-input > input {
  cursor: text;
  padding: 10px 0 12px;
}

.Select-placeholder {
  bottom: 0;
  color: #a2a2a2;
  left: 0;
  line-height: 34px;
  padding-left: 20px;
  padding-right: 20px;
  position: absolute;
  right: 0;
  top: 0;
  max-width: 100%;
  overflow: hidden;
  text-overflow: ellipsis;
  white-space: nowrap;
}

.has-value.is-pseudo-focused .Select-input {
  opacity: 0;
}
.has-value.is-pseudo-focused.Select--single
  > .Select-control
  .Select-value
  .Select-value-label {
  color: #333333;
}
.has-value.is-pseudo-focused.Select--single
  > .Select-control
  .Select-value
  a.Select-value-label {
  cursor: pointer;
  text-decoration: none;
}
.has-value.is-pseudo-focused.Select--single
  > .Select-control
  .Select-value
  a.Select-value-label:hover {
  color: #452679;
  outline: none;
  text-decoration: underline;
}
.has-value.is-pseudo-focused.Select--single
  > .Select-control
  .Select-value
  a.Select-value-label:focus {
  color: #452679;
  outline: none;
  text-decoration: underline;
}
.has-value.is-pseudo-focused.Select--single
  > .Select-control
  .Select-value
  .Select-value-label {
  color: #333333;
}
.has-value.is-pseudo-focused.Select--single
  > .Select-control
  .Select-value
  a.Select-value-label {
  cursor: pointer;
  text-decoration: none;
}
.has-value.is-pseudo-focused.Select--single
  > .Select-control
  .Select-value
  a.Select-value-label:hover {
  color: #452679;
  outline: none;
  text-decoration: underline;
}
.has-value.is-pseudo-focused.Select--single
  > .Select-control
  .Select-value
  a.Select-value-label:focus {
  color: #452679;
  outline: none;
  text-decoration: underline;
}

/*select*/

.Select-input {
  height: 34px;
  padding-left: 20px;
  padding-right: 20px;
  vertical-align: middle;
}
.Select-input > input {
  width: 100%;
  background: none transparent;
  border: 0 none;
  box-shadow: none;
  cursor: default;
  display: inline-block;
  font-family: inherit;
  font-size: inherit;
  margin: 0;
  outline: none;
  line-height: 14px;
  padding: 8px 0 12px;
  -webkit-appearance: none;
}

.Select-loading-zone {
  cursor: pointer;
  display: table-cell;
  position: relative;
  text-align: center;
  vertical-align: middle;
  width: 16px;
}

.Select-loading {
  width: 16px;
  height: 16px;
  box-sizing: border-box;
  border-radius: 50%;
  border: 2px solid #ddd;
  border-right-color: #333333;
  display: inline-block;
  position: relative;
  vertical-align: middle;
}

.Select-clear-zone {
  -webkit-animation: Select-animation-fadeIn 200ms;
  -moz-animation: Select-animation-fadeIn 200ms;
  -o-animation: Select-animation-fadeIn 200ms;
  animation: Select-animation-fadeIn 200ms;
  color: #888;
  cursor: pointer;
  display: table-cell;
  position: relative;
  text-align: center;
  vertical-align: middle;
  width: 17px;
}
.Select-clear-zone:hover {
  color: #e85a5a;
}

.Select-clear {
  display: inline-block;
  font-size: 18px;
  line-height: 1;
}

.Select--multi .Select-clear-zone {
  width: 17px;
}
.Select--multi .Select-multi-value-wrapper {
  display: inline-block;
  padding: 0 5px;
}
.Select--multi .Select-input {
  vertical-align: middle;
  margin-left: 15px;
  padding: 0;
}
.Select--multi .Select-value {
  background-color: #04a9f5;
  border-radius: 11px;
  border: 1px solid #04a9f5;
  color: #fff;
  display: inline-block;
  font-size: 0.9em;
  line-height: 1.4;
  margin-left: 5px;
  margin-top: 6px;
  vertical-align: top;
  position: relative;
  padding-right: 20px;
}
.Select--multi .Select-value-icon {
  display: inline-block;
  vertical-align: middle;
  cursor: pointer;
  width: 20px;
  height: 20px;
  border-radius: 10px;
  position: absolute;
  right: 0;
  top: 0;
  text-align: center;
  line-height: 20px;
  background: rgba(0, 0, 0, 0.1);
}
.Select--multi .Select-value-icon:hover {
  background-color: #0876a9;
  color: #fff;
}
.Select--multi .Select-value-icon:focus {
  background-color: #e5e1ee;
  color: #3a2066;
}
.Select--multi .Select-value-icon:active {
  background-color: #ddd;
}
.Select--multi .Select-value-label {
  display: inline-block;
  vertical-align: middle;
  border-bottom-right-radius: 2px;
  border-top-right-radius: 2px;
  cursor: default;
  padding: 2px 10px;
}
.Select--multi.is-disabled .Select-value {
  background-color: #fafafa;
  border: 1px solid #e6e6e6;
  color: #333333;
}
.Select--multi.is-disabled .Select-value-icon {
  cursor: not-allowed;
  border-right: 1px solid #e6e6e6;
}
.Select--multi.is-disabled .Select-value-icon:hover {
  background-color: #fafafa;
}
.Select--multi.is-disabled .Select-value-icon:focus {
  background-color: #fafafa;
}
.Select--multi.is-disabled .Select-value-icon:active {
  background-color: #fafafa;
}
.Select--multi.has-value .Select-input {
  margin-left: 5px;
}
.Select--multi a.Select-value-label {
  color: #452679;
  cursor: pointer;
  text-decoration: none;
}
.Select--multi a.Select-value-label:hover {
  text-decoration: underline;
}

.Select-arrow-zone {
  cursor: pointer;
  display: table-cell;
  position: relative;
  text-align: center;
  vertical-align: middle;
  width: 25px;
  padding-right: 15px;
}
.Select-arrow-zone:hover > .Select-arrow {
  border-top-color: #777777;
}

.Select-arrow {
  border-color: #888 transparent transparent;
  border-style: solid;
  border-width: 5px 5px 2.5px;
  display: inline-block;
  height: 0;
  width: 0;
  position: relative;
}

.Select-menu-outer {
  border-bottom-right-radius: 4px;
  border-bottom-left-radius: 4px;
  background-color: #fff;
  border: 1px solid #ddd;
  border-top-color: #eee;
  box-shadow: 0 1px 0 rgba(0, 0, 0, 0.06);
  box-sizing: border-box;
  margin-top: -1px;
  max-height: 200px;
  position: absolute;
  top: 100%;
  width: 100%;
  z-index: 1;
  -webkit-overflow-scrolling: touch;
}

.Select-menu {
  max-height: 198px;
  overflow-y: auto;
}

.Select-option-group-label {
  box-sizing: border-box;
  background-color: #fafafa;
  color: #666;
  border-bottom: 1px solid #eee;
  border-top: 1px solid #eee;
  font-weight: 400;
  text-transform: uppercase;
  cursor: default;
  display: block;
  padding: 8px 20px;
}
.Select-option-group-label ~ .Select-option {
  padding-left: 20px;
}
.Select-option-group-label .Select-option-group {
  padding-left: 20px;
}

.Select-option {
  box-sizing: border-box;
  background-color: #fff;
  color: #444;
  cursor: pointer;
  display: block;
  padding: 8px 20px;
}
.Select-option:last-child {
  border-bottom-right-radius: 0;
  border-bottom-left-radius: 0;
}
.Select-option.is-selected {
  background-color: rgba(163, 137, 212, 0.5);
  color: #333333;
}
.Select-option.is-focused {
  background-color: rgba(163, 137, 212, 0.3);
  color: #333333;
}
.Select-option.is-disabled {
  color: #ddd;
  cursor: default;
}

.Select-noresults {
  box-sizing: border-box;
  color: #888;
  cursor: default;
  display: block;
  padding: 8px 10px;
}

.simple-option .kind {
  font-size: 12px;
  font-style: italic;
}
.simple-option .channel-round {
  color: #888;
  font-weight: bold;
  width: 20px;
  height: 20px;
  float: right;
  border-radius: 10px;
  background: #ece6f8;
  text-align: center;
  font-size: 10px;
  line-height: 20px;
}

@-webkit-keyframes Select-animation-fadeIn {
  from {
    opacity: 0;
  }
  to {
    opacity: 1;
  }
}
@keyframes Select-animation-fadeIn {
  from {
    opacity: 0;
  }
  to {
    opacity: 1;
  }
}
@keyframes Select-animation-spin {
  to {
    transform: rotate(1turn);
  }
}
@-webkit-keyframes Select-animation-spin {
  to {
    -webkit-transform: rotate(1turn);
  }
}
.Select--single > .Select-control .Select-value {
  bottom: 0;
  color: #a2a2a2;
  left: 0;
  line-height: 34px;
  padding-left: 20px;
  padding-right: 20px;
  position: absolute;
  right: 0;
  top: 0;
  max-width: 100%;
  overflow: hidden;
  text-overflow: ellipsis;
  white-space: nowrap;
}

/*select*/

.react-toggle {
  display: inline-block;
  position: relative;
  cursor: pointer;
  background-color: transparent;
  border: 0;
  padding: 0;
  -webkit-touch-callout: none;
  -webkit-user-select: none;
  -moz-user-select: none;
  -o-user-select: none;
  -khtml-user-select: none;
  -ms-user-select: none;
  user-select: none;
  -webkit-tap-highlight-color: rgba(0, 0, 0, 0);
}
.react-toggle:hover:not(.react-toggle--disabled) .react-toggle-track {
  background-color: #000;
}
.react-toggle.wide .react-toggle-track {
  width: 60px;
}

.react-toggle-screenreader-only {
  border: 0;
  clip: rect(0 0 0 0);
  height: 1px;
  margin: -1px;
  overflow: hidden;
  padding: 0;
  position: absolute;
  width: 1px;
}

.react-toggle--disabled {
  cursor: not-allowed;
  opacity: 0.5;
  -webkit-transition: opacity 0.25s;
  -moz-transition: opacity 0.25s;
  -o-transition: opacity 0.25s;
  transition: opacity 0.25s;
}

.react-toggle-track {
  color: #fff;
  width: 50px;
  height: 24px;
  padding: 0;
  border-radius: 30px;
  background-color: #393c40;
  -webkit-transition: all 0.2s ease;
  -moz-transition: all 0.2s ease;
  -o-transition: all 0.2s ease;
  transition: all 0.2s ease;
}

.react-toggle--checked .react-toggle-track {
  background-color: #67c682;
}
.react-toggle--checked .react-toggle-track-check {
  opacity: 1;
  -webkit-transition: opacity 0.25s ease;
  -moz-transition: opacity 0.25s ease;
  -o-transition: opacity 0.25s ease;
  transition: opacity 0.25s ease;
}
.react-toggle--checked .react-toggle-track-x {
  opacity: 0;
}
.react-toggle--checked .react-toggle-thumb {
  left: 27px;
  border-color: #67c682;
}
.react-toggle--checked:hover:not(.react-toggle--disabled) .react-toggle-track {
  background-color: #67c682;
}
.react-toggle--checked.wide .react-toggle-thumb {
  left: 37px;
}

.react-toggle-track-check {
  position: absolute;
  width: 14px;
  height: 10px;
  top: 10px;
  bottom: 0;
  margin-top: auto;
  margin-bottom: auto;
  line-height: 0;
  left: 10px;
  opacity: 0;
  -webkit-transition: opacity 0.25s ease;
  -moz-transition: opacity 0.25s ease;
  -o-transition: opacity 0.25s ease;
  transition: opacity 0.25s ease;
}

.react-toggle-track-x {
  position: absolute;
  width: 10px;
  height: 10px;
  top: 10px;
  bottom: 0;
  left: 28px;
  margin-top: auto;
  margin-bottom: auto;
  line-height: 0;
  right: 10px;
  opacity: 1;
  -webkit-transition: opacity 0.25s ease;
  -moz-transition: opacity 0.25s ease;
  -o-transition: opacity 0.25s ease;
  transition: opacity 0.25s ease;
}

.react-toggle-thumb {
  transition: all 0.5s cubic-bezier(0.23, 1, 0.32, 1) 0ms;
  position: absolute;
  top: 1px;
  left: 1px;
  width: 22px;
  height: 22px;
  border: 1px solid #393c40;
  border-radius: 50%;
  background-color: #fafafa;
  -webkit-box-sizing: border-box;
  -moz-box-sizing: border-box;
  -o-box-sizing: border-box;
  box-sizing: border-box;
  -webkit-transition: all 0.25s ease;
  -moz-transition: all 0.25s ease;
  -o-transition: all 0.25s ease;
  transition: all 0.25s ease;
}

.widget-preview {
  width: 280px;
  height: 430px;
  border-radius: 4px;
  background: #fff;
  color: #fff;
  display: flex;
  font-size: 12px;
  flex-direction: column;
  overflow: hidden;
  box-shadow: 0 2px 15px 0 rgba(0, 0, 0, 0.14), 0 1px 6px 0 rgba(0, 0, 0, 0.06);
}
.widget-preview .erxes-topbar {
  overflow: hidden;
  width: 100%;
  position: relative;
  text-align: center;
  flex-shrink: 0;
}
.widget-preview .erxes-topbar .topbar-button {
  left: 10px;
}
.widget-preview .erxes-topbar .erxes-middle {
  display: inline-block;
}
.widget-preview .topbar-button {
  position: absolute;
  top: 15px;
  text-align: center;
  cursor: pointer;
  width: 40px;
  height: 40px;
  line-height: 40px;
  border-radius: 4px;
  display: block;
}
.widget-preview .erxes-staff-profile {
  padding: 10px 0;
  text-align: left;
  line-height: 1.3em;
}
.widget-preview .erxes-staff-profile img {
  float: left;
  width: 30px;
  height: 30px;
  border-radius: 20px;
  overflow: hidden;
}
.widget-preview .erxes-staff-profile > div {
  margin-left: 40px;
}
.widget-preview .erxes-staff-profile .erxes-staff-name {
  font-size: 13px;
  font-weight: 500;
  padding-top: 3px;
}
.widget-preview .erxes-staff-profile .erxes-state {
  font-size: 11px;
  font-weight: 300;
}
.widget-preview .erxes-staff-profile .online {
  width: 6px;
  height: 6px;
  border-radius: 3px;
  display: inline-block;
  margin-bottom: 1px;
  margin-right: 3px;
  background-color: #67c682;
}
.widget-preview .erxes-avatar {
  width: 30px;
  height: 30px;
  border-radius: 50%;
  overflow: hidden;
  position: absolute;
  left: 0;
  bottom: 20px;
}
.widget-preview .erxes-avatar img {
  width: 100%;
  height: 100%;
}
.widget-preview.engage-message {
  height: 135px;
  color: #555;
  background: #faf9fb;
}
.widget-preview.engage-message.type-snippet,
.widget-preview.engage-message.type-default {
  height: 135px;
}
.widget-preview.engage-message.type-snippet .preview-content,
.widget-preview.engage-message.type-default .preview-content {
  overflow: hidden;
  -webkit-box-orient: vertical;
  display: -webkit-box;
  -webkit-line-clamp: 2;
  word-wrap: break-word;
}
.widget-preview.engage-message.type-fullMessage {
  height: 440px;
  overflow: auto;
}
.widget-preview.engage-message .name-card {
  flex-shrink: 0;
  padding: 20px 20px 10px;
}
.widget-preview.engage-message .name-card .avatar div {
  background: #ededed;
}
.widget-preview.engage-message .RichEditor-styleButton {
  margin-right: 8px;
}

.erxes-messages-list {
  display: flex;
  flex-direction: column;
  background-color: #faf9fb;
  overflow: auto;
  padding: 20px;
  margin: 0;
  flex: 1;
  list-style: none;
  background-repeat: repeat;
  background-position: 0 0;
}
.erxes-messages-list.background-1 {
  background-image: url('/images/patterns/bg-1.png');
}
.erxes-messages-list.background-2 {
  background-image: url('/images/patterns/bg-2.png');
}
.erxes-messages-list.background-3 {
  background-image: url('/images/patterns/bg-3.png');
}
.erxes-messages-list.background-4 {
  background-image: url('/images/patterns/bg-4.png');
}
.erxes-messages-list li {
  position: relative;
  margin-bottom: 10px;
}
.erxes-messages-list li.from-customer {
  text-align: right;
}
.erxes-messages-list li .date {
  font-size: 10px;
  color: #686868;
  margin-left: 40px;
}
.erxes-messages-list li.erxes-spacial-message {
  padding: 18px;
  border-radius: 4px;
  border: 1px solid #ddd;
  background: #fff;
  color: #686868;
  margin-bottom: 20px;
}

.erxes-message {
  padding: 10px 12px;
  background-color: #eee;
  border-radius: 4px;
  position: relative;
  margin: 0 20px 5px 40px;
  display: inline-block;
  word-break: break-word;
  color: #686868;
  text-align: left;
}
.erxes-message.from-customer {
  margin: 0 0 5px 20px;
  text-align: right;
  color: #fff;
}

.erxes-message-sender {
  overflow: hidden;
  font-size: 12px;
  padding: 17px 30px;
  color: #555555;
  border-top: 1px solid white;
}

.manage-columns {
  padding: 20px 0px;
  width: 50%;
}
.manage-columns ul {
  padding: 0px;
  margin-left: 20px;
}
.manage-columns ul li {
  padding: 10px 20px;
  border: 1px dotted #ddd;
  margin-bottom: 2px;
  cursor: pointer;
}
.manage-columns ul li input {
  margin-left: 10px;
  margin-right: 10px;
}
.manage-columns button {
  margin-left: 20px;
  margin-bottom: 10px;
}

.cc-detail-content .header {
  padding: 10px 20px;
  font-size: 15px;
  margin-top: 10px;
  margin-bottom: 20px;
}
.cc-detail-content .header li {
  display: inline;
  margin-right: 20px;
  cursor: pointer;
  padding: 10px 0px;
}
.cc-detail-content .header li a {
  color: #383838;
}
.cc-detail-content .header li a i {
  margin-right: 3px;
}
.cc-detail-content .header li.active {
  border-bottom: 2px solid;
}
.cc-detail-content textarea {
  min-height: 120px;
  margin: 10px 20px;
  width: 96%;
}

<<<<<<< HEAD
.internal-notes-list .item {
  background-color: #f9f9f9;
  margin: 10px 20px;
  border: 1px solid #f9f9f9;
  border-radius: 20px;
  position: relative;
}
.internal-notes-list .item .topbar {
  padding: 10px 20px;
  border-bottom: 1px solid #e0e0e0;
}
.internal-notes-list .item .topbar .name-card {
  float: left;
}
.internal-notes-list .item .topbar .date {
  float: right;
}
.internal-notes-list .item .text {
  padding: 10px 20px;
}
.internal-notes-list .item .delete {
  position: absolute;
  right: 10px;
  bottom: 10px;
  color: #de8282;
=======
.engage-rule {
  margin-top: 5px;
  color: #777777;
  font-size: 13px;
>>>>>>> 2a2e61f9
}

.row-section {
  padding: 30px;
  display: flex;
  border-bottom: 1px solid rgba(0, 0, 0, 0.05);
}
.row-section .row-heading {
  flex-basis: 160px;
}
.row-section .row-heading h4 {
  margin: 0;
  font-weight: bold;
  font-size: 16px;
}
.row-section .row-content {
  flex: 1;
  min-width: 0;
}

.recipients .recipient {
  padding: 3px 5px;
  border: 1px solid #ddd;
  border-radius: 4px;
  display: inline-block;
  margin-right: 5px;
  margin-bottom: 5px;
  background: #f8f8f8;
  font-size: 13px;
}

.flex-form {
  display: flex;
  flex-direction: row;
}
.flex-form .flex-item {
  flex: 1;
}
.flex-form .flex-item.btn {
  margin-top: 0;
  width: 32px;
  flex-shrink: 1;
  flex-grow: 0;
}
.flex-form .flex-item ~ .flex-item {
  margin-left: 5px;
}

.integration-kind {
  position: absolute;
  z-index: 2;
  padding-left: 20px;
  margin-top: 60px;
}
.integration-kind .kind-item {
  margin-bottom: 12px;
}
.integration-kind .kind-item .label {
  margin-right: 4px;
  display: inline-block;
  padding: 5px 10px;
}
.integration-kind .kind-item .kind-count {
  font-size: 12px;
  font-weight: bold;
}

.flex-row {
  display: flex;
  flex-direction: row;
}
.flex-row .flex-item {
  flex: 1;
}
.flex-row .flex-item ~ .flex-item {
  margin-left: 20px;
}

.punch-card .axis path,
.punch-card .axis line {
  fill: none;
  stroke: #777777;
  stroke-width: 1px;
  shape-rendering: crispEdges;
}
.punch-card .axis text {
  font-size: 0.875em;
  fill: #777777;
}

.label-default {
  background-color: #7242c3;
}
.label-facebook {
  background-color: #3b5998;
}
.label-twitter {
  background-color: #1dcaff;
}
.label-form {
  background-color: #f5c22b;
}
.label-primary {
  background-color: #888;
}

.nav-tabs {
  background-color: #eee;
  border: 0;
  position: relative;
  z-index: 1;
}
.nav-tabs > li.active > a,
.nav-tabs > li.active > a:focus,
.nav-tabs > li.active > a:hover {
  border: 0;
}
.nav-tabs > li > a {
  border: 0;
}

.editor-bordered {
  border: 1px solid #ddd;
  border-radius: 4px;
}

.RichEditor-root {
  font-size: 14px;
}
.RichEditor-root select {
  border: 0;
  outline: 0;
  background: 0;
  margin-top: 3px;
  color: #888;
  max-width: 100px;
}

.RichEditor-editor {
  border-top: 1px solid #ddd;
  cursor: text;
}
.RichEditor-editor .public-DraftEditorPlaceholder-root {
  padding: 15px;
  position: absolute;
}
.RichEditor-editor
  .public-DraftEditorPlaceholder-root
  .public-DraftEditorPlaceholder-inner {
  color: #999;
}
.RichEditor-editor .public-DraftEditor-content {
  padding: 15px;
  min-height: 100px;
}
.RichEditor-editor .public-DraftEditor-content ul {
  padding-left: 25px;
}
.RichEditor-editor .public-DraftEditor-content ol {
  padding-left: 25px;
}
.RichEditor-editor .public-DraftEditor-content h3 {
  margin-top: 0;
}
.RichEditor-editor .RichEditor-blockquote {
  border-left: 5px solid #ddd;
  color: #777777;
  font-style: italic;
  padding: 10px 20px;
}
.RichEditor-editor .public-DraftStyleDefault-pre {
  margin-bottom: 0;
}
.RichEditor-editor .public-DraftStyleDefault-pre pre {
  padding: 0;
  margin: 0;
  border: 0;
}

.RichEditor-hidePlaceholder .public-DraftEditorPlaceholder-root {
  display: none;
}

.RichEditor-controls-root {
  overflow: hidden;
  padding: 5px 15px 0;
}
.RichEditor-controls-root .RichEditor-controls {
  float: left;
  font-size: 14px;
  user-select: none;
  margin-bottom: 5px;
}

.RichEditor-styleButton {
  color: #999;
  cursor: pointer;
  margin-right: 16px;
  padding: 2px 0;
  display: inline-block;
  min-width: 10px;
  text-align: center;
}
.RichEditor-styleButton:hover {
  color: #9d7cd6;
}

.RichEditor-activeButton {
  color: #452679;
}

.draftJsMentionPlugin__mention__29BEd {
  cursor: pointer;
  display: inline-block;
  font-weight: bold;
  padding-left: 2px;
  padding-right: 2px;
  border-radius: 4px;
  text-decoration: none;
}
.draftJsMentionPlugin__mention__29BEd:visited {
  cursor: pointer;
  display: inline-block;
  font-weight: bold;
  padding-left: 2px;
  padding-right: 2px;
  border-radius: 4px;
  text-decoration: none;
}
.draftJsMentionPlugin__mention__29BEd:hover {
  outline: 0;
}
.draftJsMentionPlugin__mention__29BEd:focus {
  outline: 0;
}
.draftJsMentionPlugin__mention__29BEd:active {
  color: #222222;
}

.draftJsMentionPlugin__mentionSuggestions__2DWjA {
  position: absolute;
  min-width: 220px;
  width: 100%;
  background: #fff;
  border-radius: 4px;
  box-shadow: 0 0 10px -3px rgba(0, 0, 0, 0.5);
  cursor: pointer;
  z-index: 2000;
  box-sizing: border-box;
  transform: scale(0);
  bottom: 100%;
  top: auto !important;
  left: 0 !important;
  max-height: 300px;
  overflow: auto;
}

.draftJsMentionPlugin__mentionSuggestionsEntry__3mSwm {
  padding: 5px 10px;
  transition: background-color 0.4s cubic-bezier(0.27, 1.27, 0.48, 0.56);
  font-size: 13px;
}
.draftJsMentionPlugin__mentionSuggestionsEntry__3mSwm:active {
  background-color: #cebeed;
}

.draftJsMentionPlugin__mentionSuggestionsEntryFocused__3LcTd {
  background-color: #ece6f8;
}

.mentioned-person {
  cursor: pointer;
  display: inline-block;
  font-weight: bold;
  padding-left: 2px;
  padding-right: 2px;
  border-radius: 4px;
  text-decoration: none;
}

.mention {
  text-decoration: none;
}

.mentionSuggestionsEntryContainer {
  display: flex;
}

.mentionSuggestionsEntryContainerRight {
  display: flex;
  padding-left: 8px;
  flex: 1;
  flex-direction: row;
  align-items: center;
}

.mentionSuggestionsEntryText,
.mentionSuggestionsEntryTitle {
  white-space: nowrap;
  overflow: hidden;
  text-overflow: ellipsis;
}

.mentionSuggestionsEntryText {
  margin-right: 8px;
  font-weight: bold;
}

.mentionSuggestionsEntryTitle {
  font-size: 95%;
  color: #888;
  margin-top: -2px;
}

.mentionSuggestionsEntryAvatar {
  display: block;
  width: 22px;
  height: 22px;
  border-radius: 50%;
}

.form-preview {
  background: #ece6f8;
  border: 1px solid #ddd;
  border-radius: 4px;
  overflow: hidden;
}
.form-preview .draggable-field {
  box-shadow: none;
}
.form-preview label {
  margin-bottom: 0;
}
.form-preview .description {
  display: block;
  font-size: 13px;
}
.form-preview .form-control {
  margin-top: 8px;
}
.form-preview .check-control {
  margin-top: 8px;
}

.draggable-field {
  padding: 15px 20px 15px 50px;
  position: relative;
  background: #fff;
  box-shadow: 0 2px 10px -3px rgba(0, 0, 0, 0.5);
}
.draggable-field .drag-handler {
  cursor: move;
  position: absolute;
  top: 15px;
  left: 20px;
  z-index: 10;
}
.draggable-field:first-child {
  padding-top: 20px;
}
.draggable-field:first-child .drag-handler {
  top: 20px;
}
.draggable-field:last-child {
  padding-bottom: 20px;
}

.flex-row {
  display: flex;
  align-items: center;
}
.flex-row .flex-item {
  flex: 1;
  margin: 0;
}
.flex-row .flex-item input[type='checkbox'] {
  display: inline-block;
  height: auto;
  width: auto;
  margin-right: 5px;
}
.flex-row > span {
  margin: 0 5px;
}
.flex-row ~ .flex-row {
  margin-top: 10px;
}
.flex-row > button {
  margin-left: 10px;
}

.react-datepicker {
  font-family: 'Roboto', sans-serif;
  font-size: 12px;
}

.react-datepicker-wrapper {
  display: block;
}

.react-datepicker__input-container {
  display: block;
}

.react-datepicker {
  border-color: #ddd !important;
  box-shadow: 0 5px 15px -3px rgba(0, 0, 0, 0.15);
}
.react-datepicker .react-datepicker__day--selected,
.react-datepicker .react-datepicker__day--keyboard-selected {
  background-color: #452679;
  border-radius: 4px;
  color: #fff;
}
.react-datepicker .react-datepicker__day--selected:hover,
.react-datepicker .react-datepicker__day--keyboard-selected:hover {
  background-color: #2f1a52;
}
.react-datepicker .react-datepicker__header {
  background: #faf9fb;
  border-color: #ddd;
}
.react-datepicker .react-datepicker__triangle {
  border-bottom-color: #faf9fb !important;
}
.react-datepicker .react-datepicker__triangle::before {
  border-bottom-color: #ddd !important;
}

.react-datepicker__day-name,
.react-datepicker__day,
.react-datepicker__time-name {
  color: #333333;
  width: 24px;
  line-height: 24px;
  margin: 3px;
}

.react-datepicker__current-month,
.react-datepicker-time__header {
  font-size: 12px;
}<|MERGE_RESOLUTION|>--- conflicted
+++ resolved
@@ -2361,7 +2361,6 @@
   width: 96%;
 }
 
-<<<<<<< HEAD
 .internal-notes-list .item {
   background-color: #f9f9f9;
   margin: 10px 20px;
@@ -2387,12 +2386,11 @@
   right: 10px;
   bottom: 10px;
   color: #de8282;
-=======
+}
 .engage-rule {
   margin-top: 5px;
   color: #777777;
   font-size: 13px;
->>>>>>> 2a2e61f9
 }
 
 .row-section {
