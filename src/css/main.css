.alerts-container {
  position: fixed;
  top: 9px;
  left: 50%;
  transform: translateX(-50%);
}
.alerts-container .alerts-item {
  display: block;
  margin-bottom: 10px;
  color: #fff;
  padding: 10px 20px;
  border-radius: 4px;
}
.alerts-container .alerts-item.success {
  background-color: #67c682;
}
.alerts-container .alerts-item.info {
  background-color: #5eb8e6;
}
.alerts-container .alerts-item.warning {
  background-color: #c9a34f;
}
.alerts-container .alerts-item.error {
  background-color: #e85a5a;
}
.alerts-container .alerts-item .icon {
  margin-right: 8px;
}

.alerts-item-enter {
  opacity: 0;
  margin-top: -100px;
}
.alerts-item-enter.alerts-item-enter-active {
  opacity: 1;
  margin-top: 0;
  transition: opacity 0.5s ease-in, margin-top 0.5s ease-in;
}

.alerts-item-leave {
  opacity: 1;
  margin-top: 0;
}
.alerts-item-leave.alerts-item-leave-active {
  opacity: 0;
  margin-top: -100px;
  transition: opacity 0.5s ease-in, margin-top 0.5s ease-in;
}

.text-success {
  color: #67c682;
}
.text-info {
  color: #5eb8e6;
}
.text-warning {
  color: #c9a34f;
}
.text-error {
  color: #e85a5a;
}
.text-muted {
  color: #777777;
}

.sidebar-list {
  margin: 0;
  padding: 0;
  list-style: none;
}
.sidebar-list li {
  position: relative;
  overflow: hidden;
}
.sidebar-list li > a {
  display: block;
  padding: 5px 20px;
  color: #383838;
  white-space: nowrap;
  overflow: hidden;
  text-overflow: ellipsis;
  padding-right: 30px;
  cursor: pointer;
  text-decoration: none;
  outline: 0;
}
.sidebar-list > a:hover,
.sidebar-list a.active,
.sidebar-list a.chosen {
  color: #383838;
  background-color: #f8f8f8;
}
.sidebar-list a.chosen {
  font-weight: bold;
}
.sidebar-list .icon {
  margin-right: 6px;
  color: #888;
}
.sidebar-list .counter {
  font-size: 12px;
  text-align: right;
  color: #888;
  margin-top: 2px;
  position: absolute;
  right: 20px;
}
.sidebar-list .value {
  font-size: 12px;
  text-align: right;
  color: #888;
  float: right;
}
.sidebar-list .value span {
  display: block;
  margin-top: 2px;
}
.sidebar-list.no-link li {
  display: block;
  padding: 5px 20px;
  color: #383838;
  position: relative;
}
.sidebar-list.no-link li > img {
  position: absolute;
  top: 5px;
  left: 20px;
  width: 50px;
  height: 50px;
  border-radius: 25px;
}

.sidebar-accordion {
  background: #f8f8f8;
  border-top: 1px solid #eee;
  border-bottom: 1px solid #eee;
  margin-bottom: 10px;
}
.sidebar-accordion .popover-header {
  background: none;
}
.sidebar-accordion .popover-list {
  max-height: none;
}

.main-header {
  height: 60px;
  line-height: 60px;
  margin: 0;
  border: 0;
  flex-shrink: 0;
}
.main-header .breadcrumb {
  display: inline-block;
  margin: 0 0 0 35px;
}

.breadcrumb {
  background-color: transparent;
  font-size: 15px;
  font-weight: 500;
  color: #452679;
  padding: 0;
}
.breadcrumb > .active {
  color: #383838;
}
.breadcrumb > li + li::before {
  content: '\f363';
  font-family: 'Ionicons';
  padding: 0 10px;
}

.avatar {
  display: block;
  max-width: 80px;
  border-radius: 40px;
}
.avatar .no-user {
  background: url('/images/userDefaultIcon.png') center no-repeat;
  background-size: 100%;
}
.avatar img {
  width: 100%;
  background: #f3f1f7;
}
.avatar div {
  text-align: center;
  background-color: #f8f8f8;
  font-weight: bold;
  font-size: 13px;
  color: #383838;
  overflow: hidden;
}

.text-normal .name-card .first-line {
  font-weight: normal;
}

.dropdown-menu .name-card {
  padding: 3px 20px;
}

.notification-popover {
  right: 15px;
  max-width: 360px;
}

.notif-list > li .column {
  visibility: hidden;
}
.notif-list > li.unread .column {
  visibility: visible;
}
.notif-list > li .body:hover {
  cursor: pointer;
}
.notif-list .text .second-line {
  margin-top: 3px;
}

.notifications-wrapper {
  position: relative;
  padding-bottom: 30px;
}
.notifications-wrapper .notifications-area > div {
  max-height: 300px !important;
}
.notifications-wrapper .empty-state.small {
  padding-top: 30px;
}
.notifications-wrapper > a {
  position: absolute;
  bottom: 0;
  width: 100%;
  padding: 5px 20px;
  display: block;
  text-align: center;
  border-top: 1px solid #ddd;
}

.notifications-list {
  list-style: none;
  margin: 0;
  padding: 0;
}
.notifications-list li {
  padding: 0 !important;
  border-bottom: 1px solid #eee;
  -webkit-transition: all 0.2s ease;
  -moz-transition: all 0.2s ease;
  -ms-transition: all 0.2s ease;
  -o-transition: all 0.2s ease;
  transition: all 0.2s ease;
}
.notifications-list li:last-child {
  border: 0;
}
.notifications-list li > div {
  display: block;
  padding: 10px 20px;
  color: #333333;
}
.notifications-list li.unread {
  background: #f3f1f7;
}
.notifications-list li:hover {
  background: #f8f8f8;
  cursor: pointer;
}
.notifications-list li:focus {
  background: #f8f8f8;
  cursor: pointer;
}
.notifications-list .text a.first-line {
  margin-top: 0;
  white-space: normal;
  font-weight: 500;
  font-size: 13px;
}
.notifications-list .text .second-line {
  font-size: 12px;
  margin-top: 3px;
}

.conversations-list {
  margin: 0;
  padding: 0;
  list-style: none;
}
.conversations-list .body {
  flex: 1;
}
.conversations-list .body:hover {
  color: #333333;
}
.conversations-list .body header {
  position: relative;
}
.conversations-list .body .tags {
  display: inline-block;
  margin-left: 15px;
}
.conversations-list .body .customer-name {
  font-weight: bold;
}
.conversations-list .body .customer-email {
  font-size: 13px;
  color: #888;
}
.conversations-list .body .content {
  background: none;
  margin: 10px 0;
  cursor: pointer;
  word-break: break-word;
  overflow: hidden;
  max-height: 20px;
  -webkit-box-orient: vertical;
  display: -webkit-box;
  -webkit-line-clamp: 1;
  word-wrap: break-word;
}
.conversations-list .body footer {
  font-size: 13px;
  color: #777777;
}
.conversations-list .source,
.conversations-list .assignee,
.conversations-list .info {
  display: inline-block;
  margin-right: 30px;
}
.conversations-list .source .name {
  display: inline-block;
  margin-left: 6px;
}
.conversations-list .info {
  color: #777777;
}
.conversations-list .info span {
  margin-right: 15px;
}
.conversations-list > li {
  padding: 20px;
  border-bottom: 1px solid #eee;
  position: relative;
  display: flex;
  align-items: center;
}
.conversations-list > li.unread {
  background: #f3f1f7;
  border-left: 1px solid #452679;
}
.conversations-list > li:hover .conversation-togglers a {
  display: inline-block;
}
.conversations-list > li .column {
  margin-right: 20px;
}
.conversations-list .column.markRead {
  margin-right: 0;
}
.conversations-list .column.markRead > span:hover {
  cursor: pointer;
}
.conversations-list .simple-row {
  padding: 15px;
}
.conversations-list .simple-row time {
  font-weight: normal;
  font-style: italic;
  font-size: 11px;
  margin: 0 5px;
}
.conversations-list .simple-row .column {
  margin-right: 15px;
}
.conversations-list .simple-row .content {
  margin: 5px 0;
  font-size: 12px;
  max-height: 36px;
  line-height: 18px;
  overflow: hidden;
  -webkit-box-orient: vertical;
  display: -webkit-box;
  -webkit-line-clamp: 2;
  word-wrap: break-word;
}
.conversations-list .simple-row .content:hover {
  cursor: pointer;
}
.conversations-list .simple-row .brandname {
  font-weight: 600;
}
.conversations-list .simple-row .tags {
  margin-left: 0;
  display: block;
}
.conversations-list .simple-row .items-horizontal {
  display: flex;
  flex-direction: row;
  align-items: center;
  width: 100%;
}
.conversations-list .baseline-row {
  align-items: flex-start;
}
.conversations-list .baseline-row input[type='checkbox'] {
  margin-top: 14px;
}
.conversations-list .baseline-row .content {
  margin: 10px 0;
}

.conversation-message-container {
  margin-bottom: 10px;
  padding-right: 20%;
  display: flex;
  flex-direction: row;
  position: relative;
  clear: both;
}
.conversation-message-container .avatar {
  position: absolute;
}
.conversation-message-container .body {
  margin: 0 0 20px 50px;
  padding: 12px 15px;
  color: #333333;
  border-radius: 5px;
  background: #eee;
  flex-grow: 0;
  word-break: break-word;
}
.conversation-message-container .body img {
  max-width: 100%;
}
.conversation-message-container .body p {
  margin: 0;
}
.conversation-message-container .body ul {
  padding-left: 25px;
}
.conversation-message-container .body ol {
  padding-left: 25px;
}
.conversation-message-container .body h3 {
  margin-top: 0;
}
.conversation-message-container .body blockquote {
  margin-bottom: 0;
  border-color: #ddd;
}
.conversation-message-container .body pre {
  margin-bottom: 0;
}
.conversation-message-container footer {
  position: absolute;
  bottom: 0;
  left: 50px;
  color: #777777;
  font-size: 11px;
}

.staff {
  padding-right: 0;
  padding-left: 20%;
  text-align: right;
  flex-direction: row-reverse;
}
.staff .body {
  background-color: #ece6f8;
  margin: 0 50px 20px 0;
}
.staff footer {
  right: 50px;
  left: auto;
}

.attachment .body {
  padding: 0;
  background-color: transparent;
}
.attachment .body > span {
  display: block;
  margin-bottom: 5px;
}
.attachment .body img {
  border-radius: 3px;
}

.fbpost .body {
  padding: 12px;
  background: #f6f7f9;
  border: 1px solid;
  border-color: #e5e6e9 #dfe0e4 #d0d1d5;
  border-radius: 4px;
}

.attach-preview .body {
  padding: 0;
  position: relative;
  min-width: 80px;
  min-height: 50px;
}
.attach-preview .body > div[data-loader='circle-side'] {
  position: absolute;
  top: 50%;
  left: 50%;
  margin-left: -12px;
  margin-top: -12px;
}
.attach-preview .body img {
  opacity: 0.5;
  border-radius: 3px;
}
.attach-preview .body .attach-file {
  width: 270px;
  height: 54px;
}

.internal .body {
  background-color: #fcf0ad;
}

.form-data {
  padding: 12px;
  background: #f6f7f9;
  border: 1px solid;
  border-color: #e5e6e9 #dfe0e4 #d0d1d5;
  border-radius: 4px;
  font-size: 12px;
  padding: 0;
  margin-bottom: 20px;
  background: none;
}
.form-data td {
  padding: 10px 20px;
}
.form-data th {
  background: #eee;
  border-bottom: 1px solid #ddd;
}

.reaction {
  display: inline-block;
  margin: 10px 0;
}
.reaction span[class^='reaction-'] {
  margin-right: 3px;
}
.reaction > span {
  width: 16px;
  height: 16px;
  display: block;
  background-image: url('/images/reactions.png');
  background-repeat: no-repeat;
  background-size: auto;
}
.reaction > span.reaction-angry {
  background-position: 0 0;
}
.reaction > span.reaction-haha {
  background-position: -17px 0;
}
.reaction > span.reaction-like {
  background-position: -34px 0;
}
.reaction > span.reaction-love {
  background-position: -51px 0;
}
.reaction > span.reaction-sad {
  background-position: -68px 0;
}
.reaction > span.reaction-wow {
  background-position: -85px 0;
}

.conversation-togglers {
  color: #452679;
  font-size: 20px;
  margin-right: 0;
}
.conversation-togglers > a {
  cursor: pointer;
  display: none;
  margin-left: 15px;
  outline: 0;
}
.conversation-togglers > a.visible {
  display: inline-block;
}

.iframe-preview {
  width: 140px;
  height: 100px;
  overflow: hidden;
  border: 1px solid #ddd;
  border-radius: 4px;
}
.iframe-preview iframe {
  transform: scale(0.2);
  transform-origin: 0 0;
  pointer-events: none;
  width: 510%;
  height: 500%;
  border: 0;
}

.integration-item .checkbox {
  margin-top: 0;
}

.notification-settings h5 {
  font-weight: 600;
}

.widget-appearance {
  display: flex;
  flex-direction: row;
}
.widget-appearance > div {
  padding: 10px 30px 10px 10px;
}

.color-pick {
  border-radius: 4px;
  display: inline-block;
  padding: 5px;
  border: 1px solid #ddd;
  cursor: pointer;
}
.color-pick > div {
  width: 80px;
  height: 15px;
}

.chrome-picker {
  box-shadow: none !important;
}

.widget-backgrounds {
  display: flex;
  flex-direction: row;
  flex-wrap: wrap;
}

.background-selector {
  border: 3px solid transparent;
  margin-right: 15px;
  border-radius: 4px;
  transition: border-color 0.3s;
}
.background-selector:last-child {
  margin-right: 0;
}
.background-selector.selected {
  border-color: #ddd;
}
.background-selector:hover {
  cursor: pointer;
}
.background-selector > div {
  width: 80px;
  height: 40px;
  margin: 5px;
  border: 1px solid #ddd;
  background-repeat: repeat;
  background-position: 0 0;
  background-size: 220%;
}
.background-selector > div.background-1 {
  background-image: url('/images/patterns/bg-1.png');
}
.background-selector > div.background-2 {
  background-image: url('/images/patterns/bg-2.png');
  background-position: 80px 260px;
}
.background-selector > div.background-3 {
  background-image: url('/images/patterns/bg-3.png');
}
.background-selector > div.background-4 {
  background-image: url('/images/patterns/bg-4.png');
}
.background-selector > div.background-5 {
  background: #faf9fb;
}

.logo-container {
  color: #fff;
  line-height: 56px;
  text-align: center;
  border-radius: 28px;
  width: 56px;
  height: 56px;
  cursor: pointer;
  box-shadow: 0 0 10px 0 rgba(0, 0, 0, 0.2);
  background-color: #452679;
  background-position: center;
  background-size: 46px;
  background-repeat: no-repeat;
  margin-top: 10px;
  position: relative;
  float: right;
}
.logo-container span {
  position: absolute;
  width: 20px;
  height: 20px;
  background: #f74040;
  display: block;
  right: -2px;
  top: -5px;
  color: #fff;
  border-radius: 10px;
  text-align: center;
  line-height: 20px;
  font-size: 10px;
}

.icon-option {
  display: flex;
  align-items: center;
}
.icon-option svg {
  margin-right: 10px;
  fill: #6638b3;
}

.popover {
  border: 0;
  border-radius: 4px;
  box-shadow: 0 2px 10px -3px rgba(0, 0, 0, 0.5);
  padding: 0;
}
.popover.bottom > .arrow {
  border-bottom-color: transparent;
}
.popover.bottom > .arrow::after {
  top: 4px;
}

.popover-title {
  font-weight: 400;
  border-bottom: 1px solid #eee;
  padding: 10px 14px;
  background: none;
  font-size: 11px;
  text-transform: uppercase;
  color: #888;
}

.popover-content {
  padding: 0;
}
.popover-content [data-loader='circle-side'] {
  margin: 60px auto;
}

.popover-header {
  background-color: #eee;
  padding: 5px;
}
.popover-header input[type='text'] {
  padding: 4px 8px;
  font-size: 13px;
}
.popover-header input[type='text']:focus {
  border-color: #ddd;
}

.popover-body {
  padding: 5px 0;
}

.popover-footer {
  padding: 5px 0;
  border-top: 1px solid #eee;
}

.popover-list {
  max-height: 275px;
  margin: 0;
  padding: 0;
  list-style: none;
  overflow: auto;
}
.popover-list li {
  position: relative;
  display: block;
  overflow: hidden;
  padding: 5px 20px;
  white-space: nowrap;
  text-overflow: ellipsis;
  font-size: 13px;
}
.popover-list li:hover {
  background: #f8f8f8;
}
.popover-list li:focus {
  background: #f8f8f8;
}
.popover-list li a {
  color: #383838;
}
.popover-list.selectable li {
  cursor: pointer;
  padding-left: 30px;
}
.popover-list.selectable li::before {
  font-family: Ionicons;
  font-size: 10px;
  width: 15px;
  height: 15px;
  z-index: 30;
  text-align: center;
  position: absolute;
  color: #333333;
  top: 50%;
  left: 10px;
  margin-top: -7px;
}
.popover-list.selectable li.all::before {
  content: '\f121';
}
.popover-list.selectable li.some::before {
  content: '\f208';
}
.popover-list.linked li {
  padding: 0;
}
.popover-list.linked li a {
  display: block;
  padding: 5px 20px;
}

.tags {
  display: inline-block;
}
.tags .label {
  display: inline-block;
  margin-right: 4px;
}
.tags .label.small {
  font-size: 10px;
}
.tags .label.medium {
  font-size: 13px;
}
.tags .label.large {
  font-size: 16px;
}

.actions .tags {
  display: flex;
  align-items: center;
  margin-left: 10px;
}

.tags-area {
  max-height: 250px;
}

.wrapper-loader {
  position: fixed;
  top: 0;
  left: 0;
  background: #452679;
  width: 70px;
  height: 60px;
  z-index: 101;
  border-bottom: 1px solid rgba(255, 255, 255, 0.1);
}

[data-loader] {
  margin: 18px auto;
}

[data-loader='circle-side'] {
  position: relative;
  width: 25px;
  height: 25px;
  -webkit-animation: circle infinite 0.75s linear;
  -moz-animation: circle infinite 0.75s linear;
  -o-animation: circle infinite 0.75s linear;
  animation: circle infinite 0.75s linear;
  border: 2px solid #fff;
  border-top-color: rgba(0, 0, 0, 0.2);
  border-right-color: rgba(0, 0, 0, 0.2);
  border-bottom-color: rgba(0, 0, 0, 0.2);
  border-radius: 100%;
}
ss .full-loader [data-loader='circle-side'] {
  position: absolute;
  left: 50%;
  top: 50%;
  margin-top: -12.5px;
  margin-left: -12.5px;
}

@-webkit-keyframes circle {
  0% {
    -webkit-transform: rotate(0);
    -moz-transform: rotate(0);
    -o-transform: rotate(0);
    transform: rotate(0);
  }
  100% {
    -webkit-transform: rotate(360deg);
    -moz-transform: rotate(360deg);
    -o-transform: rotate(360deg);
    transform: rotate(360deg);
  }
}
@-moz-keyframes circle {
  0% {
    -webkit-transform: rotate(0);
    -moz-transform: rotate(0);
    -o-transform: rotate(0);
    transform: rotate(0);
  }
  100% {
    -webkit-transform: rotate(360deg);
    -moz-transform: rotate(360deg);
    -o-transform: rotate(360deg);
    transform: rotate(360deg);
  }
}
@-o-keyframes circle {
  0% {
    -webkit-transform: rotate(0);
    -moz-transform: rotate(0);
    -o-transform: rotate(0);
    transform: rotate(0);
  }
  100% {
    -webkit-transform: rotate(360deg);
    -moz-transform: rotate(360deg);
    -o-transform: rotate(360deg);
    transform: rotate(360deg);
  }
}
@keyframes circle {
  0% {
    -webkit-transform: rotate(0);
    -moz-transform: rotate(0);
    -o-transform: rotate(0);
    transform: rotate(0);
  }
  100% {
    -webkit-transform: rotate(360deg);
    -moz-transform: rotate(360deg);
    -o-transform: rotate(360deg);
    transform: rotate(360deg);
  }
}
.loading-content {
  position: absolute;
  left: 0;
  right: 0;
  bottom: 0;
  top: 0;
  border-radius: 4px;
}

.loading-wrapper {
  padding: 20px 0;
}
.loading-wrapper.side {
  padding-bottom: 0;
}

.loading-item {
  padding: 0 20px;
  margin: 0 auto;
  max-width: 100%;
  display: flex;
  align-items: center;
}
.loading-item .animate {
  animation: pulse 0.5s infinite alternate;
}
.loading-item.bordered {
  border-bottom: 1px solid #eeeeee;
  padding: 20px;
}
.loading-item .circle {
  width: 50px;
  height: 50px;
  border-radius: 50%;
  background: #ddd;
  margin-right: 20px;
}
.loading-item .line-wrapper {
  flex: 1;
}
.loading-item .line-wrapper .line {
  height: 8px;
  margin: 13px 0;
  background: #ddd;
  border-radius: 4px;
}
.loading-item .line-wrapper .line:first-child {
  margin-top: 0;
}
.loading-item .line-wrapper .line:last-child {
  margin-bottom: 0;
}
.loading-item .line-wrapper .title {
  margin-bottom: 20px;
}
.loading-item .line-wrapper .animate {
  animation: pulse 0.5s infinite alternate;
}
.loading-item .width20 {
  width: 20%;
}
.loading-item .width40 {
  width: 40%;
}
.loading-item .width85 {
  width: 85%;
}
.loading-item .width65 {
  width: 65%;
}
.loading-item .width70 {
  width: 70%;
}

.loading-table .line {
  height: 8px;
  margin: 13px 0;
  background: #ddd;
  border-radius: 4px;
  margin: 5px 0;
  -webkit-transition: width 0.3s ease;
  -moz-transition: width 0.3s ease;
  -ms-transition: width 0.3s ease;
  -o-transition: width 0.3s ease;
  transition: width 0.3s ease;
}
.loading-table .circle {
  width: 16px;
  height: 16px;
  border-radius: 8px;
  background: #ddd;
  flex-shrink: 0;
  margin: auto;
}
.loading-table .animate {
  animation: pulse 0.5s infinite alternate;
}

@keyframes pulse {
  0% {
    opacity: 0.5;
  }
  100% {
    opacity: 1;
  }
}
.action-buttons {
  min-width: 70px;
}
.action-buttons .btn {
  padding: 0;
  margin-left: 16px;
}

.quick-nav {
  position: absolute;
  top: 0;
  right: 15px;
}
.quick-nav .nav-item {
  height: 60px;
  padding-left: 15px;
  display: table-cell;
  vertical-align: middle;
}
.quick-nav .action-button {
  color: #383838;
  font-size: 22px;
  cursor: pointer;
  position: relative;
}
.quick-nav .action-button .badge {
  position: absolute;
  top: 0;
  right: -9px;
  font-size: 10px;
  background-color: #f74040;
  padding: 3px 5px;
}

.auth-layout {
  background: url('/images/sign-in.jpg') no-repeat;
  background-size: cover;
  height: 100%;
  overflow: hidden;
  position: relative;
}
.auth-layout::before {
  content: '';
  background-color: rgba(69, 38, 121, 0.7);
  position: absolute;
  width: 100%;
  height: 100%;
}

.auth-content {
  position: relative;
  top: 50%;
  transform: translateY(-50%);
}

.auth-description {
  margin-top: 60px;
}
.auth-description img {
  width: 100px;
  margin-bottom: 50px;
}
.auth-description h1 {
  font-weight: 700;
  font-size: 32px;
  margin-bottom: 30px;
  color: #fff;
}
.auth-description p {
  color: #c9b6e8;
  margin-bottom: 50px;
  font-size: 16px;
  line-height: 1.8em;
}
.auth-description a {
  color: #c9b6e8;
}
.auth-description.not-found {
  margin-top: 0;
}

.auth-box {
  background-color: #fff;
  padding: 70px 60px;
  border-radius: 4px;
  box-shadow: 0 0 15px rgba(0, 0, 0, 0.5);
}
.auth-box ::-webkit-input-placeholder {
  color: #6b60a6;
}
.auth-box h2 {
  color: #6b60a6;
  font-size: 30px;
  font-weight: 400;
  margin: 0 0 50px;
}
.auth-box input {
  border: 0;
  border-bottom: 1px solid #ac8fdc;
  padding: 0 0 6px;
  color: #6b60a6;
  border-radius: 0;
  font-size: 16px;
}
.auth-box button {
  -webkit-transition: background 0.2s ease;
  -moz-transition: background 0.2s ease;
  -ms-transition: background 0.2s ease;
  -o-transition: background 0.2s ease;
  transition: background 0.2s ease;
  background-color: #6b60a6;
  color: #fff;
  text-transform: uppercase;
  font-weight: 600;
  margin-top: 50px;
  border: 0;
}
.auth-box button:hover,
.auth-box button.active.focus,
.auth-box button.active:focus,
.auth-box button.focus,
.auth-box button:active.focus,
.auth-box button:active:focus,
.auth-box button:focus {
  background-color: #8981b8;
  color: #fff;
}
.auth-box .links {
  margin-top: 70px;
  text-align: center;
}

.respond-box {
  position: relative;
}
.respond-box .checkbox {
  position: absolute;
  right: 20px;
  bottom: 0;
  color: #888;
  line-height: 22px;
}
.respond-box .checkbox input {
  margin: 5px 0 0 -20px;
}
.respond-box .form-group {
  margin: 0;
}
.respond-box textarea {
  border: 0;
  border-bottom-left-radius: 0;
  border-bottom-right-radius: 0;
  padding: 18px 20px;
  resize: none;
}
.respond-box #reply-form .RichEditor-root {
  background: #ece6f8;
  border-top-left-radius: 4px;
  border-top-right-radius: 4px;
}
.respond-box #internal-note-form .RichEditor-root {
  background: #fcf0ad;
}
.respond-box .btn-attach input[type='file'] {
  display: none;
}
.respond-box .response-template {
  display: inline-block;
}
.respond-box .btn {
  padding-right: 10px;
}

.empty-state {
  display: flex;
  flex-direction: column;
  height: 100%;
  justify-content: center;
  text-align: center;
  font-size: 16px;
  padding: 20px;
  color: #777777;
  background: #fff;
}
.empty-state i {
  font-size: 16vh;
  line-height: 20vh;
  color: #ddd;
}
.empty-state.full {
  position: absolute;
  bottom: 0;
  top: 0;
  left: 0;
  right: 0;
  z-index: 0;
}
.empty-state.small {
  height: auto;
  min-height: 80px;
  font-size: 12px;
  padding: 10px 20px;
}
.empty-state.small i {
  font-size: 28px;
  line-height: 40px;
}
.empty-state a {
  margin-top: 10px;
}

.popover-template {
  max-width: 405px;
  width: 405px;
  height: 400px;
}
.popover-template .popover-content {
  display: flex;
  flex-direction: column;
  position: absolute;
  left: 0;
  right: 0;
  bottom: 0;
  top: 33px;
}
.popover-template .popover-content .popover-body {
  flex: 1;
  overflow: auto;
  padding: 0;
}
.popover-template .popover-content .popover-footer {
  align-self: flex-end;
  width: 100%;
}
.popover-template .popover-list {
  max-height: none;
  display: flex;
  flex-direction: column;
  min-height: 100%;
}
.popover-template .popover-list li {
  white-space: normal;
  font-size: 12px;
  padding: 10px 20px;
  border-bottom: 1px solid #eee;
}
.popover-template .popover-list li:hover {
  cursor: pointer;
}
.popover-template .popover-list.linked li {
  padding: 0;
  border-bottom: 0;
}
.popover-template .template-title {
  font-weight: 500;
  margin-bottom: 2px;
}
.popover-template .template-content {
  text-overflow: ellipsis;
  overflow: hidden;
  white-space: nowrap;
}
.popover-template .empty-state {
  flex: 1;
}

.inline-header {
  display: flex;
  flex: 2;
  font-size: 12px;
}
.inline-header .column {
  display: flex;
  flex: 1;
  flex-direction: row;
  align-items: baseline;
}
.inline-header .column:first-child {
  margin-right: 5px;
}
.inline-header span {
  margin: 0 8px;
}

.file-wrapper {
  position: relative;
  padding: 16px 20px;
  border: 1px solid #ddd;
  border-radius: 4px;
  padding-left: 50px;
  color: #555555;
  min-width: 120px;
  min-height: 55px;
}
.file-wrapper i {
  font-size: 30px;
  position: absolute;
  left: 20px;
  top: 12px;
  line-height: 30px;
  color: #8055ca;
}
.file-wrapper span {
  white-space: nowrap;
  text-overflow: ellipsis;
  overflow: hidden;
  direction: rtl;
  text-align: left;
  max-width: 200px;
  display: block;
}
.file-wrapper:hover {
  box-shadow: 0 1px 1px rgba(0, 0, 0, 0.06);
}

.message.staff .download-attachment .file-size {
  left: 0;
  right: auto;
}

.download-attachment {
  display: inline-block;
  position: relative;
  cursor: pointer;
  min-width: 160px;
  -webkit-transition: all 0.2s ease;
  -moz-transition: all 0.2s ease;
  -ms-transition: all 0.2s ease;
  -o-transition: all 0.2s ease;
  transition: all 0.2s ease;
}
.download-attachment .overlay {
  opacity: 0;
  width: 100%;
  height: 100%;
  position: absolute;
  background: rgba(0, 0, 0, 0.5);
  border-radius: 4px;
  left: 0;
  top: 0;
  -webkit-transition: all 0.2s ease;
  -moz-transition: all 0.2s ease;
  -ms-transition: all 0.2s ease;
  -o-transition: all 0.2s ease;
  transition: all 0.2s ease;
}
.download-attachment .icon {
  position: absolute;
  color: #fff;
  width: 30px;
  height: 30px;
  text-align: center;
  border-radius: 15px;
  line-height: 28px;
  left: 50%;
  top: 50%;
  border: 1px solid #fff;
  margin-left: -15px;
  margin-top: -15px;
}
.download-attachment:hover .icon,
.download-attachment:hover .overlay {
  opacity: 1;
}
.download-attachment .file-size {
  position: absolute;
  margin-top: 3px;
  color: #888;
  font-size: 12px;
  right: 0;
}

.attachment-indicator {
  background: #ece6f8;
  display: flex;
  flex-direction: row;
}
.attachment-indicator .attachment {
  display: flex;
  max-width: 220px;
  padding: 4px;
  margin: 5px 0 5px 5px;
  font-size: 13px;
  border-radius: 4px;
  background-color: #fff;
  align-items: center;
}
.attachment-indicator .attachment .preview {
  margin-right: 5px;
}
.attachment-indicator .attachment .preview-img {
  width: 26px;
  height: 26px;
  background-size: cover;
  background-position: 50%;
  border-radius: 2px;
}
.attachment-indicator .attachment .file-name {
  overflow: hidden;
  white-space: nowrap;
  text-overflow: ellipsis;
  margin-right: 5px;
}
.attachment-indicator .attachment .file-size {
  color: #888;
}

.paginate-wrapper {
  display: table;
  min-height: 100%;
  width: 100%;
}
.paginate-wrapper .paginate-button {
  text-align: center;
  display: table-footer-group;
}
.paginate-wrapper .paginate-button > .btn {
  width: 100%;
  border: 0;
  border-top: 1px solid #eeeeee;
  text-transform: uppercase;
  font-size: 12px;
  font-weight: 400;
  color: #888;
  border-radius: 0;
}

.sidebar-section.full .paginate-wrapper {
  display: flex;
  min-height: auto;
  flex-direction: column;
  flex: 1;
}
.sidebar-section.full .paginate-wrapper .paginate-button {
  margin-top: auto;
}

.Select {
  position: relative;
  -webkit-box-sizing: border-box;
  -moz-box-sizing: border-box;
  -o-box-sizing: border-box;
  box-sizing: border-box;
}
.Select div {
  -webkit-box-sizing: border-box;
  -moz-box-sizing: border-box;
  -o-box-sizing: border-box;
  box-sizing: border-box;
}
.Select input {
  -webkit-box-sizing: border-box;
  -moz-box-sizing: border-box;
  -o-box-sizing: border-box;
  box-sizing: border-box;
}
.Select span {
  -webkit-box-sizing: border-box;
  -moz-box-sizing: border-box;
  -o-box-sizing: border-box;
  box-sizing: border-box;
}
.Select.is-disabled .Select-arrow-zone {
  cursor: default;
  pointer-events: none;
  opacity: 0.35;
}
.Select.is-disabled > .Select-control {
  background-color: #f9f9f9;
}
.Select.is-disabled > .Select-control:hover {
  box-shadow: none;
}
.Select .Select-aria-only {
  display: inline-block;
  height: 1px;
  width: 1px;
  margin: -1px;
  clip: rect(0, 0, 0, 0);
  overflow: hidden;
  float: left;
}

.Select-control {
  background-color: #fff;
  border-radius: 18px;
  border: 1px solid #ddd;
  color: #444;
  cursor: default;
  display: table;
  border-spacing: 0;
  border-collapse: separate;
  height: 36px;
  outline: none;
  overflow: hidden;
  position: relative;
  width: 100%;
}
.Select-control:hover {
  box-shadow: 0 1px 0 rgba(0, 0, 0, 0.06);
}
.Select-control .Select-input:focus {
  outline: none;
}
.Select-control:not(.is-searchable) > .Select-input {
  outline: none;
}

.is-searchable.is-open > .Select-control {
  cursor: text;
}
.is-searchable.is-focused:not(.is-open) > .Select-control {
  cursor: text;
}

.is-open .Select-arrow {
  border-top-color: #777777;
}
.is-open > .Select-control {
  border-bottom-right-radius: 0;
  border-bottom-left-radius: 0;
  background: #fff;
  border-color: #ddd;
}
.is-open > .Select-control .Select-arrow {
  top: -2px;
  border-color: transparent transparent #888;
  border-width: 0 5px 5px;
}

.is-focused:not(.is-open) > .Select-control {
  border-color: #04a9f5;
  box-shadow: 0;
}
.is-focused .Select-input > input {
  cursor: text;
  padding: 10px 0 12px;
}

.Select-placeholder {
  bottom: 0;
  color: #a2a2a2;
  left: 0;
  line-height: 34px;
  padding-left: 20px;
  padding-right: 20px;
  position: absolute;
  right: 0;
  top: 0;
  max-width: 100%;
  overflow: hidden;
  text-overflow: ellipsis;
  white-space: nowrap;
}

.has-value.is-pseudo-focused .Select-input {
  opacity: 0;
}
.has-value.is-pseudo-focused.Select--single
  > .Select-control
  .Select-value
  .Select-value-label {
  color: #333333;
}
.has-value.is-pseudo-focused.Select--single
  > .Select-control
  .Select-value
  a.Select-value-label {
  cursor: pointer;
  text-decoration: none;
}
.has-value.is-pseudo-focused.Select--single
  > .Select-control
  .Select-value
  a.Select-value-label:hover {
  color: #452679;
  outline: none;
  text-decoration: underline;
}
.has-value.is-pseudo-focused.Select--single
  > .Select-control
  .Select-value
  a.Select-value-label:focus {
  color: #452679;
  outline: none;
  text-decoration: underline;
}
.has-value.is-pseudo-focused.Select--single
  > .Select-control
  .Select-value
  .Select-value-label {
  color: #333333;
}
.has-value.is-pseudo-focused.Select--single
  > .Select-control
  .Select-value
  a.Select-value-label {
  cursor: pointer;
  text-decoration: none;
}
.has-value.is-pseudo-focused.Select--single
  > .Select-control
  .Select-value
  a.Select-value-label:hover {
  color: #452679;
  outline: none;
  text-decoration: underline;
}
.has-value.is-pseudo-focused.Select--single
  > .Select-control
  .Select-value
  a.Select-value-label:focus {
  color: #452679;
  outline: none;
  text-decoration: underline;
}

/*select*/

.Select-input {
  height: 34px;
  padding-left: 20px;
  padding-right: 20px;
  vertical-align: middle;
}
.Select-input > input {
  width: 100%;
  background: none transparent;
  border: 0 none;
  box-shadow: none;
  cursor: default;
  display: inline-block;
  font-family: inherit;
  font-size: inherit;
  margin: 0;
  outline: none;
  line-height: 14px;
  padding: 8px 0 12px;
  -webkit-appearance: none;
}

.Select-loading-zone {
  cursor: pointer;
  display: table-cell;
  position: relative;
  text-align: center;
  vertical-align: middle;
  width: 16px;
}

.Select-loading {
  width: 16px;
  height: 16px;
  box-sizing: border-box;
  border-radius: 50%;
  border: 2px solid #ddd;
  border-right-color: #333333;
  display: inline-block;
  position: relative;
  vertical-align: middle;
}

.Select-clear-zone {
  -webkit-animation: Select-animation-fadeIn 200ms;
  -moz-animation: Select-animation-fadeIn 200ms;
  -o-animation: Select-animation-fadeIn 200ms;
  animation: Select-animation-fadeIn 200ms;
  color: #888;
  cursor: pointer;
  display: table-cell;
  position: relative;
  text-align: center;
  vertical-align: middle;
  width: 17px;
}
.Select-clear-zone:hover {
  color: #e85a5a;
}

.Select-clear {
  display: inline-block;
  font-size: 18px;
  line-height: 1;
}

.Select--multi .Select-clear-zone {
  width: 17px;
}
.Select--multi .Select-multi-value-wrapper {
  display: inline-block;
  padding: 0 5px;
}
.Select--multi .Select-input {
  vertical-align: middle;
  margin-left: 15px;
  padding: 0;
}
.Select--multi .Select-value {
  background-color: #04a9f5;
  border-radius: 11px;
  border: 1px solid #04a9f5;
  color: #fff;
  display: inline-block;
  font-size: 0.9em;
  line-height: 1.4;
  margin-left: 5px;
  margin-top: 6px;
  vertical-align: top;
  position: relative;
  padding-right: 20px;
}
.Select--multi .Select-value-icon {
  display: inline-block;
  vertical-align: middle;
  cursor: pointer;
  width: 20px;
  height: 20px;
  border-radius: 10px;
  position: absolute;
  right: 0;
  top: 0;
  text-align: center;
  line-height: 20px;
  background: rgba(0, 0, 0, 0.1);
}
.Select--multi .Select-value-icon:hover {
  background-color: #0876a9;
  color: #fff;
}
.Select--multi .Select-value-icon:focus {
  background-color: #e5e1ee;
  color: #3a2066;
}
.Select--multi .Select-value-icon:active {
  background-color: #ddd;
}
.Select--multi .Select-value-label {
  display: inline-block;
  vertical-align: middle;
  border-bottom-right-radius: 2px;
  border-top-right-radius: 2px;
  cursor: default;
  padding: 2px 10px;
}
.Select--multi.is-disabled .Select-value {
  background-color: #fafafa;
  border: 1px solid #e6e6e6;
  color: #333333;
}
.Select--multi.is-disabled .Select-value-icon {
  cursor: not-allowed;
  border-right: 1px solid #e6e6e6;
}
.Select--multi.is-disabled .Select-value-icon:hover {
  background-color: #fafafa;
}
.Select--multi.is-disabled .Select-value-icon:focus {
  background-color: #fafafa;
}
.Select--multi.is-disabled .Select-value-icon:active {
  background-color: #fafafa;
}
.Select--multi.has-value .Select-input {
  margin-left: 5px;
}
.Select--multi a.Select-value-label {
  color: #452679;
  cursor: pointer;
  text-decoration: none;
}
.Select--multi a.Select-value-label:hover {
  text-decoration: underline;
}

.Select-arrow-zone {
  cursor: pointer;
  display: table-cell;
  position: relative;
  text-align: center;
  vertical-align: middle;
  width: 25px;
  padding-right: 15px;
}
.Select-arrow-zone:hover > .Select-arrow {
  border-top-color: #777777;
}

.Select-arrow {
  border-color: #888 transparent transparent;
  border-style: solid;
  border-width: 5px 5px 2.5px;
  display: inline-block;
  height: 0;
  width: 0;
  position: relative;
}

.Select-menu-outer {
  border-bottom-right-radius: 4px;
  border-bottom-left-radius: 4px;
  background-color: #fff;
  border: 1px solid #ddd;
  border-top-color: #eee;
  box-shadow: 0 1px 0 rgba(0, 0, 0, 0.06);
  box-sizing: border-box;
  margin-top: -1px;
  max-height: 200px;
  position: absolute;
  top: 100%;
  width: 100%;
  z-index: 1;
  -webkit-overflow-scrolling: touch;
}

.Select-menu {
  max-height: 198px;
  overflow-y: auto;
}

.Select-option-group-label {
  box-sizing: border-box;
  background-color: #fafafa;
  color: #666;
  border-bottom: 1px solid #eee;
  border-top: 1px solid #eee;
  font-weight: 400;
  text-transform: uppercase;
  cursor: default;
  display: block;
  padding: 8px 20px;
}
.Select-option-group-label ~ .Select-option {
  padding-left: 20px;
}
.Select-option-group-label .Select-option-group {
  padding-left: 20px;
}

.Select-option {
  box-sizing: border-box;
  background-color: #fff;
  color: #444;
  cursor: pointer;
  display: block;
  padding: 8px 20px;
}
.Select-option:last-child {
  border-bottom-right-radius: 0;
  border-bottom-left-radius: 0;
}
.Select-option.is-selected {
  background-color: rgba(163, 137, 212, 0.5);
  color: #333333;
}
.Select-option.is-focused {
  background-color: rgba(163, 137, 212, 0.3);
  color: #333333;
}
.Select-option.is-disabled {
  color: #ddd;
  cursor: default;
}

.Select-noresults {
  box-sizing: border-box;
  color: #888;
  cursor: default;
  display: block;
  padding: 8px 10px;
}

.simple-option .kind {
  font-size: 12px;
  font-style: italic;
}
.simple-option .channel-round {
  color: #888;
  font-weight: bold;
  width: 20px;
  height: 20px;
  float: right;
  border-radius: 10px;
  background: #ece6f8;
  text-align: center;
  font-size: 10px;
  line-height: 20px;
}

@-webkit-keyframes Select-animation-fadeIn {
  from {
    opacity: 0;
  }
  to {
    opacity: 1;
  }
}
@keyframes Select-animation-fadeIn {
  from {
    opacity: 0;
  }
  to {
    opacity: 1;
  }
}
@keyframes Select-animation-spin {
  to {
    transform: rotate(1turn);
  }
}
@-webkit-keyframes Select-animation-spin {
  to {
    -webkit-transform: rotate(1turn);
  }
}
.Select--single > .Select-control .Select-value {
  bottom: 0;
  color: #a2a2a2;
  left: 0;
  line-height: 34px;
  padding-left: 20px;
  padding-right: 20px;
  position: absolute;
  right: 0;
  top: 0;
  max-width: 100%;
  overflow: hidden;
  text-overflow: ellipsis;
  white-space: nowrap;
}

/*select*/

.react-toggle {
  display: inline-block;
  position: relative;
  cursor: pointer;
  background-color: transparent;
  border: 0;
  padding: 0;
  -webkit-touch-callout: none;
  -webkit-user-select: none;
  -moz-user-select: none;
  -o-user-select: none;
  -khtml-user-select: none;
  -ms-user-select: none;
  user-select: none;
  -webkit-tap-highlight-color: rgba(0, 0, 0, 0);
}
.react-toggle:hover:not(.react-toggle--disabled) .react-toggle-track {
  background-color: #000;
}
.react-toggle.wide .react-toggle-track {
  width: 60px;
}

.react-toggle-screenreader-only {
  border: 0;
  clip: rect(0 0 0 0);
  height: 1px;
  margin: -1px;
  overflow: hidden;
  padding: 0;
  position: absolute;
  width: 1px;
}

.react-toggle--disabled {
  cursor: not-allowed;
  opacity: 0.5;
  -webkit-transition: opacity 0.25s;
  -moz-transition: opacity 0.25s;
  -o-transition: opacity 0.25s;
  transition: opacity 0.25s;
}

.react-toggle-track {
  color: #fff;
  width: 50px;
  height: 24px;
  padding: 0;
  border-radius: 30px;
  background-color: #393c40;
  -webkit-transition: all 0.2s ease;
  -moz-transition: all 0.2s ease;
  -o-transition: all 0.2s ease;
  transition: all 0.2s ease;
}

.react-toggle--checked .react-toggle-track {
  background-color: #67c682;
}
.react-toggle--checked .react-toggle-track-check {
  opacity: 1;
  -webkit-transition: opacity 0.25s ease;
  -moz-transition: opacity 0.25s ease;
  -o-transition: opacity 0.25s ease;
  transition: opacity 0.25s ease;
}
.react-toggle--checked .react-toggle-track-x {
  opacity: 0;
}
.react-toggle--checked .react-toggle-thumb {
  left: 27px;
  border-color: #67c682;
}
.react-toggle--checked:hover:not(.react-toggle--disabled) .react-toggle-track {
  background-color: #67c682;
}
.react-toggle--checked.wide .react-toggle-thumb {
  left: 37px;
}

.react-toggle-track-check {
  position: absolute;
  width: 14px;
  height: 10px;
  top: 10px;
  bottom: 0;
  margin-top: auto;
  margin-bottom: auto;
  line-height: 0;
  left: 10px;
  opacity: 0;
  -webkit-transition: opacity 0.25s ease;
  -moz-transition: opacity 0.25s ease;
  -o-transition: opacity 0.25s ease;
  transition: opacity 0.25s ease;
}

.react-toggle-track-x {
  position: absolute;
  width: 10px;
  height: 10px;
  top: 10px;
  bottom: 0;
  left: 28px;
  margin-top: auto;
  margin-bottom: auto;
  line-height: 0;
  right: 10px;
  opacity: 1;
  -webkit-transition: opacity 0.25s ease;
  -moz-transition: opacity 0.25s ease;
  -o-transition: opacity 0.25s ease;
  transition: opacity 0.25s ease;
}

.react-toggle-thumb {
  transition: all 0.5s cubic-bezier(0.23, 1, 0.32, 1) 0ms;
  position: absolute;
  top: 1px;
  left: 1px;
  width: 22px;
  height: 22px;
  border: 1px solid #393c40;
  border-radius: 50%;
  background-color: #fafafa;
  -webkit-box-sizing: border-box;
  -moz-box-sizing: border-box;
  -o-box-sizing: border-box;
  box-sizing: border-box;
  -webkit-transition: all 0.25s ease;
  -moz-transition: all 0.25s ease;
  -o-transition: all 0.25s ease;
  transition: all 0.25s ease;
}

.widget-preview {
  width: 280px;
  height: 430px;
  border-radius: 4px;
  background: #fff;
  color: #fff;
  display: flex;
  font-size: 12px;
  flex-direction: column;
  overflow: hidden;
  box-shadow: 0 2px 15px 0 rgba(0, 0, 0, 0.14), 0 1px 6px 0 rgba(0, 0, 0, 0.06);
}
.widget-preview .erxes-topbar {
  overflow: hidden;
  width: 100%;
  position: relative;
  text-align: center;
  flex-shrink: 0;
}
.widget-preview .erxes-topbar .topbar-button {
  left: 10px;
}
.widget-preview .erxes-topbar .erxes-middle {
  display: inline-block;
}
.widget-preview .topbar-button {
  position: absolute;
  top: 15px;
  text-align: center;
  cursor: pointer;
  width: 40px;
  height: 40px;
  line-height: 40px;
  border-radius: 4px;
  display: block;
}
.widget-preview .erxes-staff-profile {
  padding: 10px 0;
  text-align: left;
  line-height: 1.3em;
}
.widget-preview .erxes-staff-profile img {
  float: left;
  width: 30px;
  height: 30px;
  border-radius: 20px;
  overflow: hidden;
}
.widget-preview .erxes-staff-profile > div {
  margin-left: 40px;
}
.widget-preview .erxes-staff-profile .erxes-staff-name {
  font-size: 13px;
  font-weight: 500;
  padding-top: 3px;
}
.widget-preview .erxes-staff-profile .erxes-state {
  font-size: 11px;
  font-weight: 300;
}
.widget-preview .erxes-staff-profile .online {
  width: 6px;
  height: 6px;
  border-radius: 3px;
  display: inline-block;
  margin-bottom: 1px;
  margin-right: 3px;
  background-color: #67c682;
}
.widget-preview .erxes-avatar {
  width: 30px;
  height: 30px;
  border-radius: 50%;
  overflow: hidden;
  position: absolute;
  left: 0;
  bottom: 20px;
}
.widget-preview .erxes-avatar img {
  width: 100%;
  height: 100%;
}
.widget-preview.engage-message {
  height: 135px;
  color: #555;
  background: #faf9fb;
}
.widget-preview.engage-message.type-snippet,
.widget-preview.engage-message.type-default {
  height: 135px;
}
.widget-preview.engage-message.type-snippet .preview-content,
.widget-preview.engage-message.type-default .preview-content {
  overflow: hidden;
  -webkit-box-orient: vertical;
  display: -webkit-box;
  -webkit-line-clamp: 2;
  word-wrap: break-word;
}
.widget-preview.engage-message.type-fullMessage {
  height: 440px;
  overflow: auto;
}
.widget-preview.engage-message .name-card {
  flex-shrink: 0;
  padding: 20px 20px 10px;
}
.widget-preview.engage-message .name-card .avatar div {
  background: #ededed;
}
.widget-preview.engage-message .RichEditor-styleButton {
  margin-right: 8px;
}

.erxes-messages-list {
  display: flex;
  flex-direction: column;
  background-color: #faf9fb;
  overflow: auto;
  padding: 20px;
  margin: 0;
  flex: 1;
  list-style: none;
  background-repeat: repeat;
  background-position: 0 0;
}
.erxes-messages-list.background-1 {
  background-image: url('/images/patterns/bg-1.png');
}
.erxes-messages-list.background-2 {
  background-image: url('/images/patterns/bg-2.png');
}
.erxes-messages-list.background-3 {
  background-image: url('/images/patterns/bg-3.png');
}
.erxes-messages-list.background-4 {
  background-image: url('/images/patterns/bg-4.png');
}
.erxes-messages-list li {
  position: relative;
  margin-bottom: 10px;
}
.erxes-messages-list li.from-customer {
  text-align: right;
}
.erxes-messages-list li .date {
  font-size: 10px;
  color: #686868;
  margin-left: 40px;
}
.erxes-messages-list li.erxes-spacial-message {
  padding: 18px;
  border-radius: 4px;
  border: 1px solid #ddd;
  background: #fff;
  color: #686868;
  margin-bottom: 20px;
}

.erxes-message {
  padding: 10px 12px;
  background-color: #eee;
  border-radius: 4px;
  position: relative;
  margin: 0 20px 5px 40px;
  display: inline-block;
  word-break: break-word;
  color: #686868;
  text-align: left;
}
.erxes-message.from-customer {
  margin: 0 0 5px 20px;
  text-align: right;
  color: #fff;
}

.erxes-message-sender {
  overflow: hidden;
  font-size: 12px;
  padding: 17px 30px;
  color: #555555;
  border-top: 1px solid white;
}

.manage-columns {
  padding: 20px 0px;
  width: 50%;
}
.manage-columns ul {
  padding: 0px;
  margin-left: 20px;
}
.manage-columns ul li {
  padding: 10px 20px;
  border: 1px dotted #ddd;
  margin-bottom: 2px;
  cursor: pointer;
}
.manage-columns ul li input {
  margin-left: 10px;
  margin-right: 10px;
}
.manage-columns button {
  margin-left: 20px;
  margin-bottom: 10px;
}

.cc-detail-content .header {
  padding: 10px 20px;
  font-size: 15px;
  margin-top: 10px;
  margin-bottom: 20px;
}
.cc-detail-content .header li {
  display: inline;
  margin-right: 20px;
  cursor: pointer;
  padding: 10px 0px;
}
.cc-detail-content .header li a {
  color: #383838;
}
.cc-detail-content .header li a i {
  margin-right: 3px;
}
.cc-detail-content .header li.active {
  border-bottom: 2px solid;
}
.cc-detail-content textarea {
  min-height: 120px;
  margin: 10px 20px;
  width: 96%;
}

<<<<<<< HEAD
.engage-rule {
  margin-top: 5px;
  color: #777777;
  font-size: 13px;
=======
.internal-notes-list .item {
  background-color: #f9f9f9;
  margin: 10px 20px;
  border: 1px solid #f9f9f9;
  border-radius: 20px;
  position: relative;
}
.internal-notes-list .item .topbar {
  padding: 10px 20px;
  border-bottom: 1px solid #e0e0e0;
}
.internal-notes-list .item .topbar .name-card {
  float: left;
}
.internal-notes-list .item .topbar .date {
  float: right;
}
.internal-notes-list .item .text {
  padding: 10px 20px;
}
.internal-notes-list .item .delete {
  position: absolute;
  right: 10px;
  bottom: 10px;
  color: #de8282;
>>>>>>> 34392098
}

.row-section {
  padding: 30px;
  display: flex;
  border-bottom: 1px solid rgba(0, 0, 0, 0.05);
}
.row-section .row-heading {
  flex-basis: 160px;
}
.row-section .row-heading h4 {
  margin: 0;
  font-weight: bold;
  font-size: 16px;
}
.row-section .row-content {
  flex: 1;
  min-width: 0;
}

.recipients .recipient {
  padding: 3px 5px;
  border: 1px solid #ddd;
  border-radius: 4px;
  display: inline-block;
  margin-right: 5px;
  margin-bottom: 5px;
  background: #f8f8f8;
  font-size: 13px;
}

.flex-form {
  display: flex;
  flex-direction: row;
}
.flex-form .flex-item {
  flex: 1;
}
.flex-form .flex-item.btn {
  margin-top: 0;
  width: 32px;
  flex-shrink: 1;
  flex-grow: 0;
}
.flex-form .flex-item ~ .flex-item {
  margin-left: 5px;
}

.integration-kind {
  position: absolute;
  z-index: 2;
  padding-left: 20px;
  margin-top: 60px;
}
.integration-kind .kind-item {
  margin-bottom: 12px;
}
.integration-kind .kind-item .label {
  margin-right: 4px;
  display: inline-block;
  padding: 5px 10px;
}
.integration-kind .kind-item .kind-count {
  font-size: 12px;
  font-weight: bold;
}

.flex-row {
  display: flex;
  flex-direction: row;
}
.flex-row .flex-item {
  flex: 1;
}
.flex-row .flex-item ~ .flex-item {
  margin-left: 20px;
}

.punch-card .axis path,
.punch-card .axis line {
  fill: none;
  stroke: #777777;
  stroke-width: 1px;
  shape-rendering: crispEdges;
}
.punch-card .axis text {
  font-size: 0.875em;
  fill: #777777;
}

.label-default {
  background-color: #7242c3;
}
.label-facebook {
  background-color: #3b5998;
}
.label-twitter {
  background-color: #1dcaff;
}
.label-form {
  background-color: #f5c22b;
}
.label-primary {
  background-color: #888;
}

.nav-tabs {
  background-color: #eee;
  border: 0;
  position: relative;
  z-index: 1;
}
.nav-tabs > li.active > a,
.nav-tabs > li.active > a:focus,
.nav-tabs > li.active > a:hover {
  border: 0;
}
.nav-tabs > li > a {
  border: 0;
}

.editor-bordered {
  border: 1px solid #ddd;
  border-radius: 4px;
}

.RichEditor-root {
  font-size: 14px;
}
.RichEditor-root select {
  border: 0;
  outline: 0;
  background: 0;
  margin-top: 3px;
  color: #888;
  max-width: 100px;
}

.RichEditor-editor {
  border-top: 1px solid #ddd;
  cursor: text;
}
.RichEditor-editor .public-DraftEditorPlaceholder-root {
  padding: 15px;
  position: absolute;
}
.RichEditor-editor
  .public-DraftEditorPlaceholder-root
  .public-DraftEditorPlaceholder-inner {
  color: #999;
}
.RichEditor-editor .public-DraftEditor-content {
  padding: 15px;
  min-height: 100px;
}
.RichEditor-editor .public-DraftEditor-content ul {
  padding-left: 25px;
}
.RichEditor-editor .public-DraftEditor-content ol {
  padding-left: 25px;
}
.RichEditor-editor .public-DraftEditor-content h3 {
  margin-top: 0;
}
.RichEditor-editor .RichEditor-blockquote {
  border-left: 5px solid #ddd;
  color: #777777;
  font-style: italic;
  padding: 10px 20px;
}
.RichEditor-editor .public-DraftStyleDefault-pre {
  margin-bottom: 0;
}
.RichEditor-editor .public-DraftStyleDefault-pre pre {
  padding: 0;
  margin: 0;
  border: 0;
}

.RichEditor-hidePlaceholder .public-DraftEditorPlaceholder-root {
  display: none;
}

.RichEditor-controls-root {
  overflow: hidden;
  padding: 5px 15px 0;
}
.RichEditor-controls-root .RichEditor-controls {
  float: left;
  font-size: 14px;
  user-select: none;
  margin-bottom: 5px;
}

.RichEditor-styleButton {
  color: #999;
  cursor: pointer;
  margin-right: 16px;
  padding: 2px 0;
  display: inline-block;
  min-width: 10px;
  text-align: center;
}
.RichEditor-styleButton:hover {
  color: #9d7cd6;
}

.RichEditor-activeButton {
  color: #452679;
}

.draftJsMentionPlugin__mention__29BEd {
  cursor: pointer;
  display: inline-block;
  font-weight: bold;
  padding-left: 2px;
  padding-right: 2px;
  border-radius: 4px;
  text-decoration: none;
}
.draftJsMentionPlugin__mention__29BEd:visited {
  cursor: pointer;
  display: inline-block;
  font-weight: bold;
  padding-left: 2px;
  padding-right: 2px;
  border-radius: 4px;
  text-decoration: none;
}
.draftJsMentionPlugin__mention__29BEd:hover {
  outline: 0;
}
.draftJsMentionPlugin__mention__29BEd:focus {
  outline: 0;
}
.draftJsMentionPlugin__mention__29BEd:active {
  color: #222222;
}

.draftJsMentionPlugin__mentionSuggestions__2DWjA {
  position: absolute;
  min-width: 220px;
  width: 100%;
  background: #fff;
  border-radius: 4px;
  box-shadow: 0 0 10px -3px rgba(0, 0, 0, 0.5);
  cursor: pointer;
  z-index: 2000;
  box-sizing: border-box;
  transform: scale(0);
  bottom: 100%;
  top: auto !important;
  left: 0 !important;
  max-height: 300px;
  overflow: auto;
}

.draftJsMentionPlugin__mentionSuggestionsEntry__3mSwm {
  padding: 5px 10px;
  transition: background-color 0.4s cubic-bezier(0.27, 1.27, 0.48, 0.56);
  font-size: 13px;
}
.draftJsMentionPlugin__mentionSuggestionsEntry__3mSwm:active {
  background-color: #cebeed;
}

.draftJsMentionPlugin__mentionSuggestionsEntryFocused__3LcTd {
  background-color: #ece6f8;
}

.mentioned-person {
  cursor: pointer;
  display: inline-block;
  font-weight: bold;
  padding-left: 2px;
  padding-right: 2px;
  border-radius: 4px;
  text-decoration: none;
}

.mention {
  text-decoration: none;
}

.mentionSuggestionsEntryContainer {
  display: flex;
}

.mentionSuggestionsEntryContainerRight {
  display: flex;
  padding-left: 8px;
  flex: 1;
  flex-direction: row;
  align-items: center;
}

.mentionSuggestionsEntryText,
.mentionSuggestionsEntryTitle {
  white-space: nowrap;
  overflow: hidden;
  text-overflow: ellipsis;
}

.mentionSuggestionsEntryText {
  margin-right: 8px;
  font-weight: bold;
}

.mentionSuggestionsEntryTitle {
  font-size: 95%;
  color: #888;
  margin-top: -2px;
}

.mentionSuggestionsEntryAvatar {
  display: block;
  width: 22px;
  height: 22px;
  border-radius: 50%;
}

.form-preview {
  background: #ece6f8;
  border: 1px solid #ddd;
  border-radius: 4px;
  overflow: hidden;
}
.form-preview .draggable-field {
  box-shadow: none;
}
.form-preview label {
  margin-bottom: 0;
}
.form-preview .description {
  display: block;
  font-size: 13px;
}
.form-preview .form-control {
  margin-top: 8px;
}
.form-preview .check-control {
  margin-top: 8px;
}

.draggable-field {
  padding: 15px 20px 15px 50px;
  position: relative;
  background: #fff;
  box-shadow: 0 2px 10px -3px rgba(0, 0, 0, 0.5);
}
.draggable-field .drag-handler {
  cursor: move;
  position: absolute;
  top: 15px;
  left: 20px;
  z-index: 10;
}
.draggable-field:first-child {
  padding-top: 20px;
}
.draggable-field:first-child .drag-handler {
  top: 20px;
}
.draggable-field:last-child {
  padding-bottom: 20px;
}

.flex-row {
  display: flex;
  align-items: center;
}
.flex-row .flex-item {
  flex: 1;
  margin: 0;
}
.flex-row .flex-item input[type='checkbox'] {
  display: inline-block;
  height: auto;
  width: auto;
  margin-right: 5px;
}
.flex-row > span {
  margin: 0 5px;
}
.flex-row ~ .flex-row {
  margin-top: 10px;
}
.flex-row > button {
  margin-left: 10px;
}

.react-datepicker {
  font-family: 'Roboto', sans-serif;
  font-size: 12px;
}

.react-datepicker-wrapper {
  display: block;
}

.react-datepicker__input-container {
  display: block;
}

.react-datepicker {
  border-color: #ddd !important;
  box-shadow: 0 5px 15px -3px rgba(0, 0, 0, 0.15);
}
.react-datepicker .react-datepicker__day--selected,
.react-datepicker .react-datepicker__day--keyboard-selected {
  background-color: #452679;
  border-radius: 4px;
  color: #fff;
}
.react-datepicker .react-datepicker__day--selected:hover,
.react-datepicker .react-datepicker__day--keyboard-selected:hover {
  background-color: #2f1a52;
}
.react-datepicker .react-datepicker__header {
  background: #faf9fb;
  border-color: #ddd;
}
.react-datepicker .react-datepicker__triangle {
  border-bottom-color: #faf9fb !important;
}
.react-datepicker .react-datepicker__triangle::before {
  border-bottom-color: #ddd !important;
}

.react-datepicker__day-name,
.react-datepicker__day,
.react-datepicker__time-name {
  color: #333333;
  width: 24px;
  line-height: 24px;
  margin: 3px;
}

.react-datepicker__current-month,
.react-datepicker-time__header {
  font-size: 12px;
}<|MERGE_RESOLUTION|>--- conflicted
+++ resolved
@@ -2361,38 +2361,10 @@
   width: 96%;
 }
 
-<<<<<<< HEAD
 .engage-rule {
   margin-top: 5px;
   color: #777777;
   font-size: 13px;
-=======
-.internal-notes-list .item {
-  background-color: #f9f9f9;
-  margin: 10px 20px;
-  border: 1px solid #f9f9f9;
-  border-radius: 20px;
-  position: relative;
-}
-.internal-notes-list .item .topbar {
-  padding: 10px 20px;
-  border-bottom: 1px solid #e0e0e0;
-}
-.internal-notes-list .item .topbar .name-card {
-  float: left;
-}
-.internal-notes-list .item .topbar .date {
-  float: right;
-}
-.internal-notes-list .item .text {
-  padding: 10px 20px;
-}
-.internal-notes-list .item .delete {
-  position: absolute;
-  right: 10px;
-  bottom: 10px;
-  color: #de8282;
->>>>>>> 34392098
 }
 
 .row-section {
