--- conflicted
+++ resolved
@@ -13,17 +13,6 @@
 
 class SuccessPreview extends Component {
   render() {
-<<<<<<< HEAD
-    const { thankContent, type, color, theme } = this.props;
-
-    return (
-      <CommonPreview
-        btnText="Cancel"
-        btnStyle="link"
-        type={type}
-        theme={theme}
-        color={color}
-=======
     const { theme, color, thankContent, type } = this.props;
 
     return (
@@ -32,7 +21,6 @@
         theme={theme}
         color={color}
         type={type}
->>>>>>> 04bc1934
       >
         <ThankContent>{thankContent}</ThankContent>
       </CommonPreview>
