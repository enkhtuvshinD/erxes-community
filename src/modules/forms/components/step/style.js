import styled from 'styled-components';
import { colors, dimensions } from 'modules/common/styles';
import { rgba } from 'modules/common/styles/color';
<<<<<<< HEAD
import {
  SortableWrapper,
  SortItem,
  DragHandler
} from 'modules/common/styles/sort';

const fadeIn = keyframes`
  from {
    opacity: 0;
  }
  to {
    opacity: 1;
  }
`;
=======
import { fadeIn } from 'modules/common/utils/animations';
>>>>>>> 6721397c

const BoxRow = styled.div`
  display: flex;
  flex-direction: row;
  margin-right: ${props => props.type && '20px'};
`;

const StepStatus = styled.div`
  margin-top: ${dimensions.coreSpacing}px;
`;

const FlexItem = styled.div`
  display: flex;
  flex-direction: row;
  overflow: auto;
  height: 100%;
`;

const LeftItem = styled.div`
  position: relative;
  overflow: auto;
  flex: 0 0 33.33333%;
  min-width: 43.33333%;
  padding: ${dimensions.coreSpacing}px;
  opacity: ${props => props.deactive && '0.3'};
  cursor: ${props => props.deactive && 'not-allowed'};

  input:disabled {
    cursor: not-allowed;
  }
`;

const Preview = styled.div`
  flex: 1;
  display: flex;
  flex-direction: column;
  border-left: 1px solid ${colors.borderPrimary};
  padding: ${dimensions.coreSpacing}px;
  background: url('/images/previews/preview.png');
  background-repeat: no-repeat;
  background-size: 100% 100%;
`;

const FullPreview = styled.div`
  flex: 1;
  display: flex;
  flex-direction: column;
  padding: ${dimensions.coreSpacing}px;
`;

const CenterContainer = styled.div`
  display: flex;
  flex: 1;
  position: relative;
  align-items: center;
  justify-content: center;
  height: 100%;
`;

const Embedded = styled.div`
  flex: 1;
  position: absolute;
  top: 10%;
  left: 6%;
  width: 68%;
  background: ${colors.bgLight};
  padding: ${dimensions.unitSpacing / 2}px;
  box-shadow: 0 0 ${dimensions.unitSpacing}px ${colors.colorShadowGray} inset;
`;

const FormContainer = styled.div`
  display: block;
  border-radius: ${dimensions.unitSpacing / 2}px;
  background-color: ${colors.colorWhite};
  margin: auto;
  width: 70%;
  overflow: hidden;
  z-index: 1;
  animation: ${fadeIn} 0.5s linear;
`;

const PreviewTitle = styled.div`
  padding: ${dimensions.coreSpacing}px;
  background-color: ${colors.colorSecondary};
  color: ${colors.colorWhite};
  text-align: center;
`;

const PreviewBody = styled.div`
  padding: ${dimensions.coreSpacing}px;
  color: ${colors.textPrimary};
  display: flex;
  overflow: auto;
  max-height: ${props => (props.embedded ? '500px' : '300px')};
  background-color: ${colors.bgLight};

  img {
    max-width: 100px;
    margin-right: ${dimensions.unitSpacing}px;
  }

  button {
    width: 100%;
    margin: ${dimensions.coreSpacing}px 0;
  }
`;

const BodyContent = styled.div`
  flex: 1;

  ${SortableWrapper} {
    overflow: visible;
    max-height: none;

    ${SortItem} {
      background: none;
      margin: 0;
      padding: 0;
      border: 0;

      > div {
        width: 100%;
      }

      ${DragHandler} {
        position: absolute;
        top: ${dimensions.unitSpacing / 2}px;
        right: ${dimensions.unitSpacing}px;
        z-index: 10;
        display: flex;
        justify-content: center;
        align-items: center;
        width: ${dimensions.headerSpacing - 20}px;
        height: ${dimensions.headerSpacing - 20}px;
        border-radius: 4px;
        opacity: 0;
        visibility: visible;
        border: 1px solid ${colors.borderPrimary};
        box-shadow: 0 0 4px ${colors.shadowPrimary};
        transition: all 0.3s ease;

        i {
          margin: 0;
          font-size: 16px;
        }
      }

      &:hover {
        ${DragHandler} {
          opacity: 1;
        }
      }
    }
  }
`;

const ThankContent = styled.div`
  text-align: center;
`;

const BodyText = styled.span`
  display: block;
  margin-bottom: ${dimensions.coreSpacing}px;
`;

const BackgroundSelector = styled.li`
  display: inline-block;
  cursor: pointer;
  margin-left: ${dimensions.unitSpacing}px;
  border-radius: 50%;
  border: 1px solid
    ${props => (props.selected ? colors.colorPrimary : 'transparent')};

  > div {
    height: ${dimensions.headerSpacing - 20}px;
    width: ${dimensions.headerSpacing - 20}px;
    margin: ${dimensions.unitSpacing / 2}px;
    background: ${colors.borderPrimary};
    border-radius: 50%;
    line-height: ${dimensions.headerSpacing - 20}px;
  }

  &:first-child {
    margin: 0;
  }
`;
const ColorPick = styled.ul`
  list-style: none;
  padding: 0;
`;

const ColorPicker = styled.div`
  border-radius: 4px;
  display: inline-block;
  padding: ${dimensions.unitSpacing / 2}px;
  border: 1px solid ${colors.colorShadowGray};
  cursor: pointer;
  margin: 0 ${dimensions.unitSpacing}px ${dimensions.unitSpacing / 2}px;
`;

const Picker = styled.div`
  width: 80px;
  height: 15px;
`;

const PreviewWrapper = styled.div`
  padding: 0 !important;
  overflow: auto;
`;

const DropdownContent = styled.div`
  flex: 1;
  box-shadow: 0 5px 8px ${colors.darkShadow};
  background: ${colors.bgLight};

  ${PreviewWrapper} {
    align-items: center;
    justify-content: center;

    ${PreviewBody} {
      padding: 10px 20px;
    }

    button {
      margin: 10px 0;
    }
  }
`;

const SlideLeftContent = styled.div`
  position: absolute;
  width: 60%;
  background: ${colors.bgLight};
  bottom: 0;
  left: 0;
  box-shadow: 3px 0px 5px rgba(0, 0, 0, 0.25);

  ${PreviewTitle} {
    text-align: inherit;
  }
`;

const FormBody = styled.div`
  margin: ${dimensions.coreSpacing}px 0 ${dimensions.unitSpacing}px;

  input {
    width: 100%;
    border-radius: 4px;
    display: block;
    border: 1px solid ${colors.colorShadowGray};
    padding: 6px 12px;
    outline: 0;
  }
`;

const FieldTitle = styled.div`
  color: ${colors.colorCoreDarkGray};
  padding-bottom: ${dimensions.unitSpacing}px;
  text-transform: capitalize;
`;

const OverlayTrigger = styled.div`
  background-color: rgba(0, 0, 0, 0.5);
  top: 0;
  bottom: 0;
  left: 0;
  right: 0;
  position: absolute;
`;

const DragableItem = styled.div`
  position: relative;
  z-index: 100;
  box-shadow: 0 2px ${dimensions.unitSpacing}px -3px rgba(0, 0, 0, 0.5);
  background-color: ${colors.bgLight};
`;

const FieldItem = styled.div`
  padding: ${dimensions.unitSpacing}px;

  input,
  textarea,
  select {
    border: 1px solid ${colors.colorShadowGray};
    border-radius: 4px;
    display: block;
    outline: 0;
    height: 34px;
    padding: 8px 14px;
    width: 100%;
    background: ${colors.colorWhite};
    margin-top: ${dimensions.unitSpacing}px;

    &:focus {
      box-shadow: none;
      border-color: ${colors.colorSecondary};
    }

    &:after {
      top: 22px;
    }
  }

  input[type='checkbox'],
  input[type='radio'] {
    width: auto;
    height: auto;
    display: inline-block;
    margin-right: 7px;
    padding: 0;
  }

  textarea {
    overflow: auto;
    height: auto;
  }
`;

const CarouselInner = styled.div`
  display: flex;
  flex-direction: column;
  flex: 1;
  text-align: center;
  transition: all ease 0.3s;

  li {
    align-items: center;
    display: flex;
    flex: 1;
    justify-content: center;
    padding: ${dimensions.coreSpacing}px 0;

    span {
      padding: ${dimensions.unitSpacing}px;
      border-radius: 50%;
      background-color: rgb(255, 255, 255);
      border: 2px solid
        ${props =>
          props.selected ? colors.colorPrimary : colors.colorShadowGray};

      &:hover {
        cursor: pointer;
        border-color: ${props => !props.selected && colors.borderPrimary};
      }
    }

    &:before {
      flex: 1 1 100%;
      display: inline-block;
      border-top: 2px solid ${colors.borderDarker};
      content: ' ';
      width: 100%;
    }

    &:after {
      border-top: 2px solid ${colors.borderDarker};
      content: ' ';
      width: 100%;
    }
  }

  &:first-child {
    li {
      &:before {
        visibility: hidden;
      }
    }
  }

  &:last-child {
    li {
      &:after {
        visibility: hidden;
      }
    }
  }
`;

const CarouselSteps = styled.div`
  ol {
    list-style: none;
    padding: 0;
    justify-content: space-between;
    display: flex;
    flex: 1;
  }
`;

const MarkdownWrapper = styled.div`
  position: relative;
  background: ${colors.bgLight};
  border: 1px solid ${colors.colorShadowGray};
`;

const Tabs = styled.div`
  padding: ${dimensions.unitSpacing / 2}px ${dimensions.coreSpacing}px;
  border-radius: ${dimensions.unitSpacing / 2}px;
  background-color: ${props =>
    props.selected
      ? rgba(colors.colorPrimaryDark, 0.8)
      : colors.colorPrimaryDark};
  color: ${colors.colorWhite};
  border: 1px solid
    ${props => (props.selected ? colors.colorPrimaryDark : colors.colorPrimary)};
  transition: all ease 0.3s;

  &:first-child {
    border-bottom-right-radius: 0;
    border-top-right-radius: 0;
  }

  &:not(:first-child):not(:last-child) {
    border-radius: 0;
    border-left: 0;
    border-right: 0;
  }

  &:last-child {
    border-bottom-left-radius: 0;
    border-top-left-radius: 0;
  }

  &:hover {
    cursor: pointer;
    background-color: ${props =>
      !props.selected && rgba(colors.colorPrimaryDark, 0.9)};
  }
`;

const ResolutionTabs = styled.div`
  margin-bottom: ${dimensions.coreSpacing}px;
  display: -webkit-inline-box;
`;

const DesktopPreview = styled.div`
  background: url('/images/previews/desktop.png') no-repeat;
  border: 1px solid ${colors.borderPrimary};
  border-radius: ${dimensions.unitSpacing / 2}px;
  flex: 1;
  padding-top: ${dimensions.headerSpacing - 20}px;

  ${PreviewBody} {
    max-height: 300px;
  }
`;

const TabletPreview = styled.div`
  background: url('/images/previews/tablet.png') no-repeat center center;
  width: 768px;
  height: 1024px;
  margin: 0 auto;
  padding: 80px ${dimensions.coreSpacing}px;
`;

const MobilePreview = styled.div`
  background: url('/images/previews/mobile.png') no-repeat;
  width: 376px;
  height: 650px;
  margin: 0 auto;
  padding: 90px ${dimensions.coreSpacing}px;

  ${PreviewBody} {
    max-height: 250px;
  }
`;

const Footer = styled.div`
  display: flex;
  justify-content: flex-end;
  align-items: center;
  padding: 0 ${dimensions.coreSpacing}px;
  background: ${colors.bgLight};
  height: ${dimensions.headerSpacing}px;
  border-top: 1px solid ${colors.borderPrimary};

  label {
    margin-bottom: 0;
    margin-right: ${dimensions.coreSpacing}px;
  }
`;

const FlexColumn = styled.div`
  display: flex;
  min-width: 43.33333%;
  flex-direction: column;
  justify-content: space-between;

  ${LeftItem} {
    flex: 1;
  }
`;

export {
  StepStatus,
  FlexItem,
  LeftItem,
  Preview,
  CenterContainer,
  FormContainer,
  PreviewBody,
  PreviewTitle,
  BodyText,
  ColorPick,
  ColorPicker,
  Picker,
  FieldTitle,
  BackgroundSelector,
  OverlayTrigger,
  BodyContent,
  Embedded,
  DropdownContent,
  FormBody,
  BoxRow,
  DragableItem,
  DragHandler,
  FieldItem,
  CarouselSteps,
  MarkdownWrapper,
  ResolutionTabs,
  DesktopPreview,
  TabletPreview,
  MobilePreview,
  Tabs,
  CarouselInner,
  PreviewWrapper,
  SlideLeftContent,
  ThankContent,
  Footer,
  FullPreview,
  FlexColumn
};<|MERGE_RESOLUTION|>--- conflicted
+++ resolved
@@ -1,24 +1,12 @@
 import styled from 'styled-components';
 import { colors, dimensions } from 'modules/common/styles';
 import { rgba } from 'modules/common/styles/color';
-<<<<<<< HEAD
+import { fadeIn } from 'modules/common/utils/animations';
 import {
   SortableWrapper,
   SortItem,
   DragHandler
 } from 'modules/common/styles/sort';
-
-const fadeIn = keyframes`
-  from {
-    opacity: 0;
-  }
-  to {
-    opacity: 1;
-  }
-`;
-=======
-import { fadeIn } from 'modules/common/utils/animations';
->>>>>>> 6721397c
 
 const BoxRow = styled.div`
   display: flex;
