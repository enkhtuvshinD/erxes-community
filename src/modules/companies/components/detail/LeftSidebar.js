import React from 'react';
import PropTypes from 'prop-types';
import { Link } from 'react-router-dom';
import { Sidebar } from 'modules/layout/components';
import { ModalTrigger, Button, Icon } from 'modules/common/components';
import { CustomerAssociate } from 'modules/customers/containers';
import { ManageGroups } from 'modules/settings/properties/components';
import { CustomersWrapper, CustomerWrapper } from '../../styles';
import { TaggerSection } from 'modules/customers/components/detail/sidebar';
import BasicInfo from './BasicInfo';

const propTypes = {
  company: PropTypes.object.isRequired,
  fieldsGroups: PropTypes.array.isRequired,
  save: PropTypes.func.isRequired,
  customFieldsData: PropTypes.object
};

<<<<<<< HEAD
class LeftSidebar extends React.Component {
  constructor(props) {
    super(props);

    this.state = {
      editing: false,
      customFieldsData: this.props.company.customFieldsData || {}
    };

    this.toggleEditing = this.toggleEditing.bind(this);
    this.cancelEditing = this.cancelEditing.bind(this);
    this.save = this.save.bind(this);
    this.handleChange = this.handleChange.bind(this);
    this.handleFieldsChange = this.handleFieldsChange.bind(this);
  }

  toggleEditing() {
    this.setState({ editing: true });
  }

  cancelEditing() {
    const { company } = this.props;

    this.setState({
      editing: false,
      name: company.name,
      size: company.size,
      website: company.website,
      industry: company.industry,
      plan: company.plan,
      customFieldsData: company.customFieldsData
    });
  }

  save() {
    const { company } = this.props;

    const doc = {
      name: this.state.name || company.name,
      size: this.state.size || company.size,
      website: this.state.website || company.website,
      industry: this.state.industry || company.industry,
      plan: this.state.plan || company.plan,
      customFieldsData: this.state.customFieldsData || company.customFieldsData
    };

    this.props.save(doc, error => {
      if (error) return Alert.error(error.message);

      this.setState({
        ...doc,
        editing: false
      });
      return Alert.success('Success');
    });
  }

  handleChange(e, inputname) {
    this.toggleEditing();
    this.setState({ [inputname]: e.target.value });
  }

  handleFieldsChange({ _id, value }) {
    this.toggleEditing();
    const { customFieldsData } = this.state;
    const newfields = {
      ...customFieldsData,
      [_id]: value
    };
    this.setState({ customFieldsData: newfields });
  }

  componentWillReceiveProps(nextProps) {
    const company = nextProps.company || {};

    this.setState({
      name: company.name || '',
      size: company.size || '',
      website: company.website || '',
      industry: company.industry || '',
      plan: company.plan || '',
      customFieldsData: company.customFieldsData || []
    });
  }

  renderBasicInfo() {
    const { Section } = Sidebar;
    const { Title } = Section;
    const { __ } = this.context;

    return (
      <Section>
        <Title>{__('Basic info')}</Title>

        <SidebarContent>
          <FormGroup>
            <ControlLabel>Name</ControlLabel>
            <FormControl
              onChange={e => this.handleChange(e, 'name')}
              value={this.state.name || ''}
            />
          </FormGroup>

          <FormGroup>
            <ControlLabel>Size</ControlLabel>
            <FormControl
              id="size"
              onChange={e => this.handleChange(e, 'size')}
              value={this.state.size || ''}
            />
          </FormGroup>

          <FormGroup>
            <ControlLabel>Industry</ControlLabel>
            <FormControl
              onChange={e => this.handleChange(e, 'industry')}
              value={this.state.industry || ''}
            />
          </FormGroup>

          <FormGroup>
            <ControlLabel>Website</ControlLabel>
            <FormControl
              onChange={e => this.handleChange(e, 'website')}
              value={this.state.website || ''}
            />
          </FormGroup>

          <FormGroup>
            <ControlLabel>Plan</ControlLabel>
            <FormControl
              onChange={e => this.handleChange(e, 'plan')}
              value={this.state.plan || ''}
            />
          </FormGroup>
        </SidebarContent>
      </Section>
    );
  }

  renderCustomFields() {
    const { customFields, company } = this.props;
    const { Section } = Sidebar;
    const { Title, QuickButtons } = Section;
    const { __ } = this.context;

    return (
      <Section>
        <Title>{__('About')}</Title>
        <QuickButtons>
          <Link to="/fields/manage/company">
            <Icon icon="gear-a" />
          </Link>
        </QuickButtons>
        <SidebarContent>
          {customFields.map((field, index) => (
            <GenerateField
              field={field}
              key={index}
              onValueChange={this.handleFieldsChange}
              defaultValue={
                company.customFieldsData
                  ? company.customFieldsData[field._id]
                  : ''
              }
            />
          ))}
        </SidebarContent>
      </Section>
    );
  }

=======
class LeftSidebar extends ManageGroups {
>>>>>>> cb24ead6
  renderFullName(customer) {
    if (customer.firstName || customer.lastName) {
      return (customer.firstName || '') + ' ' + (customer.lastName || '');
    }
    return customer.email || customer.phone || 'N/A';
  }

  renderCustomers() {
    const { company } = this.props;
    const { Section } = Sidebar;
    const { Title, QuickButtons } = Section;
    const { __ } = this.context;

    return (
      <Section>
        <Title>{__('Customers')}</Title>

        <QuickButtons>
          <ModalTrigger
            title="Associate"
            size="lg"
            trigger={<Icon icon="plus" />}
          >
            <CustomerAssociate data={company} />
          </ModalTrigger>
        </QuickButtons>
        <CustomersWrapper>
          {company.customers.map((customer, index) => (
            <CustomerWrapper key={index}>
              <Link to={`/customers/details/${customer._id}`}>
                <Icon icon="android-arrow-forward" />
              </Link>
              <span>{__('Name')}: </span>
              <span>{this.renderFullName(customer)}</span>
            </CustomerWrapper>
          ))}
        </CustomersWrapper>
      </Section>
    );
  }

  renderSidebarFooter() {
    if (!this.state.editing) {
      return null;
    }

    return (
      <Sidebar.Footer>
        <Button
          btnStyle="simple"
          size="small"
          onClick={this.cancelBasicInfoEditing}
          icon="close"
        >
          Discard
        </Button>
        <Button
          btnStyle="success"
          size="small"
          onClick={this.save}
          icon="checkmark"
        >
          Save
        </Button>
      </Sidebar.Footer>
    );
  }

  render() {
    const { company, save } = this.props;

    return (
      <Sidebar size="wide" footer={this.renderSidebarFooter()}>
        <BasicInfo company={company} save={save} />
        {this.renderGroups(company)}
        {this.renderCustomers()}
        <TaggerSection data={company} type="company" />
      </Sidebar>
    );
  }
}

LeftSidebar.propTypes = propTypes;
LeftSidebar.contextTypes = {
  __: PropTypes.func
};

export default LeftSidebar;<|MERGE_RESOLUTION|>--- conflicted
+++ resolved
@@ -16,182 +16,7 @@
   customFieldsData: PropTypes.object
 };
 
-<<<<<<< HEAD
-class LeftSidebar extends React.Component {
-  constructor(props) {
-    super(props);
-
-    this.state = {
-      editing: false,
-      customFieldsData: this.props.company.customFieldsData || {}
-    };
-
-    this.toggleEditing = this.toggleEditing.bind(this);
-    this.cancelEditing = this.cancelEditing.bind(this);
-    this.save = this.save.bind(this);
-    this.handleChange = this.handleChange.bind(this);
-    this.handleFieldsChange = this.handleFieldsChange.bind(this);
-  }
-
-  toggleEditing() {
-    this.setState({ editing: true });
-  }
-
-  cancelEditing() {
-    const { company } = this.props;
-
-    this.setState({
-      editing: false,
-      name: company.name,
-      size: company.size,
-      website: company.website,
-      industry: company.industry,
-      plan: company.plan,
-      customFieldsData: company.customFieldsData
-    });
-  }
-
-  save() {
-    const { company } = this.props;
-
-    const doc = {
-      name: this.state.name || company.name,
-      size: this.state.size || company.size,
-      website: this.state.website || company.website,
-      industry: this.state.industry || company.industry,
-      plan: this.state.plan || company.plan,
-      customFieldsData: this.state.customFieldsData || company.customFieldsData
-    };
-
-    this.props.save(doc, error => {
-      if (error) return Alert.error(error.message);
-
-      this.setState({
-        ...doc,
-        editing: false
-      });
-      return Alert.success('Success');
-    });
-  }
-
-  handleChange(e, inputname) {
-    this.toggleEditing();
-    this.setState({ [inputname]: e.target.value });
-  }
-
-  handleFieldsChange({ _id, value }) {
-    this.toggleEditing();
-    const { customFieldsData } = this.state;
-    const newfields = {
-      ...customFieldsData,
-      [_id]: value
-    };
-    this.setState({ customFieldsData: newfields });
-  }
-
-  componentWillReceiveProps(nextProps) {
-    const company = nextProps.company || {};
-
-    this.setState({
-      name: company.name || '',
-      size: company.size || '',
-      website: company.website || '',
-      industry: company.industry || '',
-      plan: company.plan || '',
-      customFieldsData: company.customFieldsData || []
-    });
-  }
-
-  renderBasicInfo() {
-    const { Section } = Sidebar;
-    const { Title } = Section;
-    const { __ } = this.context;
-
-    return (
-      <Section>
-        <Title>{__('Basic info')}</Title>
-
-        <SidebarContent>
-          <FormGroup>
-            <ControlLabel>Name</ControlLabel>
-            <FormControl
-              onChange={e => this.handleChange(e, 'name')}
-              value={this.state.name || ''}
-            />
-          </FormGroup>
-
-          <FormGroup>
-            <ControlLabel>Size</ControlLabel>
-            <FormControl
-              id="size"
-              onChange={e => this.handleChange(e, 'size')}
-              value={this.state.size || ''}
-            />
-          </FormGroup>
-
-          <FormGroup>
-            <ControlLabel>Industry</ControlLabel>
-            <FormControl
-              onChange={e => this.handleChange(e, 'industry')}
-              value={this.state.industry || ''}
-            />
-          </FormGroup>
-
-          <FormGroup>
-            <ControlLabel>Website</ControlLabel>
-            <FormControl
-              onChange={e => this.handleChange(e, 'website')}
-              value={this.state.website || ''}
-            />
-          </FormGroup>
-
-          <FormGroup>
-            <ControlLabel>Plan</ControlLabel>
-            <FormControl
-              onChange={e => this.handleChange(e, 'plan')}
-              value={this.state.plan || ''}
-            />
-          </FormGroup>
-        </SidebarContent>
-      </Section>
-    );
-  }
-
-  renderCustomFields() {
-    const { customFields, company } = this.props;
-    const { Section } = Sidebar;
-    const { Title, QuickButtons } = Section;
-    const { __ } = this.context;
-
-    return (
-      <Section>
-        <Title>{__('About')}</Title>
-        <QuickButtons>
-          <Link to="/fields/manage/company">
-            <Icon icon="gear-a" />
-          </Link>
-        </QuickButtons>
-        <SidebarContent>
-          {customFields.map((field, index) => (
-            <GenerateField
-              field={field}
-              key={index}
-              onValueChange={this.handleFieldsChange}
-              defaultValue={
-                company.customFieldsData
-                  ? company.customFieldsData[field._id]
-                  : ''
-              }
-            />
-          ))}
-        </SidebarContent>
-      </Section>
-    );
-  }
-
-=======
 class LeftSidebar extends ManageGroups {
->>>>>>> cb24ead6
   renderFullName(customer) {
     if (customer.firstName || customer.lastName) {
       return (customer.firstName || '') + ' ' + (customer.lastName || '');
