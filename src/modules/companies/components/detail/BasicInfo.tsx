--- conflicted
+++ resolved
@@ -155,8 +155,7 @@
               ? company.owner.details.fullName
               : '-'
           )}
-<<<<<<< HEAD
-          {this.renderRow('Phone', company.phone)}
+          {this.renderRow('Phone', company.primaryPhone)}
           {this.renderRow(
             'Lead Status',
             LEAD_STATUS_TYPES[company.leadStatus || '']
@@ -165,11 +164,6 @@
             'Lifecycle State',
             LIFECYCLE_STATE_TYPES[company.lifecycleState || '']
           )}
-=======
-          {this.renderRow('Phone', company.primaryPhone)}
-          {this.renderRow('Lead Status', LEAD_STATUS_TYPES[company.leadStatus || ''])}
-          {this.renderRow('Lifecycle State', LIFECYCLE_STATE_TYPES[company.lifecycleState || ''])}
->>>>>>> 525574b2
           {this.renderRow('Business Type', company.businessType)}
           {this.renderRow('Do not disturb', company.doNotDisturb)}
           <SidebarFlexRow>
