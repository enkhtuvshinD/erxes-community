--- conflicted
+++ resolved
@@ -1,15 +1,11 @@
 import { Button, Icon } from 'modules/common/components';
 import { Column, Columns, Title } from 'modules/common/styles/chooser';
 import { ModalFooter } from 'modules/common/styles/main';
-<<<<<<< HEAD
-import { COMPANY_DATAS, COMPANY_INFO } from 'modules/companies/constants';
-=======
 import {
   COMPANY_DATAS,
   COMPANY_INFO,
   COMPANY_LINKS
 } from 'modules/companies/constants';
->>>>>>> 525574b2
 import {
   Info,
   InfoAvatar,
