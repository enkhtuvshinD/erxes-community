import {
  AvatarUpload,
  Button,
  ControlLabel,
  FormControl,
  FormGroup,
  ModifiableSelect
} from 'modules/common/components';
import {
  ColumnTitle,
  FormColumn,
  FormWrapper,
  ModalFooter
} from 'modules/common/styles/main';
import { __, searchCompany, searchUser } from 'modules/common/utils';
import {
  leadStatusChoices,
  lifecycleStateChoices
} from 'modules/customers/utils';
import * as React from 'react';
import Select from 'react-select-plus';
import { IUser } from '../../../auth/types';
import {
  COMPANY_BUSINESS_TYPES,
  COMPANY_INDUSTRY_TYPES
} from '../../constants';
import { ICompany, ICompanyDoc } from '../../types';

type Props = {
  action: (params: { doc: ICompanyDoc }) => void;
  company: ICompany;
  closeModal: () => void;
};

type State = {
  parentCompanyId?: string;
  ownerId?: string;
  companies?: ICompany[];
  doNotDisturb?: string;
  users?: IUser[];
  avatar?: string;

  names?: string[];
  emails?: string[];
  phones?: string[];
  primaryName?: string;
  primaryEmail?: string;
  primaryPhone?: string;
};

class CompanyForm extends React.Component<Props, State> {
  constructor(props) {
    super(props);

    const { company = {} } = props;
    const companies: ICompany[] = [];

    if (company.parentCompany) {
      companies.push(company.parentCompany);
    }

    this.state = {
      parentCompanyId: company.parentCompanyId || '',
      ownerId: company.ownerId || '',
      companies,
      doNotDisturb: company.doNotDisturb || 'No',
      users: [],
      avatar: company.avatar
    };

    this.action = this.action.bind(this);
    this.renderFormGroup = this.renderFormGroup.bind(this);
    this.handleCompanySearch = this.handleCompanySearch.bind(this);
    this.handleUserSearch = this.handleUserSearch.bind(this);
    this.handleSelect = this.handleSelect.bind(this);
    this.onChange = this.onChange.bind(this);
    this.onAvatarUpload = this.onAvatarUpload.bind(this);
  }

  componentDidMount() {
    const company = this.props.company || ({} as ICompany);

    if (company.owner && company.owner.details) {
      this.handleUserSearch(company.owner.details.fullName);
    }
  }

  getInputElementValue(id) {
    return (document.getElementById(id) as HTMLInputElement).value;
  }

  action(e) {
    const {
      names,
      primaryName,
      avatar,
      phones,
      primaryPhone,
      emails,
      primaryEmail
    } = this.state;
    e.preventDefault();

    this.props.action({
      doc: {
        names,
        primaryName,
        avatar,
        size: parseInt(this.getInputElementValue('company-size'), 10),
        industry: this.getInputElementValue('company-industry'),
        parentCompanyId: this.state.parentCompanyId,
        emails,
        primaryEmail,
        phones,
        primaryPhone,
        ownerId: this.state.ownerId,
        leadStatus: this.getInputElementValue('company-leadStatus'),
        lifecycleState: this.getInputElementValue('company-lifecycleState'),
        businessType: this.getInputElementValue('company-businessType'),
        description: this.getInputElementValue('company-description'),
        doNotDisturb: this.state.doNotDisturb,
        links: {
          linkedIn: this.getInputElementValue('company-linkedIn'),
          twitter: this.getInputElementValue('company-twitter'),
          facebook: this.getInputElementValue('company-facebook'),
          github: this.getInputElementValue('company-github'),
          youtube: this.getInputElementValue('company-youtube'),
          website: this.getInputElementValue('company-website')
        }
      }
    });

    this.props.closeModal();
  }

  onAvatarUpload(url: string) {
    this.setState({ avatar: url });
  }

  generateCompanyParams(companies) {
    return companies.map(company => ({
      value: company._id,
      label: company.primaryName || ''
    }));
  }

  generateUserParams(users) {
    return users.map(user => ({
      value: user._id,
      label: user.details.fullName || ''
    }));
  }

  generateConstantParams(constants) {
    return constants.map(constant => ({
      value: constant,
      label: constant
    }));
  }

  handleSelect<T extends keyof State>(
    selectedOption: { value: State[T] },
    name: T
  ) {
    this.setState({
      [name]: selectedOption ? selectedOption.value : null
    } as Pick<State, keyof State>);
  }

  /*
   * Used filterOptions={(options) => options} in component to solve
   * `react-select leaving out a particular option` issue
   */
  handleCompanySearch(value) {
    if (value) {
      searchCompany(value, companies => this.setState({ companies }));
    }
  }

  handleUserSearch(value) {
    if (value) {
      searchUser(value, users => this.setState({ users }));
    }
  }

  renderFormGroup(label, props) {
    return (
      <FormGroup>
        <ControlLabel>{label}</ControlLabel>
        <FormControl {...props} />
      </FormGroup>
    );
  }

  onChange(
    { options, selectedOption }: { options: string[]; selectedOption: string },
    optionsName: string,
    optionName: string
  ) {
    this.setState({ [optionsName]: options, [optionName]: selectedOption });
  }

  render() {
    const company = this.props.company || ({} as ICompany);
<<<<<<< HEAD
=======

    const {
      links = {},
      primaryName,
      names,
      primaryPhone,
      phones,
      primaryEmail,
      emails
    } = company;
>>>>>>> 525574b2

    const { parentCompanyId, ownerId, companies, users } = this.state;

    return (
      <form onSubmit={e => this.action(e)}>
        <AvatarUpload
          avatar={company.avatar}
          onAvatarUpload={this.onAvatarUpload}
          defaultAvatar="/images/company.png"
        />
        <FormWrapper>
          <FormColumn>
            <FormGroup>
              <ControlLabel>Name</ControlLabel>
              <ModifiableSelect
                value={primaryName}
                options={names || []}
                placeholder="Primary name"
                buttonText="Add name"
                onChange={obj => this.onChange(obj, 'names', 'primaryName')}
              />
            </FormGroup>

            {this.renderFormGroup('Industry', {
              id: 'company-industry',
              componentClass: 'select',
              defaultValue: company.industry || '',
              options: this.generateConstantParams(COMPANY_INDUSTRY_TYPES)
            })}

            <FormGroup>
              <ControlLabel>Owner</ControlLabel>
              <Select
                placeholder="Search"
                onFocus={() => this.handleUserSearch(' ')}
                onInputChange={this.handleUserSearch}
                filterOptions={options => options}
                onChange={option => this.handleSelect(option, 'ownerId')}
                value={ownerId}
                options={this.generateUserParams(users)}
              />
            </FormGroup>

            <FormGroup>
              <ControlLabel>Email</ControlLabel>
              <ModifiableSelect
                value={primaryEmail}
                options={emails || []}
                placeholder="Primary Email"
                buttonText="Add email"
                onChange={obj => this.onChange(obj, 'emails', 'primaryEmail')}
              />
            </FormGroup>

            {this.renderFormGroup('Lead Status', {
              id: 'company-leadStatus',
              componentClass: 'select',
              defaultValue: company.leadStatus || '',
              options: leadStatusChoices(__)
            })}

            <FormGroup>
              <ControlLabel>Description</ControlLabel>
              <FormControl
                type="text"
                max={140}
                id="company-description"
                componentClass="textarea"
                defaultValue={company.description || ''}
              />
            </FormGroup>
          </FormColumn>
          <FormColumn>
            <FormGroup>
              <ControlLabel>Parent Company</ControlLabel>
              <Select
                placeholder={__('Search')}
                onFocus={() => this.handleCompanySearch(' ')}
                onInputChange={this.handleCompanySearch}
                filterOptions={options => options}
                onChange={option =>
                  this.handleSelect(option, 'parentCompanyId')
                }
                value={parentCompanyId}
                options={this.generateCompanyParams(companies)}
              />
            </FormGroup>
            {this.renderFormGroup('Business Type', {
              id: 'company-businessType',
              componentClass: 'select',
              defaultValue: company.businessType || '',
              options: this.generateConstantParams(COMPANY_BUSINESS_TYPES)
            })}
            {this.renderFormGroup('Size', {
              id: 'company-size',
              defaultValue: company.size || 0
            })}

            <FormGroup>
              <ControlLabel>Phone</ControlLabel>
              <ModifiableSelect
                value={primaryPhone}
                options={phones || []}
                placeholder="Primary phone"
                buttonText="Add phone"
                onChange={obj => this.onChange(obj, 'phones', 'primaryPhone')}
              />
            </FormGroup>

            {this.renderFormGroup('Lifecycle State', {
              id: 'company-lifecycleState',
              componentClass: 'select',
              defaultValue: company.lifecycleState || '',
              options: lifecycleStateChoices(__)
            })}
            {this.renderFormGroup('Do not disturb', {
              componentClass: 'radio',
              options: [
                {
                  childNode: 'Yes',
                  value: 'Yes',
                  checked: this.state.doNotDisturb === 'Yes',
                  onChange: e => this.setState({ doNotDisturb: e.target.value })
                },
                {
                  childNode: 'No',
                  value: 'No',
                  checked: this.state.doNotDisturb === 'No',
                  onChange: e => this.setState({ doNotDisturb: e.target.value })
                }
              ]
            })}
          </FormColumn>
        </FormWrapper>
        <ColumnTitle>{__('Links')}</ColumnTitle>
        <FormWrapper>
          <FormColumn>
            {this.renderFormGroup('LinkedIn', {
              id: 'company-linkedIn',
              defaultValue: links.linkedIn || ''
            })}

            {this.renderFormGroup('Twitter', {
              id: 'company-twitter',
              defaultValue: links.twitter || ''
            })}

            {this.renderFormGroup('Facebook', {
              id: 'company-facebook',
              defaultValue: links.facebook || ''
            })}
          </FormColumn>
          <FormColumn>
            {this.renderFormGroup('Github', {
              id: 'company-github',
              defaultValue: links.github || ''
            })}

            {this.renderFormGroup('Youtube', {
              id: 'company-youtube',
              defaultValue: links.youtube || ''
            })}

            {this.renderFormGroup('Website', {
              id: 'company-website',
              defaultValue: links.website || ''
            })}
          </FormColumn>
        </FormWrapper>

        <ModalFooter>
          <Button
            btnStyle="simple"
            onClick={() => {
              this.props.closeModal();
            }}
            icon="cancel-1"
          >
            Close
          </Button>

          <Button btnStyle="success" type="submit" icon="checked-1">
            Save
          </Button>
        </ModalFooter>
      </form>
    );
  }
}

export default CompanyForm;<|MERGE_RESOLUTION|>--- conflicted
+++ resolved
@@ -202,8 +202,6 @@
 
   render() {
     const company = this.props.company || ({} as ICompany);
-<<<<<<< HEAD
-=======
 
     const {
       links = {},
@@ -214,7 +212,6 @@
       primaryEmail,
       emails
     } = company;
->>>>>>> 525574b2
 
     const { parentCompanyId, ownerId, companies, users } = this.state;
 
