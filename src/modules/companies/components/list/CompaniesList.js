import React from 'react';
import PropTypes from 'prop-types';
import { withRouter } from 'react-router';
import { Dropdown } from 'react-bootstrap';
import { Wrapper } from 'modules/layout/components';
import {
  Pagination,
  ModalTrigger,
  Button,
  Table,
<<<<<<< HEAD
  Icon,
  ShowData,
  FormControl,
  DropdownToggle,
  TaggerPopover
=======
  ShowData
>>>>>>> 6fbf5604
} from 'modules/common/components';
import { router, confirm } from 'modules/common/utils';
import { BarItems } from 'modules/layout/styles';
import Sidebar from './Sidebar';
import CompanyRow from './CompanyRow';
import { CompanyForm } from '../';
import { ManageColumns } from '../../../fields/containers';

const propTypes = {
  companies: PropTypes.array.isRequired,
  counts: PropTypes.object.isRequired,
  columnsConfig: PropTypes.array.isRequired,
  addCompany: PropTypes.func.isRequired,
  history: PropTypes.object,
  loading: PropTypes.bool.isRequired,
  searchValue: PropTypes.string.isRequired,
  toggleBulk: PropTypes.func.isRequired,
  toggleAll: PropTypes.func.isRequired,
  bulk: PropTypes.array.isRequired,
  emptyBulk: PropTypes.func.isRequired,
  tags: PropTypes.array.isRequired,
  removeCompanies: PropTypes.func.isRequired,
  loadingTags: PropTypes.bool.isRequired
};

class CompaniesList extends React.Component {
  constructor(props) {
    super(props);

    this.state = {
      searchValue: this.props.searchValue
    };

    this.onChange = this.onChange.bind(this);
    this.search = this.search.bind(this);
    this.removeCompanies = this.removeCompanies.bind(this);
  }

  onChange() {
    const { toggleAll, companies } = this.props;
    toggleAll(companies, 'companies');
  }

  search(e) {
    if (this.timer) clearTimeout(this.timer);
    const { history } = this.props;
    const searchValue = e.target.value;
    this.setState({ searchValue });

    this.timer = setTimeout(() => {
      router.setParams(history, { searchValue });
    }, 500);
  }

  removeCompanies(companies) {
    const companyIds = [];

    companies.forEach(company => {
      companyIds.push(company._id);
    });
    this.props.removeCompanies({ companyIds });
  }

  render() {
    const {
      columnsConfig,
      companies,
      history,
      loading,
      addCompany,
      counts,
      toggleBulk,
      bulk,
      emptyBulk,
      tags,
      loadingTags
    } = this.props;

    const mainContent = (
      <div>
        <Table whiteSpace="nowrap" bordered hover>
          <thead>
            <tr>
              <th>
                <FormControl
                  componentClass="checkbox"
                  onChange={this.onChange}
                />
              </th>
              {columnsConfig.map(({ name, label }) => (
                <th key={name}>{label}</th>
              ))}
              <th>Tags</th>
            </tr>
          </thead>
          <tbody id="companies">
            {companies.map(company => (
              <CompanyRow
                company={company}
                columnsConfig={columnsConfig}
                key={company._id}
                history={history}
                toggleBulk={toggleBulk}
              />
            ))}
<<<<<<< HEAD
          </tbody>
        </Table>
      </div>
    );

    const addTrigger = (
      <Button btnStyle="success" size="small">
        <Icon icon="plus" /> Add company
      </Button>
    );

    const editColumns = (
      <Button btnStyle="simple" size="small">
        Edit columns
      </Button>
    );

    let actionBarLeft = null;

    if (bulk.length > 0) {
      const tagButton = (
        <Button btnStyle="simple" size="small">
          Tag <Icon icon="ios-arrow-down" />
        </Button>
      );

      actionBarLeft = (
        <BarItems>
          <TaggerPopover
            type="company"
            afterSave={emptyBulk}
            targets={bulk}
            trigger={tagButton}
          />
          <Dropdown id="dropdown-options" pullRight>
            <DropdownToggle bsRole="toggle">
              <Button btnStyle="simple" size="small">
                More <Icon icon="ios-arrow-down" />
              </Button>
            </DropdownToggle>
            <Dropdown.Menu>
              <li>
                <a
                  onClick={() =>
                    confirm().then(() => {
                      this.removeCompanies(bulk);
                    })
                  }
                >
                  Remove
                </a>
              </li>
            </Dropdown.Menu>
          </Dropdown>
        </BarItems>
      );
    }

    const actionBarRight = (
      <BarItems>
        <FormControl
          type="text"
          placeholder="Type to search.."
          onChange={e => this.search(e)}
          value={this.state.searchValue}
=======
          </tr>
        </thead>
        <tbody>
          {companies.map(company => (
            <CompanyRow
              company={company}
              columnsConfig={columnsConfig}
              key={company._id}
              history={history}
            />
          ))}
        </tbody>
      </Table>
    </div>
  );

  const addTrigger = (
    <Button btnStyle="success" size="small" icon="plus">
      Add company
    </Button>
  );

  const editColumns = (
    <Button btnStyle="simple" size="small">
      Edit columns
    </Button>
  );

  const actionBarRight = (
    <BarItems>
      <ModalTrigger title="Choose which column you see" trigger={editColumns}>
        <ManageColumns contentType="company" />
      </ModalTrigger>
      <ModalTrigger title="New company" trigger={addTrigger}>
        <CompanyForm addCompany={addCompany} />
      </ModalTrigger>
    </BarItems>
  );

  const actionBar = <Wrapper.ActionBar right={actionBarRight} />;
  const breadcrumb = [{ title: `Companies (${counts.all})` }];

  return (
    <Wrapper
      header={<Wrapper.Header breadcrumb={breadcrumb} />}
      actionBar={actionBar}
      footer={<Pagination count={counts.all} />}
      leftSidebar={<Sidebar counts={counts} />}
      content={
        <ShowData
          data={mainContent}
          loading={loading}
          count={companies.length}
          emptyText="No companies added yet!"
          emptyIcon="ios-list"
>>>>>>> 6fbf5604
        />
        <ModalTrigger title="Choose which column you see" trigger={editColumns}>
          <ManageColumns contentType="company" />
        </ModalTrigger>
        <ModalTrigger title="New company" trigger={addTrigger}>
          <CompanyForm addCompany={addCompany} />
        </ModalTrigger>
      </BarItems>
    );

    const actionBar = (
      <Wrapper.ActionBar right={actionBarRight} left={actionBarLeft} />
    );
    const breadcrumb = [{ title: `Companies (${counts.all})` }];
    return (
      <Wrapper
        header={<Wrapper.Header breadcrumb={breadcrumb} />}
        actionBar={actionBar}
        footer={<Pagination count={counts.all} />}
        leftSidebar={
          <Sidebar counts={counts} tags={tags} loading={loadingTags} />
        }
        content={
          <ShowData
            data={mainContent}
            loading={loading}
            count={companies.length}
            emptyText="No companies added yet!"
            emptyIcon="ios-list"
          />
        }
      />
    );
  }
}

CompaniesList.propTypes = propTypes;

export default withRouter(CompaniesList);<|MERGE_RESOLUTION|>--- conflicted
+++ resolved
@@ -8,15 +8,10 @@
   ModalTrigger,
   Button,
   Table,
-<<<<<<< HEAD
-  Icon,
   ShowData,
   FormControl,
   DropdownToggle,
   TaggerPopover
-=======
-  ShowData
->>>>>>> 6fbf5604
 } from 'modules/common/components';
 import { router, confirm } from 'modules/common/utils';
 import { BarItems } from 'modules/layout/styles';
@@ -122,15 +117,14 @@
                 toggleBulk={toggleBulk}
               />
             ))}
-<<<<<<< HEAD
           </tbody>
         </Table>
       </div>
     );
 
     const addTrigger = (
-      <Button btnStyle="success" size="small">
-        <Icon icon="plus" /> Add company
+      <Button btnStyle="success" size="small" icon="plus">
+        Add company
       </Button>
     );
 
@@ -144,8 +138,8 @@
 
     if (bulk.length > 0) {
       const tagButton = (
-        <Button btnStyle="simple" size="small">
-          Tag <Icon icon="ios-arrow-down" />
+        <Button btnStyle="simple" size="small" icon="ios-arrow-down">
+          Tag
         </Button>
       );
 
@@ -159,8 +153,8 @@
           />
           <Dropdown id="dropdown-options" pullRight>
             <DropdownToggle bsRole="toggle">
-              <Button btnStyle="simple" size="small">
-                More <Icon icon="ios-arrow-down" />
+              <Button btnStyle="simple" size="small" icon="ios-arrow-down">
+                More
               </Button>
             </DropdownToggle>
             <Dropdown.Menu>
@@ -188,63 +182,6 @@
           placeholder="Type to search.."
           onChange={e => this.search(e)}
           value={this.state.searchValue}
-=======
-          </tr>
-        </thead>
-        <tbody>
-          {companies.map(company => (
-            <CompanyRow
-              company={company}
-              columnsConfig={columnsConfig}
-              key={company._id}
-              history={history}
-            />
-          ))}
-        </tbody>
-      </Table>
-    </div>
-  );
-
-  const addTrigger = (
-    <Button btnStyle="success" size="small" icon="plus">
-      Add company
-    </Button>
-  );
-
-  const editColumns = (
-    <Button btnStyle="simple" size="small">
-      Edit columns
-    </Button>
-  );
-
-  const actionBarRight = (
-    <BarItems>
-      <ModalTrigger title="Choose which column you see" trigger={editColumns}>
-        <ManageColumns contentType="company" />
-      </ModalTrigger>
-      <ModalTrigger title="New company" trigger={addTrigger}>
-        <CompanyForm addCompany={addCompany} />
-      </ModalTrigger>
-    </BarItems>
-  );
-
-  const actionBar = <Wrapper.ActionBar right={actionBarRight} />;
-  const breadcrumb = [{ title: `Companies (${counts.all})` }];
-
-  return (
-    <Wrapper
-      header={<Wrapper.Header breadcrumb={breadcrumb} />}
-      actionBar={actionBar}
-      footer={<Pagination count={counts.all} />}
-      leftSidebar={<Sidebar counts={counts} />}
-      content={
-        <ShowData
-          data={mainContent}
-          loading={loading}
-          count={companies.length}
-          emptyText="No companies added yet!"
-          emptyIcon="ios-list"
->>>>>>> 6fbf5604
         />
         <ModalTrigger title="Choose which column you see" trigger={editColumns}>
           <ManageColumns contentType="company" />
@@ -259,6 +196,7 @@
       <Wrapper.ActionBar right={actionBarRight} left={actionBarLeft} />
     );
     const breadcrumb = [{ title: `Companies (${counts.all})` }];
+
     return (
       <Wrapper
         header={<Wrapper.Header breadcrumb={breadcrumb} />}
