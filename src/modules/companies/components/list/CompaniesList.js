--- conflicted
+++ resolved
@@ -8,13 +8,8 @@
   Button,
   Table,
   DataWithLoader,
-<<<<<<< HEAD
   FormControl,
-  TaggerPopover,
   Icon
-=======
-  FormControl
->>>>>>> 22b0783b
 } from 'modules/common/components';
 import { router, confirm } from 'modules/common/utils';
 import { BarItems } from 'modules/layout/styles';
