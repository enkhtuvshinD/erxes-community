--- conflicted
+++ resolved
@@ -8,14 +8,10 @@
   ModalTrigger,
   Button,
   Table,
-<<<<<<< HEAD
-  ShowData,
+  DataWithLoader,
   FormControl,
   DropdownToggle,
   TaggerPopover
-=======
-  DataWithLoader
->>>>>>> 15c1bd7f
 } from 'modules/common/components';
 import { router, confirm } from 'modules/common/utils';
 import { BarItems } from 'modules/layout/styles';
@@ -126,7 +122,6 @@
                 toggleBulk={toggleBulk}
               />
             ))}
-<<<<<<< HEAD
           </tbody>
         </Table>
       </div>
@@ -202,63 +197,6 @@
           placeholder="Type to search.."
           onChange={e => this.search(e)}
           value={this.state.searchValue}
-=======
-          </tr>
-        </thead>
-        <tbody>
-          {companies.map(company => (
-            <CompanyRow
-              company={company}
-              columnsConfig={columnsConfig}
-              key={company._id}
-              history={history}
-            />
-          ))}
-        </tbody>
-      </Table>
-    </div>
-  );
-
-  const addTrigger = (
-    <Button btnStyle="success" size="small" icon="plus">
-      Add company
-    </Button>
-  );
-
-  const editColumns = (
-    <Button btnStyle="simple" size="small">
-      Edit columns
-    </Button>
-  );
-
-  const actionBarRight = (
-    <BarItems>
-      <ModalTrigger title="Choose which column you see" trigger={editColumns}>
-        <ManageColumns contentType="company" />
-      </ModalTrigger>
-      <ModalTrigger title="New company" trigger={addTrigger}>
-        <CompanyForm addCompany={addCompany} />
-      </ModalTrigger>
-    </BarItems>
-  );
-
-  const actionBar = <Wrapper.ActionBar right={actionBarRight} />;
-  const breadcrumb = [{ title: `Companies (${counts.all})` }];
-
-  return (
-    <Wrapper
-      header={<Wrapper.Header breadcrumb={breadcrumb} />}
-      actionBar={actionBar}
-      footer={<Pagination count={counts.all} />}
-      leftSidebar={<Sidebar counts={counts} />}
-      content={
-        <DataWithLoader
-          data={mainContent}
-          loading={loading}
-          count={companies.length}
-          emptyText="No companies added yet!"
-          emptyImage="/images/robots/robot-04.svg"
->>>>>>> 15c1bd7f
         />
         <ModalTrigger title="Choose which column you see" trigger={editColumns}>
           <ManageColumns contentType="company" />
@@ -283,12 +221,12 @@
           <Sidebar counts={counts} tags={tags} loading={loadingTags} />
         }
         content={
-          <ShowData
+          <DataWithLoader
             data={mainContent}
             loading={loading}
             count={companies.length}
             emptyText="No companies added yet!"
-            emptyIcon="ios-list"
+            emptyImage="/images/robots/robot-04.svg"
           />
         }
       />
