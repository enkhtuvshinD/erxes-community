import React from 'react';
import PropTypes from 'prop-types';
import { Link } from 'react-router-dom';
import { ModalTrigger, Icon, Tip, EmptyState } from 'modules/common/components';
import { urlParser } from 'modules/common/utils';
<<<<<<< HEAD
import { SectionBody, SectionBodyItem } from 'modules/layout/styles';
import { BaseSection } from 'modules/customers/components';
=======
import { Sidebar } from 'modules/layout/components';
import { SectionBody, SectionBodyItem } from 'modules/layout/styles';
>>>>>>> 6d74e3f0
import { CompanyChooser } from '../../containers';

const propTypes = {
  name: PropTypes.string,
  companies: PropTypes.array,
  onSelect: PropTypes.func
};

const defaultProps = {
  companies: []
};

function CompanySection({ name, companies, onSelect }, { __ }) {
  const { Section } = Sidebar;
  const { Title, QuickButtons } = Section;

  const companyTrigger = (
    <a>
      <Icon icon="add" />
    </a>
  );

  const quickButtons = (
    <ModalTrigger title="Associate" trigger={companyTrigger} size="lg">
      <CompanyChooser data={{ name, companies }} onSelect={onSelect} />
    </ModalTrigger>
  );

  const content = (
    <SectionBody>
      {companies.map((company, index) => (
        <SectionBodyItem key={index}>
          <Link to={`/companies/details/${company._id}`}>
            <Icon icon="logout-2" />
          </Link>
          <span>{company.primaryName || 'N/A'}</span>
          <Tip text={company.website || ''}>
            <a target="_blank" href={`//${company.website}`}>
              {urlParser.extractRootDomain(company.website)}
            </a>
          </Tip>
        </SectionBodyItem>
      ))}
      {companies.length === 0 && (
        <EmptyState icon="briefcase" text="No company" />
      )}
    </SectionBody>
  );

  return (
    <Section>
      <Title>{__('Companies')}</Title>

      <QuickButtons>{quickButtons}</QuickButtons>

      {content}
    </Section>
  );
}

CompanySection.propTypes = propTypes;
CompanySection.contextTypes = {
  __: PropTypes.func
};
CompanySection.defaultProps = defaultProps;

export default CompanySection;<|MERGE_RESOLUTION|>--- conflicted
+++ resolved
@@ -3,13 +3,8 @@
 import { Link } from 'react-router-dom';
 import { ModalTrigger, Icon, Tip, EmptyState } from 'modules/common/components';
 import { urlParser } from 'modules/common/utils';
-<<<<<<< HEAD
-import { SectionBody, SectionBodyItem } from 'modules/layout/styles';
-import { BaseSection } from 'modules/customers/components';
-=======
 import { Sidebar } from 'modules/layout/components';
 import { SectionBody, SectionBodyItem } from 'modules/layout/styles';
->>>>>>> 6d74e3f0
 import { CompanyChooser } from '../../containers';
 
 const propTypes = {
