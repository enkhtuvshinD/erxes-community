import React from 'react';
import PropTypes from 'prop-types';
<<<<<<< HEAD
import { compose, gql, graphql } from 'react-apollo';
import { withRouter } from 'react-router';
=======
import { compose, graphql } from 'react-apollo';
import gql from 'graphql-tag';
>>>>>>> 684bc311
import { Alert } from 'modules/common/utils';
import { Bulk } from 'modules/common/components';
import { mutations, queries } from '../graphql';
import { TAG_TYPES } from 'modules/tags/constants';
import { CompaniesList } from '../components';
import { COMPANY_INFO } from '../constants';

class CompanyListContainer extends Bulk {
  render() {
    const {
      companiesQuery,
      companiesListConfigQuery,
      companyCountsQuery,
      companiesAdd,
      tagsQuery,
      companiesRemove,
      companiesMerge,
      history
    } = this.props;

    let columnsConfig =
      companiesListConfigQuery.fieldsDefaultColumnsConfig || [];

    // load config from local storage
    const localConfig = localStorage.getItem('erxes_company_columns_config');

    if (localConfig) {
      columnsConfig = JSON.parse(localConfig);
    }

    // add customer
    const addCompany = ({ doc, callback }) => {
      companiesAdd({
        variables: doc
      })
        .then(() => {
          companiesQuery.refetch();
          Alert.success('Success');
          callback();
        })
        .catch(e => {
          Alert.error(e.message);
        });
    };

    const removeCompanies = ({ companyIds }) => {
      companiesRemove({
        variables: { companyIds }
      })
        .then(() => {
          companiesQuery.refetch();
          Alert.success('Success');
          // callback();
        })
        .catch(e => {
          Alert.error(e.message);
        });
    };

    const mergeCompanies = ({ ids, data, callback }) => {
      companiesMerge({
        variables: {
          companyIds: ids,
          companyFields: data
        }
      })
        .then(data => {
          Alert.success('Success');
          companiesQuery.refetch();
          callback();
          history.push(`/companies/details/${data.data.companiesMerge._id}`);
        })
        .catch(e => {
          Alert.error(e.message);
        });
    };

    const searchValue = this.props.queryParams.searchValue || '';

    const updatedProps = {
      ...this.props,
      columnsConfig,

      counts: companyCountsQuery.companyCounts || {
        all: 0,
        byBrand: {},
        byIntegrationType: {},
        bySegment: {},
        byTag: {}
      },
      tags: tagsQuery.tags || [],
      searchValue,
      companies: companiesQuery.companies || [],
      addCompany,
      loading: companiesQuery.loading,
      bulk: this.state.bulk || [],
      emptyBulk: this.emptyBulk,
      toggleBulk: this.toggleBulk,
      toggleAll: this.toggleAll,
      removeCompanies,
      mergeCompanies,
      loadingTags: tagsQuery.loading,
      basicInfos: COMPANY_INFO
    };

    return <CompaniesList {...updatedProps} />;
  }
}

CompanyListContainer.propTypes = {
  queryParams: PropTypes.object,
  companiesQuery: PropTypes.object,
  companyCountsQuery: PropTypes.object,
  companiesListConfigQuery: PropTypes.object,
  tagsQuery: PropTypes.object,
  companiesAdd: PropTypes.func,
  loading: PropTypes.bool
};

export default compose(
  graphql(gql(queries.companies), {
    name: 'companiesQuery',
    options: ({ queryParams }) => ({
      variables: {
        page: queryParams.page,
        perPage: queryParams.perPage || 20,
        segment: queryParams.segment,
        tag: queryParams.tag,
        ids: queryParams.ids,
        searchValue: queryParams.searchValue
      },
      notifyOnNetworkStatusChange: true
    })
  }),
  graphql(gql(queries.companyCounts), {
    name: 'companyCountsQuery',
    options: ({ queryParams }) => ({
      variables: {
        page: queryParams.page,
        perPage: queryParams.perPage || 20,
        segment: queryParams.segment,
        tag: queryParams.tag,
        ids: queryParams.ids,
        searchValue: queryParams.searchValue
      },
      notifyOnNetworkStatusChange: true
    })
  }),
  graphql(gql(queries.companiesListConfig), {
    name: 'companiesListConfigQuery',
    options: () => ({
      notifyOnNetworkStatusChange: true
    })
  }),
  graphql(gql(queries.tags), {
    name: 'tagsQuery',
    options: () => ({
      variables: {
        type: TAG_TYPES.COMPANY
      },
      notifyOnNetworkStatusChange: true
    })
  }),
  // mutations
  graphql(gql(mutations.companiesAdd), {
    name: 'companiesAdd'
  }),
  graphql(gql(mutations.companiesRemove), {
    name: 'companiesRemove'
  }),
  graphql(gql(mutations.companiesMerge), {
    name: 'companiesMerge'
  })
)(withRouter(CompanyListContainer));<|MERGE_RESOLUTION|>--- conflicted
+++ resolved
@@ -1,12 +1,8 @@
 import React from 'react';
 import PropTypes from 'prop-types';
-<<<<<<< HEAD
-import { compose, gql, graphql } from 'react-apollo';
 import { withRouter } from 'react-router';
-=======
 import { compose, graphql } from 'react-apollo';
 import gql from 'graphql-tag';
->>>>>>> 684bc311
 import { Alert } from 'modules/common/utils';
 import { Bulk } from 'modules/common/components';
 import { mutations, queries } from '../graphql';
