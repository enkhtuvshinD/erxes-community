import { ITag } from 'modules/tags/types';
import { IActivityLog } from '../activityLogs/types';
import { IUser } from '../auth/types';
import { ICustomer } from '../customers/types';
<<<<<<< HEAD
=======

export interface ICompanyLinks {
  linkedIn?: string;
  twitter?: string;
  facebook?: string;
  github?: string;
  youtube?: string;
  website?: string;
}
>>>>>>> 525574b2

export interface ICompanyDoc {
  createdAt?: Date;
  modifiedAt?: Date;
<<<<<<< HEAD
  avatar: string;
=======
  avatar?: string;
>>>>>>> 525574b2

  primaryName?: string;
  names?: string[];
  size?: number;
  industry?: string;
  website?: string;
  plan?: string;
  parentCompanyId?: string;
<<<<<<< HEAD
  email?: string;
  ownerId?: string;
  phone?: string;
=======
  ownerId?: string;

  emails?: string[];
  primaryEmail?: string;

  primaryPhone?: string;
  phones?: string[];

>>>>>>> 525574b2
  leadStatus?: string;
  lifecycleState?: string;
  businessType?: string;
  description?: string;
  employees?: number;
  doNotDisturb?: string;
<<<<<<< HEAD
  links?: {
    linkedIn?: string;
    twitter?: string;
    facebook?: string;
    github?: string;
    youtube?: string;
    website?: string;
  };
=======
  links?: ICompanyLinks;
>>>>>>> 525574b2
  tagIds?: string[];
  customFieldsData?: any;
}

export interface IActivityLogYearMonthDoc {
  year: number;
  month: number;
}

export interface ICompanyActivityLog {
  date: IActivityLogYearMonthDoc;
  list: IActivityLog[];
}

export interface ICompany extends ICompanyDoc {
  _id: string;
  owner: IUser;
  parentCompany: ICompany;
  getTags: ITag[];
  customers: ICustomer[];
}<|MERGE_RESOLUTION|>--- conflicted
+++ resolved
@@ -2,8 +2,6 @@
 import { IActivityLog } from '../activityLogs/types';
 import { IUser } from '../auth/types';
 import { ICustomer } from '../customers/types';
-<<<<<<< HEAD
-=======
 
 export interface ICompanyLinks {
   linkedIn?: string;
@@ -13,16 +11,11 @@
   youtube?: string;
   website?: string;
 }
->>>>>>> 525574b2
 
 export interface ICompanyDoc {
   createdAt?: Date;
   modifiedAt?: Date;
-<<<<<<< HEAD
-  avatar: string;
-=======
   avatar?: string;
->>>>>>> 525574b2
 
   primaryName?: string;
   names?: string[];
@@ -31,11 +24,7 @@
   website?: string;
   plan?: string;
   parentCompanyId?: string;
-<<<<<<< HEAD
-  email?: string;
-  ownerId?: string;
-  phone?: string;
-=======
+
   ownerId?: string;
 
   emails?: string[];
@@ -44,25 +33,13 @@
   primaryPhone?: string;
   phones?: string[];
 
->>>>>>> 525574b2
   leadStatus?: string;
   lifecycleState?: string;
   businessType?: string;
   description?: string;
   employees?: number;
   doNotDisturb?: string;
-<<<<<<< HEAD
-  links?: {
-    linkedIn?: string;
-    twitter?: string;
-    facebook?: string;
-    github?: string;
-    youtube?: string;
-    website?: string;
-  };
-=======
-  links?: ICompanyLinks;
->>>>>>> 525574b2
+  links: ICompanyLinks;
   tagIds?: string[];
   customFieldsData?: any;
 }
