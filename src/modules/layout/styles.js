import styled, { css } from 'styled-components';
import { colors, dimensions, typography } from '../common/styles';
import { lighten } from '../common/styles/color';
import { twinkling } from 'modules/common/utils/animations';

const UserHelper = styled.div`
  height: 50px;
  display: flex;
  align-items: center;

  &:hover {
    cursor: pointer;
  }
`;

const Layout = styled.main`
  height: 100%;
  display: flex;
  flex: 1;
  max-width: 100%;
`;

const MainWrapper = styled.div`
  flex: 1;
  display: flex;
  flex-direction: column;
  padding-top: ${dimensions.headerSpacing}px;
  padding-left: ${dimensions.headerSpacingWide}px;
  max-width: 100%;
`;

const Contents = styled.div`
  display: flex;
  flex: 1;
  margin: ${dimensions.coreSpacing}px;
  margin-right: 0;
  max-height: 100%;

  @-moz-document url-prefix() {
    overflow: hidden;
  }
`;

const MainContent = styled.section`
  flex: 1;
  display: flex;
  flex-direction: column;
  min-width: 480px;
  box-shadow: ${props =>
    !props.transparent && `0 0 8px 1px ${colors.shadowPrimary}`};
  margin-right: ${dimensions.coreSpacing}px;
`;

const ContentSpace = styled.div`
  padding: ${dimensions.coreSpacing}px;
`;

const ContentBox = styled.div`
  flex: 1;
  overflow: auto;
  position: relative;
  background-color: ${props => !props.transparent && colors.colorWhite};
`;

const ContentHeader = styled.div`
  background: ${props =>
    props.background === 'transparent' ? 'none' : colors[props.background]};
  min-height: ${dimensions.headerSpacing}px;
  padding: ${props =>
    props.background === 'transparent' ? 0 : `0 ${dimensions.coreSpacing}px`};
  border-bottom: 1px solid ${colors.borderPrimary};
  display: flex;
  justify-content: space-between;
`;

const ContenFooter = styled.div`
  ${ContentHeader} {
    border-bottom: none;
    border-top: 1px solid ${colors.borderPrimary};
  }
`;

const BarItems = styled.div`
  > * + * {
    margin-left: ${dimensions.unitSpacing}px;
  }

  input[type='text'] {
    width: auto;
    display: inline-block;
  }
`;

const HeaderItems = styled.div`
  align-self: center;
  margin-left: ${props => props.rightAligned && 'auto'};
`;

const SideContent = styled.section`
  box-sizing: border-box;
  display: flex;
  position: relative;
  flex-direction: column;
  flex-shrink: 0;
  width: ${props => (props.wide ? '360px' : '300px')};
  flex: ${props => (props.half ? '1' : 'none')};
  margin-right: ${dimensions.coreSpacing}px;
  background: ${props => (props.full ? colors.colorWhite : 'none')};
  box-shadow: ${props =>
    props.full ? `0 0 8px 1px ${colors.shadowPrimary}` : 'none'};
`;

const SidebarHeader = styled.div`
  background-color: ${colors.bgLight};
  height: ${dimensions.headerSpacing}px;
  margin-bottom: ${props => props.spaceBottom && '10px'};
  align-items: center;
  padding: 0 ${dimensions.coreSpacing}px 0 ${dimensions.coreSpacing}px;
  border-bottom: 1px solid ${colors.borderPrimary};
  text-transform: ${props => props.uppercase && 'uppercase'};
  font-weight: ${props => (props.bold ? 'bold' : 'normal')};
  display: flex;
  font-size: ${typography.fontSizeHeading8}px;
  flex-direction: row;
  justify-content: space-between;
`;

const SidebarTitle = SidebarHeader.withComponent('h3').extend`
  padding: 0 ${dimensions.coreSpacing}px;
  margin: 0 0 -1px 0;
  text-transform: uppercase;
`;

const SidebarMainContent = styled.div`
  overflow: auto;
  flex: 1;
  position: relative;
`;

const SidebarFooter = SidebarHeader.extend`
  border-top: 1px solid ${colors.borderPrimary};
  border-bottom: none;
`;

const SidebarBox = styled.div`
  background-color: ${props => (props.noBackground ? '' : colors.colorWhite)};
  margin-bottom: ${dimensions.coreSpacing}px;
  box-shadow: ${props =>
    props.noShadow ? 'none' : `0 0 8px 1px ${colors.shadowPrimary}`};
  padding-bottom: ${props =>
    props.collapsible ? `${dimensions.unitSpacing}px` : '0'};
  position: ${props => (props.full ? 'initial' : 'relative')};
  justify-content: center;
  transition: max-height 0.4s;
  overflow: ${props => (props.collapsible ? 'hidden' : 'initial')};
  display: ${props => props.full && 'flex'};

  &:last-child {
    margin-bottom: 0;
  }
`;

const BoxContent = styled.div`
  flex: 1;

  ul {
    padding: 10px 0;
  }
`;

const SidebarToggle = styled.a`
  width: 100%;
  color: ${colors.colorCoreGray};
  position: absolute;
  bottom: 0;
  text-align: center;
  padding: 2px 0;
  font-size: 10px;
  background: ${props => (props.inverse ? colors.colorWhite : colors.bgLight)};
  border-top: 1px solid ${colors.borderPrimary};

  &:hover {
    cursor: pointer;
  }

  &:focus {
    outline: 0;
  }
`;

const HelperButtons = styled.div`
  position: absolute;
  right: ${dimensions.coreSpacing}px;
  top: 15px;
  color: ${colors.colorCoreLightGray};

  a {
    float: left;
    color: ${colors.colorCoreLightGray};
    text-transform: none;
    cursor: pointer;
    margin-left: ${dimensions.unitSpacing}px;
    font-size: ${typography.fontSizeHeading8}px;
    font-weight: ${typography.fontWeightLight};
    outline: 0;

    > i {
      font-size: 14px;
      margin-right: 0;

      &:hover {
        color: ${colors.colorCoreBlack};
      }
    }
  }
`;

const SidebarList = styled.ul`
  margin: 0;
  padding: 0;
  list-style: none;

  li.child-segment {
    border-bottom: none;
    background-color: ${colors.bgLight};

    > span {
      background-color: ${colors.bgLight};
      box-shadow: -2px 0 10px 2px ${colors.bgLight};
    }
  }

  &.no-link li,
  a {
    display: block;
    padding: 6px 20px;
    color: ${colors.textPrimary};
    white-space: nowrap;
    overflow: hidden;
    text-overflow: ellipsis;
    text-decoration: none;
    outline: 0;
    position: relative;
    border-left: 2px solid transparent;
    transition: background 0.3s ease;

    > i {
      margin-right: 5px;
    }

    &:hover,
    &.active {
      cursor: pointer;
      background: ${colors.bgActive};
      text-decoration: none;
      outline: 0;
      color: ${lighten(colors.textPrimary, 40)};
    }

    &.active {
      border-left: 2px solid ${colors.colorSecondary};
    }
  }

  .icon {
    margin-right: 6px;
    color: ${colors.colorCoreGray};
  }
`;

const SidebarCounter = styled.span`
  font-size: ${typography.fontSizeHeading8}px;
  text-align: ${props => (props.nowrap ? 'left' : 'right')};
  color: ${colors.colorCoreGray};
  margin-top: 2px;
  position: ${props => !props.nowrap && 'absolute'};
  right: ${dimensions.coreSpacing}px;
  max-width: ${props => (props.nowrap ? '100%' : '60%')};
  overflow: hidden;
  text-overflow: ellipsis;
  padding-left: ${props => (props.nowrap ? '0' : '10px')};

  a {
    padding: 0;
    color: ${colors.linkPrimary};
  }

  span {
    float: right;
    margin-left: 5px;
  }

  ${props =>
    props.nowrap &&
    css`
      display: block;
      white-space: normal;
    `};
`;

const FlexContent = styled.div`
  display: flex;
  flex: 1;
  min-height: 100%;
`;

const FlexItem = styled.div`
  flex: ${props => (props.count ? props.count : 1)};
  position: relative;
`;

const FlexRightItem = styled.div`
  margin-left: auto;
`;

const WhiteBoxRoot = styled.div`
  margin-bottom: ${dimensions.coreSpacing}px;
  background-color: ${colors.colorWhite};
  box-shadow: 0 0 8px 1px ${colors.shadowPrimary};
`;

const WhiteBox = WhiteBoxRoot.extend`
  flex: 1;
  overflow: auto;
  position: relative;
`;

const Authlayout = styled.div`
  height: 100%;
  overflow: hidden;
  position: relative;
  background: ${colors.colorPrimaryDark} url('/images/stars.png') repeat top
    center;
  flex: 1;

  &:before {
    content: '';
    position: absolute;
    width: 100%;
    height: 100%;
    background: transparent url('/images/twinkling.png') repeat top center;
    animation: ${twinkling} 200s linear infinite;
  }
`;

const AuthContent = styled.div`
  position: relative;
  top: 50%;
  transform: translateY(-50%);
`;

const AuthDescription = styled.div`
  margin-top: 60px;
  img {
    width: 100px;
    margin-bottom: 50px;
  }
  h1 {
    font-weight: bold;
    font-size: 32px;
    margin-bottom: 30px;
    color: ${colors.colorWhite};
  }
  p {
    color: rgba(255, 255, 255, 0.7);
    margin-bottom: 50px;
    font-size: 16px;
    line-height: 1.8em;
  }
  a {
    color: rgba(255, 255, 255, 0.7);
    &:hover {
      color: ${colors.colorWhite};
    }
  }
  .not-found {
    margin-top: 0;
  }
`;

<<<<<<< HEAD
=======
const SectionContainer = styled.div`
  overflow: hidden;
  padding: 10px 10px 0px 10px;
  border-top: 1px solid ${colors.borderPrimary};
`;

>>>>>>> 6d74e3f0
const SectionBody = styled.div`
  i {
    color: ${colors.colorCoreLightGray};

    &:hover {
      cursor: pointer;
    }
  }
`;

const SectionBodyItem = styled.div`
  border-top: 1px solid ${colors.borderPrimary};
  padding: 10px 20px;

  span {
    display: inline-block;
    width: 100%;
    padding-right: ${dimensions.coreSpacing}px;
  }

  i {
    color: ${colors.colorCoreLightGray};
    position: absolute;
    right: ${dimensions.coreSpacing}px;

    &:hover {
      cursor: pointer;
    }
  }

  a {
    font-size: 12px;
  }

  ul li {
    margin-left: ${dimensions.coreSpacing}px;
  }
`;

export {
  Layout,
  MainWrapper,
  Contents,
  MainContent,
  ContentBox,
  ContenFooter,
  ContentHeader,
  ContentSpace,
  HeaderItems,
  BarItems,
  SideContent,
  SidebarHeader,
  SidebarMainContent,
  SidebarFooter,
  SidebarBox,
  BoxContent,
  SidebarToggle,
  SidebarCounter,
  HelperButtons,
  SidebarTitle,
  UserHelper,
  SidebarList,
  FlexContent,
  FlexItem,
  FlexRightItem,
  WhiteBoxRoot,
  WhiteBox,
  Authlayout,
  AuthContent,
  AuthDescription,
<<<<<<< HEAD
=======
  SectionContainer,
>>>>>>> 6d74e3f0
  SectionBody,
  SectionBodyItem
};<|MERGE_RESOLUTION|>--- conflicted
+++ resolved
@@ -378,15 +378,12 @@
   }
 `;
 
-<<<<<<< HEAD
-=======
 const SectionContainer = styled.div`
   overflow: hidden;
   padding: 10px 10px 0px 10px;
   border-top: 1px solid ${colors.borderPrimary};
 `;
 
->>>>>>> 6d74e3f0
 const SectionBody = styled.div`
   i {
     color: ${colors.colorCoreLightGray};
@@ -457,10 +454,7 @@
   Authlayout,
   AuthContent,
   AuthDescription,
-<<<<<<< HEAD
-=======
   SectionContainer,
->>>>>>> 6d74e3f0
   SectionBody,
   SectionBodyItem
 };