import styled, { css } from 'styled-components';
import { colors, dimensions } from '../common/styles';
import { rgba } from '../common/styles/color';

const UserHelper = styled.div`
  padding: 0 ${dimensions.coreSpacing}px;
  height: 50px;
  display: flex;
  align-items: center;
  background: ${rgba(colors.colorWhite, 0.1)};

  &:hover {
    cursor: pointer;
    background: ${rgba(colors.colorWhite, 0.15)};
  }
`;

const Main = styled.main`
  flex: 1;
  height: 100%;
  max-width: 100%;
`;

const Layout = styled.div`
  height: 100%;
  display: flex;
  max-width: 100%;
`;

const LeftNavigation = styled.aside`
  width: ${dimensions.headerSpacingWide}px;
  background: ${colors.colorCoreBlack};
  flex-shrink: 0;

  > a {
    background-color: ${rgba(colors.colorPrimary, 0.7)};
    line-height: ${dimensions.headerSpacing}px;
    display: flex;
    height: ${dimensions.headerSpacing}px;
    justify-content: center;
    align-items: center;
    color: #fff;
  }
`;

const Nav = styled.nav`
  display: block;
  background: ${colors.colorCoreBlack};
  margin-top: 10px;

  > a {
    display: block;
    text-align: center;
    height: ${dimensions.headerSpacing + 10}px;
    font-size: ${dimensions.coreSpacing}px;
    line-height: ${dimensions.headerSpacing + 10}px;
    text-align: center;
    color: ${rgba(colors.colorWhite, 0.7)};

    &:hover {
      color: ${colors.colorWhite};
    }

    &.active {
      position: relative;
      color: ${colors.colorWhite};
      background: rgba(0, 0, 0, 0.2);
    }

    > i {
      margin: 0;
    }
  }
`;

const MainWrapper = styled.div`
  flex: 1;
  display: flex;
  flex-direction: column;
  max-width: calc(100% - 70px);
`;

const TopBar = styled.div`
  height: ${dimensions.headerSpacing}px;
  display: flex;
  justify-content: space-between;
  align-items: center;
  margin: 0;
  border: 0;
  flex-shrink: 0;
  padding: 0 ${dimensions.coreSpacing}px;
  background: ${colors.colorPrimary};
  color: ${colors.colorWhite};
`;

const Contents = styled.div`
  display: flex;
  flex: 1;
  margin: ${dimensions.coreSpacing}px;
  margin-right: 0;
`;

const MainContent = styled.section`
  flex: 1;
  display: flex;
  flex-direction: column;
  min-width: 480px;
`;

const ContentSpace = styled.div`
  padding: ${dimensions.coreSpacing}px;
`;

const ContentBox = styled.div`
  flex: 1;
  overflow: auto;
  margin-right: ${dimensions.coreSpacing}px;
  position: relative;
  ${props =>
    !props.transparent &&
    css`
      background-color: ${colors.colorWhite};
      box-shadow: 0 0 4px ${colors.shadowPrimary};
    `};
`;

const ContentHeader = styled.div`
  background: ${props => (props.invert ? colors.colorWhite : colors.bgLight)};
  min-height: ${dimensions.headerSpacing}px;
  padding: 0 ${dimensions.coreSpacing}px 0 ${dimensions.coreSpacing}px;
  margin-right: ${dimensions.coreSpacing}px;
  border-bottom: 1px solid ${colors.borderPrimary};
  display: flex;
  justify-content: space-between;
`;

const ContenFooter = styled.div`
  margin-right: ${dimensions.coreSpacing}px;

  ${ContentHeader} {
    margin-right: 0;
  }
`;

const BarItems = styled.div`
  > * + * {
    margin-left: ${dimensions.unitSpacing}px;
  }
`;

const HeaderItems = styled.div`
  align-self: center;
  margin-left: ${props => props.rightAligned && 'auto'};
`;

const SideContent = styled.section`
  overflow-y: auto;
  box-sizing: border-box;
  display: flex;
  flex-direction: column;
  flex-shrink: 0;
  width: ${props => (props.wide ? '360px' : '300px')};
  flex: ${props => (props.half ? '1' : 'none')};
  margin-right: ${dimensions.coreSpacing}px;
  background: ${props => (props.full ? colors.colorWhite : 'none')};
  box-shadow: ${props =>
    props.full ? `0 0 4px ${colors.shadowPrimary}` : 'none'};
`;

const SidebarHeader = styled.div`
  background-color: ${colors.bgLight};
  height: ${dimensions.headerSpacing}px;
  line-height: ${dimensions.headerSpacing}px;
  padding: 0 ${dimensions.coreSpacing}px 0 ${dimensions.coreSpacing}px;
  border-bottom: 1px solid ${colors.borderPrimary};
  display: flex;
  flex-direction: row;
  justify-content: space-between;
`;

const SidebarMainContent = styled.div`
  overflow: auto;
  flex: 1;
`;

const SidebarFooter = SidebarHeader.extend``;

const SidebarBox = styled.div`
  background-color: ${colors.colorWhite};
  margin-bottom: ${dimensions.coreSpacing}px;
  box-shadow: ${props =>
    props.noShadow ? 'none' : `0 0 4px ${colors.shadowPrimary}`};
  padding-bottom: 10px;
  position: relative;
  transition: max-height 0.4s;
  overflow: ${props => (props.collapsible ? 'hidden' : 'auto')};

  &:last-child {
    margin-bottom: 0;
  }
`;

const SidebarToggle = styled.a`
  outline: 0;
  width: 100%;
  color: #ddd;
  position: absolute;
  bottom: 0;
  text-align: center;
  font-size: 12px;
  background: linear-gradient(
    0deg,
    white 0%,
    white 51%,
    rgba(255, 255, 255, 0) 100%
  );
`;

const HelperButtons = styled.div`
  position: absolute;
  right: ${dimensions.coreSpacing}px;
  top: 16px;
`;

const QuickButton = styled.a`
  float: left;
  color: ${colors.colorCoreLightGray};
  text-transform: none;
  cursor: pointer;
  margin-left: ${dimensions.unitSpacing};
  font-size: 12px;
  font-weight: 300;
  outline: 0;
  > i {
    font-size: 14px;

    &:hover {
      color: ${colors.colorCoreBlack};
    }
  }
`;

const SidebarTitle = styled.h3`
  font-size: 12px;
  font-weight: 400;
  text-transform: uppercase;
  padding: ${dimensions.coreSpacing}px;
  margin: 0;
`;

const SidebarContent = styled.div`
  padding: 0px ${dimensions.coreSpacing}px;
`;

const SidebarList = styled.ul`
  margin: 0;
  padding: 0;
  list-style: none;

  li.child-segment {
    border-bottom: none;
    background-color: ${colors.bgLight};
  }

  &.no-link li,
  a {
    display: block;
    padding: 6px 20px;
    color: ${colors.textPrimary};
    white-space: nowrap;
    overflow: hidden;
    text-overflow: ellipsis;
    text-decoration: none;
    outline: 0;

    > span {
      font-size: 12px;
      text-align: right;
      color: #888;
      margin-top: 2px;
      position: absolute;
      right: 20px;
    }
  }

  a:hover {
    cursor: pointer;
    background: ${colors.borderPrimary};
    text-decoration: none;
    color: ${colors.colorCoreBlack};
  }

  .icon {
    margin-right: 6px;
    color: ${colors.colorCoreGray};
  }
`;

const SidebarCounter = styled.span`
  font-size: 12px;
  text-align: right;
  color: ${colors.colorCoreGray};
  margin-top: 2px;
  position: absolute;
  right: 20px;
`;

const FlexContent = styled.div`
  display: flex;
  flex: 1;
  min-height: 100%;
`;

const FlexItem = styled.div`
  flex: ${props => (props.count ? props.count : 1)};
  position: relative;
`;

const FlexRightItem = styled.div`
  margin-left: auto;
`;

const WhiteBox = styled.div`
  flex: 1;
  overflow: auto;
  position: relative;
  margin-bottom: ${dimensions.coreSpacing}px;
  background-color: ${colors.colorWhite};
  box-shadow: 0 0 4px ${colors.shadowPrimary};
`;

const Authlayout = styled.div`
  background: url('/images/sign-in.jpg') no-repeat;
  background-size: cover;
  height: 100%;
  overflow: hidden;
  position: relative;
  &:before {
    content: '';
    background-color: rgba(69, 38, 121, 0.7);
    position: absolute;
    width: 100%;
    height: 100%;
  }
`;

const AuthContent = styled.div`
  position: relative;
  top: 50%;
  transform: translateY(-50%);
`;

const AuthDescription = styled.div`
  margin-top: 60px;
  img {
    width: 100px;
    margin-bottom: 50px;
  }
  h1 {
    font-weight: 700;
    font-size: 32px;
    margin-bottom: 30px;
    color: #fff;
  }
  p {
    color: #c9b6e8;
    margin-bottom: 50px;
    font-size: 16px;
    line-height: 1.8em;
  }
  a {
    color: #c9b6e8;
  }
  .not-found {
    margin-top: 0;
  }
`;

export {
  Main,
  Layout,
  LeftNavigation,
  Nav,
  MainWrapper,
  TopBar,
  Contents,
  MainContent,
  ContentBox,
  ContenFooter,
  ContentHeader,
  ContentSpace,
  HeaderItems,
  BarItems,
  SideContent,
  SidebarHeader,
  SidebarMainContent,
  SidebarFooter,
  SidebarBox,
  SidebarToggle,
  SidebarCounter,
  HelperButtons,
  QuickButton,
  SidebarTitle,
  UserHelper,
  SidebarList,
  SidebarContent,
<<<<<<< HEAD
  FlexContent,
  FlexItem,
  FlexRightItem,
  WhiteBox
=======
  WhiteBox,
  Authlayout,
  AuthContent,
  AuthDescription
>>>>>>> 940baeee
};<|MERGE_RESOLUTION|>--- conflicted
+++ resolved
@@ -404,15 +404,11 @@
   UserHelper,
   SidebarList,
   SidebarContent,
-<<<<<<< HEAD
   FlexContent,
   FlexItem,
   FlexRightItem,
-  WhiteBox
-=======
   WhiteBox,
   Authlayout,
   AuthContent,
   AuthDescription
->>>>>>> 940baeee
 };