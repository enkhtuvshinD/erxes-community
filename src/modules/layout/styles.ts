--- conflicted
+++ resolved
@@ -97,11 +97,7 @@
   margin-left: ${props => props.rightAligned && 'auto'};
 `;
 
-<<<<<<< HEAD
 const SideContent = styledTS<{ wide?: boolean, half?: boolean, full?: boolean }>(styled.section)`
-=======
-const SideContent = styledTS<{ wide: boolean; full: boolean; half: boolean}>(styled.section)`
->>>>>>> a9343a1d
   box-sizing: border-box;
   display: flex;
   position: relative;
@@ -115,11 +111,7 @@
     props.full ? `0 0 8px 1px ${colors.shadowPrimary}` : 'none'};
 `;
 
-<<<<<<< HEAD
 const SidebarHeader = styledTS<{ spaceBottom?: boolean, uppercase?: boolean, bold?: boolean }>(styled.div)`
-=======
-const SidebarHeader = styledTS<{ spaceBottom: boolean; uppercase: boolean; bold: boolean }>(styled.div)`
->>>>>>> a9343a1d
   background-color: ${colors.bgLight};
   height: ${dimensions.headerSpacing}px;
   margin-bottom: ${props => props.spaceBottom && '10px'};
@@ -151,11 +143,7 @@
   border-bottom: none;
 `;
 
-<<<<<<< HEAD
 const SidebarBox = styledTS<{ noBackground?: boolean, noShadow?: boolean, collapsible?: boolean, full?: boolean }>(styled.div)`
-=======
-const SidebarBox = styledTS<{ noBackground: boolean; noShadow: boolean; collapsible: boolean; full: boolean}>(styled.div)`
->>>>>>> a9343a1d
   background-color: ${props => (props.noBackground ? '' : colors.colorWhite)};
   margin-bottom: ${dimensions.coreSpacing}px;
   box-shadow: ${props =>
