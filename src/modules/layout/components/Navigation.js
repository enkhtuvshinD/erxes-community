import React, { Component } from 'react';
import PropTypes from 'prop-types';
import { NavLink } from 'react-router-dom';
import styled from 'styled-components';
import { setBadge } from 'modules/common/utils';
import { colors, dimensions } from 'modules/common/styles';
import { Tip, Label } from 'modules/common/components';

const LeftNavigation = styled.aside`
  width: ${dimensions.headerSpacingWide}px;
  background: ${colors.colorPrimaryDark};
  z-index: 10;
  flex-shrink: 0;
  overflow: hidden;
  position: fixed;
  left: 0;
  top: 0;
  bottom: 0;

  > a {
    line-height: ${dimensions.headerSpacing}px;
    display: flex;
    height: ${dimensions.headerSpacing}px;
    justify-content: center;
    align-items: center;
    color: #fff;

    img {
      max-height: 28px;
      transition: all 0.3s ease;

      &:hover {
        transform: scale(1.1);
      }
    }
  }
`;

const Nav = styled.nav`
  display: block;
  margin-top: ${dimensions.coreSpacing}px;

  > a {
    display: block;
    height: ${dimensions.headerSpacing + 10}px;
    text-align: center;
    position: relative;
    transition: all 0.3s ease;

    i {
      margin-top: 20px;
      opacity: 0.8;
      transition: all 0.3s ease;
    }

    span {
      position: absolute;
      right: 12px;
      bottom: 12px;
      padding: 4px;
      min-width: 19px;
      min-height: 19px;
    }

    &:hover,
    &.active {
      opacity: 1;

      i {
        opacity: 1;
      }
    }

    &.active {
      background: rgba(0, 0, 0, 0.13);
    }
  }
`;

const NavIcon = styled.i`
  background-size: contain;
  background-repeat: no-repeat;
  background-position: center;
  width: 18px;
  height: 18px;
  display: inline-block;

  &.icon-inbox {
    background-image: url('/images/icons/nav-01.svg');
  }

  &.icon-customer {
    background-image: url('/images/icons/nav-02.svg');
  }

  &.icon-company {
    background-image: url('/images/icons/nav-03.svg');
  }

  &.icon-engage {
    background-image: url('/images/icons/nav-04.svg');
  }

  &.icon-insights {
    background-image: url('/images/icons/nav-05.svg');
  }

  &.icon-settings {
    background-image: url('/images/icons/nav-06.svg');
  }

  &.icon-knowledge {
    background-image: url('/images/icons/nav-07.svg');
  }
`;

class Navigation extends Component {
  componentDidUpdate() {
    setBadge(this.props.unreadConversationsCount);
  }

  componentWillReceiveProps(nextProps) {
    if (
      nextProps.unreadConversationsCount > this.props.unreadConversationsCount
    ) {
      const audio = new Audio('/sound/notify.mp3');
      audio.play();
    }
  }

  render() {
    const { unreadConversationsCount } = this.props;
    const { __ } = this.context;
    return (
      <LeftNavigation>
        <NavLink to="/" activeClassName="active">
          <img src="/images/erxes.png" alt="erxes" />
        </NavLink>
        <Nav>
          <Tip placement="right" text={__('Inbox')}>
            <NavLink to="/inbox" activeClassName="active">
              <NavIcon className="icon-inbox" />
              {unreadConversationsCount !== 0 && (
                <Label shake lblStyle="danger" ignoreTrans>
                  {unreadConversationsCount}
                </Label>
              )}
            </NavLink>
          </Tip>
          <Tip placement="right" text={__('Customers')}>
            <NavLink to="/customers" activeClassName="active">
              <NavIcon className="icon-customer" />
            </NavLink>
          </Tip>
          <Tip placement="right" text={__('Companies')}>
            <NavLink to="/companies" activeClassName="active">
              <NavIcon className="icon-company" />
            </NavLink>
          </Tip>
          <Tip placement="right" text={__('Engage')}>
            <NavLink to="/engage" activeClassName="active">
              <NavIcon className="icon-engage" />
            </NavLink>
          </Tip>
          <Tip placement="right" text={__('Insights')}>
            <NavLink to="/insights" activeClassName="active">
              <NavIcon className="icon-insights" />
            </NavLink>
          </Tip>
          <Tip placement="right" text={__('Knowledge Base')}>
            <NavLink to="/knowledgeBase" activeClassName="active">
              <NavIcon className="icon-knowledge" />
            </NavLink>
          </Tip>
<<<<<<< HEAD
          <Tip placement="right" text="Forms">
            <NavLink to="/forms" activeClassName="active">
              <NavIcon className="icon-engage" />
            </NavLink>
          </Tip>
          <Tip placement="right" text="Settings">
=======
          <Tip placement="right" text={__('Settings')}>
>>>>>>> e72dcc10
            <NavLink to="/settings" activeClassName="active">
              <NavIcon className="icon-settings" />
            </NavLink>
          </Tip>
        </Nav>
      </LeftNavigation>
    );
  }
}

Navigation.propTypes = {
  unreadConversationsCount: PropTypes.number
};

Navigation.contextTypes = {
  __: PropTypes.func
};

export default Navigation;<|MERGE_RESOLUTION|>--- conflicted
+++ resolved
@@ -172,16 +172,12 @@
               <NavIcon className="icon-knowledge" />
             </NavLink>
           </Tip>
-<<<<<<< HEAD
-          <Tip placement="right" text="Forms">
+          <Tip placement="right" text={__('Forms')}>
             <NavLink to="/forms" activeClassName="active">
               <NavIcon className="icon-engage" />
             </NavLink>
           </Tip>
-          <Tip placement="right" text="Settings">
-=======
           <Tip placement="right" text={__('Settings')}>
->>>>>>> e72dcc10
             <NavLink to="/settings" activeClassName="active">
               <NavIcon className="icon-settings" />
             </NavLink>
