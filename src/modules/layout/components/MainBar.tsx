--- conflicted
+++ resolved
@@ -1,10 +1,6 @@
 import { colors, dimensions } from 'modules/common/styles';
-<<<<<<< HEAD
 import { rgba } from 'modules/common/styles/color';
-import * as React from 'react';
-=======
 import React from 'react';
->>>>>>> 24df8eb5
 import styled from 'styled-components';
 import QuickNavigation from '../containers/QuickNavigation';
 
