<<<<<<< HEAD
import React from 'react';
import { MainLayout } from '../components';
import PropTypes from 'prop-types';
import { withCurrentUser } from 'modules/auth/containers';
import translations from '../../../locales';
import en from 'react-intl/locale-data/en';
import mn from 'react-intl/locale-data/mn';
import { injectIntl, IntlProvider, addLocaleData } from 'react-intl';
import moment from 'moment';

addLocaleData([...en, ...mn]);

moment.defineLocale('mn', {
  relativeTime: {
    future: '%s дараа',
    past: '%s өмнө',
    s: 'саяхан',
    m: 'минутын',
    mm: '%d минутын',
    h: '1 цагийн',
    hh: '%d цагийн',
    d: '1 өдрийн',
    dd: '%d өдрийн',
    M: '1 сарын',
    MM: '%d сарын',
    y: '1 жилийн',
    yy: '%d жилийн'
  }
});

moment.updateLocale('en', {
  relativeTime: {
    future: 'in %s',
    past: '%s ',
    s: 's',
    m: 'm',
    mm: '%d m',
    h: 'h',
    hh: '%d h',
    d: 'd',
    dd: '%d d',
    M: 'a mth',
    MM: '%d mths',
    y: 'y',
    yy: '%d y'
  }
});

// load translation messages
const messages = {
  ...translations
};

class TranslationWrapper extends React.Component {
  getChildContext() {
    const { intl } = this.props;
    const { formatMessage } = intl;

    return {
      __: msg => formatMessage({ id: msg })
    };
  }

  render() {
    const { children } = this.props;
    return <React.Fragment>{children}</React.Fragment>;
  }
}

TranslationWrapper.propTypes = {
  intl: PropTypes.object,
  children: PropTypes.object
};

TranslationWrapper.childContextTypes = {
  __: PropTypes.func
};

const InjectedComponent = injectIntl(TranslationWrapper);

class MainLayoutContainer extends React.Component {
  constructor(props) {
    super(props);

    this.state = {
      locale: 'en',
      messages: messages['en']
    };

    this.selectLang = this.selectLang.bind(this);
  }

  getChildContext() {
    return {
      selectLang: this.selectLang,
      locale: this.state.locale
    };
  }

  componentDidMount() {
    this.getLang();
  }

  getLang() {
    const locale = localStorage.getItem('locale');

    this.selectLang(locale);
  }

  selectLang(locale) {
    localStorage.setItem('locale', locale || 'en');

    moment.locale(locale || 'en');

    this.setState({
      locale: locale || 'en',
      messages: messages[locale || 'en']
    });
  }

  render() {
    const { locale, messages } = this.state;

    return (
      <IntlProvider locale={locale} messages={messages}>
        <InjectedComponent>
          <MainLayout {...this.props} />
        </InjectedComponent>
      </IntlProvider>
    );
  }
}

MainLayoutContainer.childContextTypes = {
  selectLang: PropTypes.func,
  locale: PropTypes.string
};

=======
import moment from 'moment';
import React from 'react';
import PropTypes from 'prop-types';
import { injectIntl, IntlProvider, addLocaleData } from 'react-intl';
import { withCurrentUser } from 'modules/auth/containers';
import { MainLayout } from '../components';
import translations from '../../../locales';
import en from 'react-intl/locale-data/en';
import mn from 'react-intl/locale-data/mn';

addLocaleData([...en, ...mn]);

moment.defineLocale('mn', {
  relativeTime: {
    future: '%s дараа',
    past: '%s өмнө',
    s: 'саяхан',
    m: 'минутын',
    mm: '%d минутын',
    h: '1 цагийн',
    hh: '%d цагийн',
    d: '1 өдрийн',
    dd: '%d өдрийн',
    M: '1 сарын',
    MM: '%d сарын',
    y: '1 жилийн',
    yy: '%d жилийн'
  }
});

moment.updateLocale('en', {
  relativeTime: {
    future: 'in %s',
    past: '%s ',
    s: 's',
    m: 'm',
    mm: '%d m',
    h: 'h',
    hh: '%d h',
    d: 'd',
    dd: '%d d',
    M: 'a mth',
    MM: '%d mths',
    y: 'y',
    yy: '%d y'
  }
});

// load translation messages
const messages = {
  ...translations
};

class TranslationWrapper extends React.Component {
  getChildContext() {
    const { intl } = this.props;
    const { formatMessage } = intl;

    return {
      __: msg => formatMessage({ id: msg })
    };
  }

  render() {
    const { children } = this.props;
    return <React.Fragment>{children}</React.Fragment>;
  }
}

TranslationWrapper.propTypes = {
  intl: PropTypes.object,
  children: PropTypes.object
};

TranslationWrapper.childContextTypes = {
  __: PropTypes.func
};

const InjectedComponent = injectIntl(TranslationWrapper);

class MainLayoutContainer extends React.Component {
  constructor(props) {
    super(props);

    this.state = {
      currentLanguage: 'en',
      messages: messages['en']
    };

    this.changeLanguage = this.changeLanguage.bind(this);
  }

  getChildContext() {
    return {
      changeLanguage: this.changeLanguage,
      currentLanguage: this.state.currentLanguage
    };
  }

  componentDidMount() {
    this.changeLanguage(localStorage.getItem('currentLanguage'));
  }

  changeLanguage(languageCode) {
    const currentLanguage = languageCode || 'en';

    localStorage.setItem('currentLanguage', currentLanguage);

    moment.locale(currentLanguage);

    this.setState({
      currentLanguage,
      messages: messages[currentLanguage]
    });
  }

  render() {
    const { currentLanguage, messages } = this.state;

    return (
      <IntlProvider locale={currentLanguage} messages={messages}>
        <InjectedComponent>
          <MainLayout {...this.props} />
        </InjectedComponent>
      </IntlProvider>
    );
  }
}

MainLayoutContainer.childContextTypes = {
  changeLanguage: PropTypes.func,
  currentLanguage: PropTypes.string
};

>>>>>>> 5810d5f0
export default withCurrentUser(MainLayoutContainer);<|MERGE_RESOLUTION|>--- conflicted
+++ resolved
@@ -1,143 +1,3 @@
-<<<<<<< HEAD
-import React from 'react';
-import { MainLayout } from '../components';
-import PropTypes from 'prop-types';
-import { withCurrentUser } from 'modules/auth/containers';
-import translations from '../../../locales';
-import en from 'react-intl/locale-data/en';
-import mn from 'react-intl/locale-data/mn';
-import { injectIntl, IntlProvider, addLocaleData } from 'react-intl';
-import moment from 'moment';
-
-addLocaleData([...en, ...mn]);
-
-moment.defineLocale('mn', {
-  relativeTime: {
-    future: '%s дараа',
-    past: '%s өмнө',
-    s: 'саяхан',
-    m: 'минутын',
-    mm: '%d минутын',
-    h: '1 цагийн',
-    hh: '%d цагийн',
-    d: '1 өдрийн',
-    dd: '%d өдрийн',
-    M: '1 сарын',
-    MM: '%d сарын',
-    y: '1 жилийн',
-    yy: '%d жилийн'
-  }
-});
-
-moment.updateLocale('en', {
-  relativeTime: {
-    future: 'in %s',
-    past: '%s ',
-    s: 's',
-    m: 'm',
-    mm: '%d m',
-    h: 'h',
-    hh: '%d h',
-    d: 'd',
-    dd: '%d d',
-    M: 'a mth',
-    MM: '%d mths',
-    y: 'y',
-    yy: '%d y'
-  }
-});
-
-// load translation messages
-const messages = {
-  ...translations
-};
-
-class TranslationWrapper extends React.Component {
-  getChildContext() {
-    const { intl } = this.props;
-    const { formatMessage } = intl;
-
-    return {
-      __: msg => formatMessage({ id: msg })
-    };
-  }
-
-  render() {
-    const { children } = this.props;
-    return <React.Fragment>{children}</React.Fragment>;
-  }
-}
-
-TranslationWrapper.propTypes = {
-  intl: PropTypes.object,
-  children: PropTypes.object
-};
-
-TranslationWrapper.childContextTypes = {
-  __: PropTypes.func
-};
-
-const InjectedComponent = injectIntl(TranslationWrapper);
-
-class MainLayoutContainer extends React.Component {
-  constructor(props) {
-    super(props);
-
-    this.state = {
-      locale: 'en',
-      messages: messages['en']
-    };
-
-    this.selectLang = this.selectLang.bind(this);
-  }
-
-  getChildContext() {
-    return {
-      selectLang: this.selectLang,
-      locale: this.state.locale
-    };
-  }
-
-  componentDidMount() {
-    this.getLang();
-  }
-
-  getLang() {
-    const locale = localStorage.getItem('locale');
-
-    this.selectLang(locale);
-  }
-
-  selectLang(locale) {
-    localStorage.setItem('locale', locale || 'en');
-
-    moment.locale(locale || 'en');
-
-    this.setState({
-      locale: locale || 'en',
-      messages: messages[locale || 'en']
-    });
-  }
-
-  render() {
-    const { locale, messages } = this.state;
-
-    return (
-      <IntlProvider locale={locale} messages={messages}>
-        <InjectedComponent>
-          <MainLayout {...this.props} />
-        </InjectedComponent>
-      </IntlProvider>
-    );
-  }
-}
-
-MainLayoutContainer.childContextTypes = {
-  selectLang: PropTypes.func,
-  locale: PropTypes.string
-};
-
-=======
 import moment from 'moment';
 import React from 'react';
 import PropTypes from 'prop-types';
@@ -272,5 +132,4 @@
   currentLanguage: PropTypes.string
 };
 
->>>>>>> 5810d5f0
 export default withCurrentUser(MainLayoutContainer);