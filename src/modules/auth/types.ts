--- conflicted
+++ resolved
@@ -20,16 +20,6 @@
   totalCount: number;
 }
 
-<<<<<<< HEAD
-export interface IUser {
-  _id?: string;
-  username?: string;
-  email?: string;
-  details?: IUserDetails;
-  links?: IUserLinks;
-  getNotificationByEmail?: boolean;
-  participatedConversations?: IUserConversation[];
-=======
 export interface IUserDoc {
     username: string,
     email: string,
@@ -41,5 +31,4 @@
 
 export interface IUser extends IUserDoc {
     _id: string,
->>>>>>> 7a18106c
 }