--- conflicted
+++ resolved
@@ -1,25 +1,23 @@
 import React, { Component } from 'react';
 import { Link } from 'react-router-dom';
 import PropTypes from 'prop-types';
-<<<<<<< HEAD
-import { FormGroup, FormControl, Button } from 'react-bootstrap';
+import { FormGroup, FormControl } from 'react-bootstrap';
 import styled from 'styled-components';
-=======
-import { FormGroup, FormControl } from 'react-bootstrap';
 import { Button } from 'modules/common/components';
->>>>>>> 910c4cfa
 
 const AuthBox = styled.div`
   background-color: #fff;
   padding: 70px 60px;
   border-radius: 4px;
   box-shadow: 0 0 15px rgba(0, 0, 0, 0.5);
+
   h2 {
     color: #6b60a6;
     font-size: 30px;
     font-weight: 400;
     margin: 0 0 50px;
   }
+
   input {
     border: 0;
     border-bottom: 1px solid #ac8fdc;
@@ -28,11 +26,8 @@
     border-radius: 0;
     font-size: 16px;
   }
+
   button {
-    -webkit-transition: background 0.2s ease;
-    -moz-transition: background 0.2s ease;
-    -ms-transition: background 0.2s ease;
-    -o-transition: background 0.2s ease;
     transition: background 0.2s ease;
     background-color: #6b60a6;
     color: #fff;
@@ -40,6 +35,7 @@
     font-weight: 600;
     margin-top: 50px;
     border: 0;
+
     &:hover,
     .active.focus,
     .active:focus,
@@ -52,10 +48,12 @@
     }
   }
 `;
+
 const Links = styled.div`
   margin-top: 70px;
   text-align: center;
 `;
+
 const propTypes = {
   login: PropTypes.func.isRequired
 };
@@ -119,18 +117,10 @@
             Sign in
           </Button>
         </form>
-<<<<<<< HEAD
         <Links>
           <a href="/forgot-password">Forgot password?</a>
         </Links>
       </AuthBox>
-=======
-
-        <div className="links">
-          <Link to="/forgot-password">Forgot password?</Link>
-        </div>
-      </div>
->>>>>>> 910c4cfa
     );
   }
 }
