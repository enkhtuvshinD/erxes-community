import React, { Component } from 'react';
import PropTypes from 'prop-types';
<<<<<<< HEAD
import { Button, FormControl, FormGroup } from 'modules/common/components';
=======
import { FormGroup, FormControl } from 'react-bootstrap';
import { Button } from 'modules/common/components';
import { AuthBox } from '../styles';
>>>>>>> bff31595

const propTypes = {
  resetPassword: PropTypes.func.isRequired
};

class ResetPassword extends Component {
  constructor(props) {
    super(props);

    this.state = { newPassword: '' };
    this.handleSubmit = this.handleSubmit.bind(this);
    this.handlePasswordChange = this.handlePasswordChange.bind(this);
  }

  handleSubmit(e) {
    e.preventDefault();

    this.props.resetPassword(this.state.newPassword);
  }

  handlePasswordChange(e) {
    e.preventDefault();

    this.setState({ newPassword: e.target.value });
  }

  render() {
    return (
      <AuthBox>
        <h2>Set your new password</h2>
        <form onSubmit={this.handleSubmit}>
          <FormGroup>
            <FormControl
              type="password"
              placeholder="new password"
              required
              onChange={this.handlePasswordChange}
            />
          </FormGroup>
          <Button type="submit" block>
            Change password
          </Button>
        </form>
      </AuthBox>
    );
  }
}

ResetPassword.propTypes = propTypes;

export default ResetPassword;<|MERGE_RESOLUTION|>--- conflicted
+++ resolved
@@ -1,12 +1,7 @@
 import React, { Component } from 'react';
 import PropTypes from 'prop-types';
-<<<<<<< HEAD
 import { Button, FormControl, FormGroup } from 'modules/common/components';
-=======
-import { FormGroup, FormControl } from 'react-bootstrap';
-import { Button } from 'modules/common/components';
 import { AuthBox } from '../styles';
->>>>>>> bff31595
 
 const propTypes = {
   resetPassword: PropTypes.func.isRequired
