import React, { Component } from 'react';
import PropTypes from 'prop-types';
<<<<<<< HEAD
import { FormGroup, FormControl, Button, Col, Grid } from 'react-bootstrap';
import { Alert } from 'modules/common/utils';
import { AuthContent, AuthDescription, AuthBox } from '../styles';
=======
import { FormGroup, FormControl } from 'react-bootstrap';
import { Button } from 'modules/common/components';
>>>>>>> 910c4cfa

const propTypes = {
  resetPassword: PropTypes.func.isRequired
};

class ResetPassword extends Component {
  constructor(props) {
    super(props);

    this.state = { newPassword: '' };
    this.handleSubmit = this.handleSubmit.bind(this);
    this.handlePasswordChange = this.handlePasswordChange.bind(this);
  }

  handleSubmit(e) {
    e.preventDefault();

    this.props.resetPassword(this.state.newPassword);
  }

  handlePasswordChange(e) {
    e.preventDefault();

    this.setState({ newPassword: e.target.value });
  }

  render() {
    return (
<<<<<<< HEAD
      <AuthContent className="auth-content">
        <Grid>
          <Col md={7}>
            <AuthDescription>
              <img src="/images/logo.png" alt="erxes" />
              <h1>Customer engagement. Redefined.</h1>
              <p>
                erxes is an AI meets open source messaging platform for sales
                and marketing teams.
              </p>
              <a href="http://erxes.io/">« Go to home page</a>
            </AuthDescription>
          </Col>
          <Col md={5}>
            <AuthBox>
              <h2>Set your new password</h2>
              <form onSubmit={this.handleSubmit}>
                <FormGroup>
                  <FormControl
                    type="password"
                    placeholder="new password"
                    required
                    onChange={this.handlePasswordChange}
                  />
                </FormGroup>
                <Button type="submit" block>
                  Change password
                </Button>
              </form>
            </AuthBox>
          </Col>
        </Grid>
      </AuthContent>
=======
      <div className="auth-box">
        <h2>Set your new password</h2>
        <form onSubmit={this.handleSubmit}>
          <FormGroup>
            <FormControl
              type="password"
              placeholder="new password"
              required
              onChange={this.handlePasswordChange}
            />
          </FormGroup>
          <Button type="submit" block>
            Change password
          </Button>
        </form>
      </div>
>>>>>>> 910c4cfa
    );
  }
}

ResetPassword.propTypes = propTypes;

export default ResetPassword;<|MERGE_RESOLUTION|>--- conflicted
+++ resolved
@@ -1,13 +1,10 @@
 import React, { Component } from 'react';
 import PropTypes from 'prop-types';
-<<<<<<< HEAD
-import { FormGroup, FormControl, Button, Col, Grid } from 'react-bootstrap';
+import { FormGroup, FormControl, Col, Grid } from 'react-bootstrap';
+import { Button } from 'modules/common/components';
 import { Alert } from 'modules/common/utils';
 import { AuthContent, AuthDescription, AuthBox } from '../styles';
-=======
-import { FormGroup, FormControl } from 'react-bootstrap';
-import { Button } from 'modules/common/components';
->>>>>>> 910c4cfa
+
 
 const propTypes = {
   resetPassword: PropTypes.func.isRequired
@@ -36,7 +33,6 @@
 
   render() {
     return (
-<<<<<<< HEAD
       <AuthContent className="auth-content">
         <Grid>
           <Col md={7}>
@@ -70,24 +66,6 @@
           </Col>
         </Grid>
       </AuthContent>
-=======
-      <div className="auth-box">
-        <h2>Set your new password</h2>
-        <form onSubmit={this.handleSubmit}>
-          <FormGroup>
-            <FormControl
-              type="password"
-              placeholder="new password"
-              required
-              onChange={this.handlePasswordChange}
-            />
-          </FormGroup>
-          <Button type="submit" block>
-            Change password
-          </Button>
-        </form>
-      </div>
->>>>>>> 910c4cfa
     );
   }
 }
