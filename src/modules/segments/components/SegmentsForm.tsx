<<<<<<< HEAD
import {
  Button,
  ButtonMutate,
  ControlLabel,
  Form,
  FormControl,
  FormGroup,
  Icon,
  Spinner
} from 'modules/common/components';
import { IFormProps } from 'modules/common/types';
import { __, generateRandomColorCode } from 'modules/common/utils';
=======
import { Button, Icon, Spinner } from 'modules/common/components';
import { __ } from 'modules/common/utils';
>>>>>>> 35209698
import { Sidebar, Wrapper } from 'modules/layout/components';
import { FlexContent } from 'modules/layout/styles';
import * as React from 'react';
import { Link } from 'react-router-dom';
import { mutations } from '../graphql';
import {
  ISegment,
  ISegmentConditionDoc,
  ISegmentDoc,
  ISegmentField
} from '../types';
import Form from './common/Form';
import { ResultCount, SegmentResult } from './styles';

type SegmentDoc = {
  name: string;
  description: string;
  subOf: string;
  color: string;
  connector: string;
  conditions: ISegmentConditionDoc[];
};

type Props = {
  contentType: string;
  fields: ISegmentField[];
  create: (params: { doc: SegmentDoc }) => void;
  edit: (params: { _id: string; doc: SegmentDoc }) => void;
  segment: ISegment;
  headSegments: ISegment[];
  count: (segment: ISegmentDoc) => void;
  counterLoading: boolean;
  refetchQueries: any;
  total: {
    byFakeSegment: number;
  };
};

<<<<<<< HEAD
type State = {
  name: string;
  description: string;
  subOf: string;
  color: string;
  conditions: ISegmentCondition[];
  connector: string;
  isSubmitted?: boolean;
};

class SegmentsForm extends React.Component<Props, State> {
  constructor(props) {
    super(props);

    const segment: ISegment = props.segment || {
      name: '',
      description: '',
      subOf: '',
      color: generateRandomColorCode(),
      conditions: [],
      connector: 'any',
      brandId: ''
    };

    segment.conditions = segment.conditions.map(
      (cond: ISegmentConditionDoc) => ({
        _id: Math.random().toString(),
        ...cond
      })
    );

    this.state = segment;
  }

  componentDidMount() {
    this.updateCount();
  }

  addCondition = (condition: ISegmentCondition) => {
    this.setState({
      conditions: [...this.state.conditions, condition]
    });
  };

  updateCount = () => {
    const { contentType } = this.props;

    const {
      name,
      description,
      subOf,
      color,
      conditions,
      connector
    } = this.state;

    const segment = {
      name,
      contentType,
      description,
      subOf,
      color,
      conditions,
      connector
    };

    this.props.count(segment);
  };

  changeCondition = (condition: ISegmentCondition) => {
    this.setState(
      {
        conditions: this.state.conditions.map(c =>
          c._id === condition._id ? condition : c
        )
      },
      () => {
        const { operator } = condition;

        if (operator && operator !== '') {
          this.updateCount();
        }
      }
    );
  };

  removeCondition = (id: string) => {
    const conditions = this.state.conditions.filter(c => c._id !== id);

    this.setState({ conditions }, () => this.updateCount());
  };

  handleChange = <T extends keyof State>(name: T, value: State[T]) => {
    this.setState({ [name]: value } as Pick<State, keyof State>);
  };

  save = () => {
    this.setState({ isSubmitted: true });
  };

  generateDoc = (values: {
    _id?: string;
    name: string;
    description: string;
    subOf: string;
    color: string;
  }) => {
    const { segment } = this.props;
    const finalValues = values;

    if (segment) {
      finalValues._id = segment._id;
    }

    return {
      _id: finalValues._id,
      name: finalValues.name,
      description: finalValues.description,
      subOf: finalValues.subOf,
      color: finalValues.color
    };
  };

  getMutation = () => {
    if (this.props.segment) {
      return mutations.segmentsEdit;
    }

    return mutations.segmentsAdd;
  };

  a = (e: React.FormEvent) => {
    e.preventDefault();

    const { segment, create, edit } = this.props;

    const {
      name,
      description,
      subOf,
      color,
      connector,
      conditions
    } = this.state;

    const updatedConditions: ISegmentConditionDoc[] = [];

    conditions.forEach((cond: ISegmentCondition) => {
      if (cond.operator) {
        const { _id, ...rest } = cond;
        updatedConditions.push(rest);
      }
    });

    const doc = {
      name,
      description,
      color,
      connector,
      conditions: updatedConditions,
      subOf: ''
    };

    if (subOf) {
      doc.subOf = subOf;
    }

    if (segment) {
      return edit({ _id: segment._id, doc });
    }

    return create({ doc });
  };

  renderConditions() {
    const { contentType, fields } = this.props;
    const { conditions, connector, subOf } = this.state;

    const connectorOnChange = (e: React.FormEvent) =>
      this.handleChange(
        'connector',
        (e.currentTarget as HTMLInputElement).value
      );

    return (
      <React.Fragment>
        <ConditionWrapper>
          <FormGroup>
            {__('Users who match')}{' '}
            <FormControl
              componentClass="select"
              value={connector}
              onChange={connectorOnChange}
            >
              <option value="any">{__('any')}</option>
              <option value="all">{__('all')}</option>
            </FormControl>
            {__('of the below conditions')}
          </FormGroup>

          <Conditions
            contentType={contentType}
            fields={fields}
            parentSegmentId={subOf}
            conditions={conditions}
            changeCondition={this.changeCondition}
            removeCondition={this.removeCondition}
          />
        </ConditionWrapper>

        <AddConditionButton fields={fields} addCondition={this.addCondition} />
      </React.Fragment>
    );
  }

  renderSubOf(formProps: IFormProps, subOf: string) {
    return (
      <FormGroup>
        <ControlLabel>Sub segment of</ControlLabel>
        <FormControl
          {...formProps}
          name="subOf"
          componentClass="select"
          defaultValue={subOf}
        >
          <option value="">[not selected]</option>
          {this.props.headSegments.map(segment => (
            <option value={segment._id} key={segment._id}>
              {segment.name}
            </option>
          ))}
        </FormControl>
      </FormGroup>
    );
  }

  renderForm(formProps: IFormProps) {
    const { segment } = this.props;
    const object = segment || ({} as ISegment);

    return (
      <FlexContent>
        <FlexItem count={4}>
          <FormGroup>
            <ControlLabel required={true}>Name</ControlLabel>
            <FormControl
              {...formProps}
              name="name"
              defaultValue={object.name}
              required={true}
            />
          </FormGroup>
          <FormGroup>
            <ControlLabel>Description</ControlLabel>
            <FormControl
              {...formProps}
              name="description"
              defaultValue={object.description}
            />
          </FormGroup>
          {this.renderSubOf({ ...formProps }, object.subOf)}
          <FormGroup>
            <ControlLabel>Color</ControlLabel>
            <FormControl
              {...formProps}
              name="color"
              type="color"
              defaultValue={object.color}
            />
          </FormGroup>
        </FlexItem>
        <FlexItem count={2} />
      </FlexContent>
    );
  }

  renderContent(formProps: IFormProps) {
    return (
      <SegmentWrapper>
        <SegmentTitle>{__('Filters')}</SegmentTitle>

        {this.renderConditions()}
        <hr />
        {this.renderForm({ ...formProps })}
      </SegmentWrapper>
    );
  }

  renderSidebar() {
    const { total, counterLoading } = this.props;
=======
const SegmentsForm = (props: Props) => {
  const renderSidebar = () => {
    const { total, counterLoading } = props;
>>>>>>> 35209698

    return (
      <Sidebar full={true} wide={true}>
        <FlexContent>
          <SegmentResult>
            <ResultCount>
              <Icon icon="users" />{' '}
              {counterLoading ? (
                <Spinner objective={true} />
              ) : (
                total.byFakeSegment
              )}
            </ResultCount>
            {__('User(s) will recieve this message')}
          </SegmentResult>
        </FlexContent>
      </Sidebar>
    );
<<<<<<< HEAD
  }

  renderFooter(formProps: IFormProps) {
    const { contentType, segment, refetchQueries } = this.props;
=======
  };
>>>>>>> 35209698

  const renderFooter = (saveBtn: React.ReactNode) => {
    return (
      <Wrapper.ActionBar
        right={
          <Button.Group>
            <Link to={`/segments/${props.contentType}`}>
              <Button size="small" btnStyle="simple" icon="cancel-1">
                Cancel
              </Button>
            </Link>
<<<<<<< HEAD
            <ButtonMutate
              mutation={this.getMutation()}
              variables={this.generateDoc(formProps.values)}
              refetchQueries={refetchQueries}
              isSubmitted={this.state.isSubmitted}
              type="submit"
              icon="checked-1"
              successMessage={`You successfully ${
                segment ? 'updated' : 'added'
              } a segment.`}
            >
              {__('Save')}
            </ButtonMutate>
=======
            {saveBtn}
>>>>>>> 35209698
          </Button.Group>
        }
      />
    );
<<<<<<< HEAD
  }

  renderFormContent = (formProps: IFormProps) => {
    const { contentType, segment } = this.props;
=======
  };
>>>>>>> 35209698

  const renderForm = ({
    renderContent,
    saveButton
  }: {
    renderContent: React.ReactNode;
    saveButton: React.ReactNode;
  }) => {
    const title = props.segment ? __('Edit segment') : __('New segment');

    const breadcrumb = [
      { title: __('Segments'), link: `/segments/${contentType}` },
      { title }
    ];

    return (
      <Wrapper
        header={<Wrapper.Header title={title} breadcrumb={breadcrumb} />}
<<<<<<< HEAD
        content={this.renderContent({ ...formProps })}
        footer={this.renderFooter({ ...formProps })}
        rightSidebar={this.renderSidebar()}
      />
    );
  };

  render() {
    return <Form renderContent={this.renderFormContent} onSubmit={this.save} />;
  }
}
=======
        content={renderContent}
        footer={renderFooter(saveButton)}
        rightSidebar={renderSidebar()}
      />
    );
  };

  const {
    contentType,
    fields,
    create,
    edit,
    segment,
    headSegments,
    count
  } = props;

  return (
    <Form
      contentType={contentType}
      fields={fields}
      save={create}
      edit={edit}
      segment={segment}
      headSegments={headSegments}
      count={count}
      renderForm={renderForm}
    />
  );
};
>>>>>>> 35209698

export default SegmentsForm;<|MERGE_RESOLUTION|>--- conflicted
+++ resolved
@@ -1,25 +1,9 @@
-<<<<<<< HEAD
-import {
-  Button,
-  ButtonMutate,
-  ControlLabel,
-  Form,
-  FormControl,
-  FormGroup,
-  Icon,
-  Spinner
-} from 'modules/common/components';
-import { IFormProps } from 'modules/common/types';
-import { __, generateRandomColorCode } from 'modules/common/utils';
-=======
 import { Button, Icon, Spinner } from 'modules/common/components';
 import { __ } from 'modules/common/utils';
->>>>>>> 35209698
 import { Sidebar, Wrapper } from 'modules/layout/components';
 import { FlexContent } from 'modules/layout/styles';
 import * as React from 'react';
 import { Link } from 'react-router-dom';
-import { mutations } from '../graphql';
 import {
   ISegment,
   ISegmentConditionDoc,
@@ -47,308 +31,14 @@
   headSegments: ISegment[];
   count: (segment: ISegmentDoc) => void;
   counterLoading: boolean;
-  refetchQueries: any;
   total: {
     byFakeSegment: number;
   };
 };
 
-<<<<<<< HEAD
-type State = {
-  name: string;
-  description: string;
-  subOf: string;
-  color: string;
-  conditions: ISegmentCondition[];
-  connector: string;
-  isSubmitted?: boolean;
-};
-
-class SegmentsForm extends React.Component<Props, State> {
-  constructor(props) {
-    super(props);
-
-    const segment: ISegment = props.segment || {
-      name: '',
-      description: '',
-      subOf: '',
-      color: generateRandomColorCode(),
-      conditions: [],
-      connector: 'any',
-      brandId: ''
-    };
-
-    segment.conditions = segment.conditions.map(
-      (cond: ISegmentConditionDoc) => ({
-        _id: Math.random().toString(),
-        ...cond
-      })
-    );
-
-    this.state = segment;
-  }
-
-  componentDidMount() {
-    this.updateCount();
-  }
-
-  addCondition = (condition: ISegmentCondition) => {
-    this.setState({
-      conditions: [...this.state.conditions, condition]
-    });
-  };
-
-  updateCount = () => {
-    const { contentType } = this.props;
-
-    const {
-      name,
-      description,
-      subOf,
-      color,
-      conditions,
-      connector
-    } = this.state;
-
-    const segment = {
-      name,
-      contentType,
-      description,
-      subOf,
-      color,
-      conditions,
-      connector
-    };
-
-    this.props.count(segment);
-  };
-
-  changeCondition = (condition: ISegmentCondition) => {
-    this.setState(
-      {
-        conditions: this.state.conditions.map(c =>
-          c._id === condition._id ? condition : c
-        )
-      },
-      () => {
-        const { operator } = condition;
-
-        if (operator && operator !== '') {
-          this.updateCount();
-        }
-      }
-    );
-  };
-
-  removeCondition = (id: string) => {
-    const conditions = this.state.conditions.filter(c => c._id !== id);
-
-    this.setState({ conditions }, () => this.updateCount());
-  };
-
-  handleChange = <T extends keyof State>(name: T, value: State[T]) => {
-    this.setState({ [name]: value } as Pick<State, keyof State>);
-  };
-
-  save = () => {
-    this.setState({ isSubmitted: true });
-  };
-
-  generateDoc = (values: {
-    _id?: string;
-    name: string;
-    description: string;
-    subOf: string;
-    color: string;
-  }) => {
-    const { segment } = this.props;
-    const finalValues = values;
-
-    if (segment) {
-      finalValues._id = segment._id;
-    }
-
-    return {
-      _id: finalValues._id,
-      name: finalValues.name,
-      description: finalValues.description,
-      subOf: finalValues.subOf,
-      color: finalValues.color
-    };
-  };
-
-  getMutation = () => {
-    if (this.props.segment) {
-      return mutations.segmentsEdit;
-    }
-
-    return mutations.segmentsAdd;
-  };
-
-  a = (e: React.FormEvent) => {
-    e.preventDefault();
-
-    const { segment, create, edit } = this.props;
-
-    const {
-      name,
-      description,
-      subOf,
-      color,
-      connector,
-      conditions
-    } = this.state;
-
-    const updatedConditions: ISegmentConditionDoc[] = [];
-
-    conditions.forEach((cond: ISegmentCondition) => {
-      if (cond.operator) {
-        const { _id, ...rest } = cond;
-        updatedConditions.push(rest);
-      }
-    });
-
-    const doc = {
-      name,
-      description,
-      color,
-      connector,
-      conditions: updatedConditions,
-      subOf: ''
-    };
-
-    if (subOf) {
-      doc.subOf = subOf;
-    }
-
-    if (segment) {
-      return edit({ _id: segment._id, doc });
-    }
-
-    return create({ doc });
-  };
-
-  renderConditions() {
-    const { contentType, fields } = this.props;
-    const { conditions, connector, subOf } = this.state;
-
-    const connectorOnChange = (e: React.FormEvent) =>
-      this.handleChange(
-        'connector',
-        (e.currentTarget as HTMLInputElement).value
-      );
-
-    return (
-      <React.Fragment>
-        <ConditionWrapper>
-          <FormGroup>
-            {__('Users who match')}{' '}
-            <FormControl
-              componentClass="select"
-              value={connector}
-              onChange={connectorOnChange}
-            >
-              <option value="any">{__('any')}</option>
-              <option value="all">{__('all')}</option>
-            </FormControl>
-            {__('of the below conditions')}
-          </FormGroup>
-
-          <Conditions
-            contentType={contentType}
-            fields={fields}
-            parentSegmentId={subOf}
-            conditions={conditions}
-            changeCondition={this.changeCondition}
-            removeCondition={this.removeCondition}
-          />
-        </ConditionWrapper>
-
-        <AddConditionButton fields={fields} addCondition={this.addCondition} />
-      </React.Fragment>
-    );
-  }
-
-  renderSubOf(formProps: IFormProps, subOf: string) {
-    return (
-      <FormGroup>
-        <ControlLabel>Sub segment of</ControlLabel>
-        <FormControl
-          {...formProps}
-          name="subOf"
-          componentClass="select"
-          defaultValue={subOf}
-        >
-          <option value="">[not selected]</option>
-          {this.props.headSegments.map(segment => (
-            <option value={segment._id} key={segment._id}>
-              {segment.name}
-            </option>
-          ))}
-        </FormControl>
-      </FormGroup>
-    );
-  }
-
-  renderForm(formProps: IFormProps) {
-    const { segment } = this.props;
-    const object = segment || ({} as ISegment);
-
-    return (
-      <FlexContent>
-        <FlexItem count={4}>
-          <FormGroup>
-            <ControlLabel required={true}>Name</ControlLabel>
-            <FormControl
-              {...formProps}
-              name="name"
-              defaultValue={object.name}
-              required={true}
-            />
-          </FormGroup>
-          <FormGroup>
-            <ControlLabel>Description</ControlLabel>
-            <FormControl
-              {...formProps}
-              name="description"
-              defaultValue={object.description}
-            />
-          </FormGroup>
-          {this.renderSubOf({ ...formProps }, object.subOf)}
-          <FormGroup>
-            <ControlLabel>Color</ControlLabel>
-            <FormControl
-              {...formProps}
-              name="color"
-              type="color"
-              defaultValue={object.color}
-            />
-          </FormGroup>
-        </FlexItem>
-        <FlexItem count={2} />
-      </FlexContent>
-    );
-  }
-
-  renderContent(formProps: IFormProps) {
-    return (
-      <SegmentWrapper>
-        <SegmentTitle>{__('Filters')}</SegmentTitle>
-
-        {this.renderConditions()}
-        <hr />
-        {this.renderForm({ ...formProps })}
-      </SegmentWrapper>
-    );
-  }
-
-  renderSidebar() {
-    const { total, counterLoading } = this.props;
-=======
 const SegmentsForm = (props: Props) => {
   const renderSidebar = () => {
     const { total, counterLoading } = props;
->>>>>>> 35209698
 
     return (
       <Sidebar full={true} wide={true}>
@@ -367,14 +57,7 @@
         </FlexContent>
       </Sidebar>
     );
-<<<<<<< HEAD
-  }
-
-  renderFooter(formProps: IFormProps) {
-    const { contentType, segment, refetchQueries } = this.props;
-=======
   };
->>>>>>> 35209698
 
   const renderFooter = (saveBtn: React.ReactNode) => {
     return (
@@ -386,35 +69,12 @@
                 Cancel
               </Button>
             </Link>
-<<<<<<< HEAD
-            <ButtonMutate
-              mutation={this.getMutation()}
-              variables={this.generateDoc(formProps.values)}
-              refetchQueries={refetchQueries}
-              isSubmitted={this.state.isSubmitted}
-              type="submit"
-              icon="checked-1"
-              successMessage={`You successfully ${
-                segment ? 'updated' : 'added'
-              } a segment.`}
-            >
-              {__('Save')}
-            </ButtonMutate>
-=======
             {saveBtn}
->>>>>>> 35209698
           </Button.Group>
         }
       />
     );
-<<<<<<< HEAD
-  }
-
-  renderFormContent = (formProps: IFormProps) => {
-    const { contentType, segment } = this.props;
-=======
   };
->>>>>>> 35209698
 
   const renderForm = ({
     renderContent,
@@ -433,19 +93,6 @@
     return (
       <Wrapper
         header={<Wrapper.Header title={title} breadcrumb={breadcrumb} />}
-<<<<<<< HEAD
-        content={this.renderContent({ ...formProps })}
-        footer={this.renderFooter({ ...formProps })}
-        rightSidebar={this.renderSidebar()}
-      />
-    );
-  };
-
-  render() {
-    return <Form renderContent={this.renderFormContent} onSubmit={this.save} />;
-  }
-}
-=======
         content={renderContent}
         footer={renderFooter(saveButton)}
         rightSidebar={renderSidebar()}
@@ -476,6 +123,5 @@
     />
   );
 };
->>>>>>> 35209698
 
 export default SegmentsForm;