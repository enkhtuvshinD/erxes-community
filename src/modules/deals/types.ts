import { IUser } from '../auth/types';
import { ICompany } from '../companies/types';
import { ICustomer } from '../customers/types';

export interface ICommonState {
  [key: string]: {
    type: string;
    index: number;
  };
}

export interface IBoard {
  _id: string;
  name: string;
}

export interface IPipeline {
  _id: string;
  name: string;
}

export interface IStage {
  _id: string;
  name?: string;
  type?: string;
  index?: number;
  itemId?: string;
  amount?: any;
}

export interface IDeal {
  _id: string;
  name: string;
  stageId: string;
  assignedUsers: IUser[];
  companies: ICompany[];
  customers: ICustomer[];
  pipeline: IPipeline;
  closeDate: Date;
  amount: number;
  modifiedAt: Date;
<<<<<<< HEAD
  stage?: IStage;
=======
>>>>>>> 957bbedf
  products: any;
}

export interface IProductData {
  _id: string;
  productId?: string;
  uom?: string;
  currency?: string;
  quantity: number;
  unitPrice: number;
  taxPercent: number;
  tax: number;
  discountPercent: number;
  discount: number;
  amount: number;
}

type Position = {
  _id?: string;
  droppableId?: string;
  index: number;
};

export interface IDragResult {
  type: string;
  destination: Position;
  source: Position;
  draggableId?: string;
  itemId?: string;
}

export interface IDealParams {
  _id?: string;
  name: string;
  stageId: string;
  assignedUserIds?: string[];
  companyIds?: string[];
  customerIds?: string[];
  closeDate?: Date;
  description?: string;
  order?: number;
  productsData?: IProductData[];
}

export interface ICommonParams {
  _id: string;
}<|MERGE_RESOLUTION|>--- conflicted
+++ resolved
@@ -39,10 +39,7 @@
   closeDate: Date;
   amount: number;
   modifiedAt: Date;
-<<<<<<< HEAD
   stage?: IStage;
-=======
->>>>>>> 957bbedf
   products: any;
 }
 
