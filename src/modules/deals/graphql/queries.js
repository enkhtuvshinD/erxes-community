const boards = `
  query dealBoards {
    dealBoards {
      _id
      name
    }
  }
`;

const boardGetDefault = `
  query dealBoardGetDefault {
    dealBoardGetDefault {
      _id
      name
    }
  }
`;

const boardDetail = `
  query dealBoardDetail($_id: String!) {
    dealBoardDetail(_id: $_id) {
      _id
      name
    }
  }
`;

const pipelines = `
  query dealPipelines($boardId: String!) {
    dealPipelines(boardId: $boardId) {
      _id
      name
      boardId
    }
  }
`;

const stages = `
  query dealStages($pipelineId: String!) {
    dealStages(pipelineId: $pipelineId) {
      _id
      name
<<<<<<< HEAD
=======
      order
>>>>>>> 7291a69d
    }
  }
`;

const stageDetail = `
  query dealStageDetail($_id: String!) {
    dealStageDetail(_id: $_id) {
      _id
      name
      pipelineId
      amount
    }
  }
`;

const deals = `
  query deals($stageId: String, $customerId: String, $companyId: String) {
    deals(stageId: $stageId, customerId: $customerId, companyId: $companyId) {
      _id
    }
  }
`;

const dealDetail = `
  query dealDetail($_id: String!) {
    dealDetail(_id: $_id) {
      _id
      name
      stageId
      pipeline {
        _id
        name
      }
      boardId
      companies {
        _id
        name
        website
      }
      customers {
        _id
        firstName
        email
      }
      products
      productsData
      amount
      closeDate
      description
      assignedUsers {
        _id
        email
        details {
          fullName
          avatar
        }
      }
    }
  }
`;

const productDetail = `
  query productDetail($_id: String!) {
    productDetail(_id: $_id) {
      _id
      name
    }
  }
`;

const users = `
  query users {
    users {
      _id
      username
      email
      details {
        fullName
        avatar
      }
    }
  }
`;

const activityLogsDeal = `
  query activityLogsDeal($_id: String!) {
    activityLogsDeal(_id: $_id) {
      date {
        year
        month
      }
      list {
        id
        action
        content
        createdAt
        by {
          _id
          type
          details {
            avatar
            fullName
          }
        }
      }
    }
  }
`;

export default {
  boards,
  boardGetDefault,
  boardDetail,
  pipelines,
  stages,
  stageDetail,
  deals,
  dealDetail,
  productDetail,
  users,
  activityLogsDeal
};<|MERGE_RESOLUTION|>--- conflicted
+++ resolved
@@ -40,10 +40,7 @@
     dealStages(pipelineId: $pipelineId) {
       _id
       name
-<<<<<<< HEAD
-=======
       order
->>>>>>> 7291a69d
     }
   }
 `;
