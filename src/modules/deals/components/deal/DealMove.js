import React from 'react';
import PropTypes from 'prop-types';
import { Tip, Icon } from 'modules/common/components';
import {
  MoveContainer,
  MoveFormContainer,
  PipelineName,
  Stages,
  StageItem
} from '../../styles/deal';
import { DealSelect } from '../../containers';

class DealMove extends React.Component {
  constructor(props) {
    super(props);

    this.toggleForm = this.toggleForm.bind(this);

    const { deal: { pipeline, boardId } } = props;

    this.state = {
      show: false,
      stages: props.stages,
      pipelineId: pipeline._id,
      boardId
    };
  }

  onChangeField(name, value) {
    this.setState({ [name]: value });
  }

  toggleForm() {
    this.setState({ show: !this.state.show });
  }

  renderStages() {
    const { stageId, onChangeStage } = this.props;
    const { stages } = this.state;

    let isPass = true;

    return (
      <Stages>
        {stages.map(s => {
          const item = (
            <StageItem key={s._id} isPass={isPass}>
              <Tip text={s.name}>
                <a onClick={() => onChangeStage(s._id)}>
                  <Icon icon="checked-1" />
                </a>
              </Tip>
            </StageItem>
          );

          if (s._id === stageId) isPass = false;

          return item;
        })}
      </Stages>
    );
  }

  renderDealSelect() {
    if (!this.state.show) return null;

    const { stageId, onChangeStage } = this.props;

    const { boardId, pipelineId } = this.state;

    return (
      <DealSelect
        stageId={stageId}
        boardId={boardId}
        pipelineId={pipelineId}
        callback={() => this.toggleForm()}
        onChangeStage={onChangeStage}
        onChangeStages={stages => this.onChangeField('stages', stages)}
        onChangePipeline={pipelineId =>
          this.onChangeField('pipelineId', pipelineId)
        }
        onChangeBoard={boardId => this.onChangeField('boardId', boardId)}
      />
    );
  }

  render() {
    const { deal: { pipeline } } = this.props;

    return (
      <MoveContainer>
        <MoveFormContainer>
<<<<<<< HEAD
          <PipelineName onClick={this.toggleForm}>
            {pipeline.name} <Icon icon="ios-arrow-down" />
=======
          <PipelineName onClick={toggleForm}>
            {currentPipeline.name} <Icon icon="downarrow" size={10} />
>>>>>>> bfe13f91
          </PipelineName>

          {this.renderDealSelect()}
        </MoveFormContainer>

        {this.renderStages()}
      </MoveContainer>
    );
  }
}

const propTypes = {
  deal: PropTypes.object.isRequired,
  stageId: PropTypes.string,
  stages: PropTypes.array,
  onChangeStage: PropTypes.func.isRequired
};

DealMove.propTypes = propTypes;
DealMove.contextTypes = {
  __: PropTypes.func
};

export default DealMove;<|MERGE_RESOLUTION|>--- conflicted
+++ resolved
@@ -90,13 +90,8 @@
     return (
       <MoveContainer>
         <MoveFormContainer>
-<<<<<<< HEAD
           <PipelineName onClick={this.toggleForm}>
-            {pipeline.name} <Icon icon="ios-arrow-down" />
-=======
-          <PipelineName onClick={toggleForm}>
-            {currentPipeline.name} <Icon icon="downarrow" size={10} />
->>>>>>> bfe13f91
+            {pipeline.name} <Icon icon="downarrow" size={10} />
           </PipelineName>
 
           {this.renderDealSelect()}
