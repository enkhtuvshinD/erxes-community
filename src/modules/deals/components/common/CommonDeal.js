import React, { Fragment } from 'react';
import PropTypes from 'prop-types';
import moment from 'moment';
<<<<<<< HEAD
import { ModalTrigger, Icon } from 'modules/common/components';
import { DealEditForm } from '../../containers';
import { ItemCounter, UserCounter } from '../';
import { Date, Amount, Footer, ContainerHover } from '../../styles/deal';
=======
import { Tip } from 'modules/common/components';
import { UserCounter, Items } from '../';
import {
  DealDate,
  SpaceContent,
  ItemList,
  FooterContent
} from '../../styles/deal';
import { Amount } from '../../styles/stage';
>>>>>>> aecf09fb

const propTypes = {
  deal: PropTypes.object.isRequired,
  saveDeal: PropTypes.func.isRequired,
  removeDeal: PropTypes.func.isRequired,
  moveDeal: PropTypes.func.isRequired
};

class Deal extends React.Component {
  showEditForm() {
    const { deal, saveDeal, removeDeal, moveDeal } = this.props;

    const trigger = (
      <ContainerHover>
        <div>
          <Icon icon="edit" />
        </div>
      </ContainerHover>
    );

    return (
      <ModalTrigger title="Edit deal" trigger={trigger} size="lg">
        <DealEditForm
          deal={deal}
          saveDeal={saveDeal}
          moveDeal={moveDeal}
          removeDeal={removeDeal}
        />
      </ModalTrigger>
    );
  }

  renderDate(closeDate) {
    if (!closeDate) return null;

    return (
      <Tip text={moment(closeDate).format('YYYY-MM-DD')}>
        <DealDate>
          {moment(closeDate)
            .subtract(2, 'minutes')
            .fromNow()}
        </DealDate>
      </Tip>
    );
  }

  renderAmount(amount) {
    if (Object.keys(amount).length === 0) return null;

    return (
      <Amount>
        {Object.keys(amount).map(key => (
          <li key={key}>
            {amount[key].toLocaleString()} <span>{key}</span>
          </li>
        ))}
      </Amount>
    );
  }

  render() {
    const { deal } = this.props;
    const products = (deal.products || []).map(p => p.product);

    return (
      <Fragment>
<<<<<<< HEAD
        <h4>{deal.name}</h4>

        <ItemCounter items={products} />
        <ItemCounter color="#F7CE53" items={deal.companies || []} />
        <ItemCounter color="#3CCC38" items={deal.customers || []} />

        <Footer>
          {this.renderAmount(deal.amount || {})}
=======
        <SpaceContent>
          <h4>{deal.name}</h4>
>>>>>>> aecf09fb
          {this.renderDate(deal.closeDate)}
        </SpaceContent>

        <SpaceContent>
          <FooterContent>
            <ItemList>
              <Items items={products} />
            </ItemList>
            <ItemList>
              <Items items={deal.customers || []} />
              <Items uppercase items={deal.companies || []} />
            </ItemList>
            {this.renderAmount(deal.amount || {})}
          </FooterContent>
          <UserCounter users={deal.assignedUsers || []} />
<<<<<<< HEAD
        </Footer>

        {this.showEditForm()}
=======
        </SpaceContent>
>>>>>>> aecf09fb
      </Fragment>
    );
  }
}

Deal.propTypes = propTypes;

export default Deal;<|MERGE_RESOLUTION|>--- conflicted
+++ resolved
@@ -1,12 +1,6 @@
 import React, { Fragment } from 'react';
 import PropTypes from 'prop-types';
 import moment from 'moment';
-<<<<<<< HEAD
-import { ModalTrigger, Icon } from 'modules/common/components';
-import { DealEditForm } from '../../containers';
-import { ItemCounter, UserCounter } from '../';
-import { Date, Amount, Footer, ContainerHover } from '../../styles/deal';
-=======
 import { Tip } from 'modules/common/components';
 import { UserCounter, Items } from '../';
 import {
@@ -16,39 +10,12 @@
   FooterContent
 } from '../../styles/deal';
 import { Amount } from '../../styles/stage';
->>>>>>> aecf09fb
 
 const propTypes = {
-  deal: PropTypes.object.isRequired,
-  saveDeal: PropTypes.func.isRequired,
-  removeDeal: PropTypes.func.isRequired,
-  moveDeal: PropTypes.func.isRequired
+  deal: PropTypes.object.isRequired
 };
 
-class Deal extends React.Component {
-  showEditForm() {
-    const { deal, saveDeal, removeDeal, moveDeal } = this.props;
-
-    const trigger = (
-      <ContainerHover>
-        <div>
-          <Icon icon="edit" />
-        </div>
-      </ContainerHover>
-    );
-
-    return (
-      <ModalTrigger title="Edit deal" trigger={trigger} size="lg">
-        <DealEditForm
-          deal={deal}
-          saveDeal={saveDeal}
-          moveDeal={moveDeal}
-          removeDeal={removeDeal}
-        />
-      </ModalTrigger>
-    );
-  }
-
+class CommonDeal extends React.Component {
   renderDate(closeDate) {
     if (!closeDate) return null;
 
@@ -83,19 +50,8 @@
 
     return (
       <Fragment>
-<<<<<<< HEAD
-        <h4>{deal.name}</h4>
-
-        <ItemCounter items={products} />
-        <ItemCounter color="#F7CE53" items={deal.companies || []} />
-        <ItemCounter color="#3CCC38" items={deal.customers || []} />
-
-        <Footer>
-          {this.renderAmount(deal.amount || {})}
-=======
         <SpaceContent>
           <h4>{deal.name}</h4>
->>>>>>> aecf09fb
           {this.renderDate(deal.closeDate)}
         </SpaceContent>
 
@@ -111,18 +67,12 @@
             {this.renderAmount(deal.amount || {})}
           </FooterContent>
           <UserCounter users={deal.assignedUsers || []} />
-<<<<<<< HEAD
-        </Footer>
-
-        {this.showEditForm()}
-=======
         </SpaceContent>
->>>>>>> aecf09fb
       </Fragment>
     );
   }
 }
 
-Deal.propTypes = propTypes;
+CommonDeal.propTypes = propTypes;
 
-export default Deal;+export default CommonDeal;