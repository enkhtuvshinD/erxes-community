import React from 'react';
import PropTypes from 'prop-types';
import { Draggable, Droppable } from 'react-beautiful-dnd';
import { Icon, ModalTrigger } from 'modules/common/components';
import { Deal } from '../containers';
import { DealAddForm } from './';
import { AddNew } from '../styles/deal';
import {
  Wrapper,
  Container,
  Header,
  Body,
  Amount,
  Indicator,
  IndicatorItem,
  DropZone
} from '../styles/stage';

const propTypes = {
  stage: PropTypes.object.isRequired,
  deals: PropTypes.array,
<<<<<<< HEAD
  index: PropTypes.number,
  length: PropTypes.number,
  saveDeal: PropTypes.func,
  removeDeal: PropTypes.func,
  moveDeal: PropTypes.func
};

const defaultProps = {
  deals: []
=======
  index: PropTypes.number.isRequired,
  length: PropTypes.number.isRequired,
  saveDeal: PropTypes.func.isRequired,
  removeDeal: PropTypes.func.isRequired,
  stageId: PropTypes.string
>>>>>>> 7291a69d
};

class Stage extends React.Component {
  renderAmount(amount) {
    if (Object.keys(amount).length === 0) return <li>0</li>;

    return Object.keys(amount).map(key => (
      <li key={key}>
        {amount[key].toLocaleString()} <span>{key}</span>
      </li>
    ));
  }

  showDealForm() {
    const { __ } = this.context;
    const { stage, saveDeal } = this.props;

    const trigger = (
      <AddNew>
        <Icon icon="add" /> {__('Add a deal')}
      </AddNew>
    );

    return (
      <ModalTrigger title="Add a deal" trigger={trigger}>
        <DealAddForm stageId={stage._id} saveDeal={saveDeal} />
      </ModalTrigger>
    );
  }

<<<<<<< HEAD
  renderDeals(provided) {
    const { deals, saveDeal, removeDeal, moveDeal } = this.props;
=======
  renderIndicator() {
    const { length, index } = this.props;

    return Array(length)
      .fill()
      .map((e, i) => <IndicatorItem isPass={index >= i} key={i} />);
  }

  renderDeal(provided) {
    const { deals, saveDeal, removeDeal } = this.props;
>>>>>>> 7291a69d

    return (
      <DropZone innerRef={provided.innerRef}>
        <div className="deals">
          {deals.map((deal, index) => (
            <Deal
              key={deal._id}
              index={index}
              dealId={deal._id}
              saveDeal={saveDeal}
              removeDeal={removeDeal}
              draggable
            />
          ))}
        </div>
        {provided.placeholder}
        {this.showDealForm()}
      </DropZone>
    );
  }

  render() {
    const { stage, deals, index, stageId } = this.props;

    return (
      <Draggable draggableId={stageId} index={index}>
        {(provided, snapshot) => (
          <Wrapper>
            <Container
              innerRef={provided.innerRef}
              {...provided.draggableProps}
              isDragging={snapshot.isDragging}
            >
              <Header {...provided.dragHandleProps}>
                <h3>
                  {stage.name}
                  <span>({deals.length})</span>
                </h3>
                <Amount>{this.renderAmount(stage.amount || {})}</Amount>
                <Indicator>{this.renderIndicator()}</Indicator>
              </Header>

<<<<<<< HEAD
              <StageBody>
                <Droppable droppableId={stage._id} type="stage">
                  {dropProvided => this.renderDeals(dropProvided)}
=======
              <Body>
                <Droppable droppableId={stageId} type="stage">
                  {dropProvided => this.renderDeal(dropProvided)}
>>>>>>> 7291a69d
                </Droppable>
              </Body>
            </Container>
          </Wrapper>
        )}
      </Draggable>
    );
  }
}

export default Stage;

Stage.propTypes = propTypes;
Stage.contextTypes = {
  __: PropTypes.func
};<|MERGE_RESOLUTION|>--- conflicted
+++ resolved
@@ -19,23 +19,15 @@
 const propTypes = {
   stage: PropTypes.object.isRequired,
   deals: PropTypes.array,
-<<<<<<< HEAD
   index: PropTypes.number,
   length: PropTypes.number,
   saveDeal: PropTypes.func,
   removeDeal: PropTypes.func,
-  moveDeal: PropTypes.func
+  stageId: PropTypes.string
 };
 
 const defaultProps = {
   deals: []
-=======
-  index: PropTypes.number.isRequired,
-  length: PropTypes.number.isRequired,
-  saveDeal: PropTypes.func.isRequired,
-  removeDeal: PropTypes.func.isRequired,
-  stageId: PropTypes.string
->>>>>>> 7291a69d
 };
 
 class Stage extends React.Component {
@@ -66,10 +58,6 @@
     );
   }
 
-<<<<<<< HEAD
-  renderDeals(provided) {
-    const { deals, saveDeal, removeDeal, moveDeal } = this.props;
-=======
   renderIndicator() {
     const { length, index } = this.props;
 
@@ -80,7 +68,6 @@
 
   renderDeal(provided) {
     const { deals, saveDeal, removeDeal } = this.props;
->>>>>>> 7291a69d
 
     return (
       <DropZone innerRef={provided.innerRef}>
@@ -123,15 +110,9 @@
                 <Indicator>{this.renderIndicator()}</Indicator>
               </Header>
 
-<<<<<<< HEAD
-              <StageBody>
-                <Droppable droppableId={stage._id} type="stage">
-                  {dropProvided => this.renderDeals(dropProvided)}
-=======
               <Body>
                 <Droppable droppableId={stageId} type="stage">
                   {dropProvided => this.renderDeal(dropProvided)}
->>>>>>> 7291a69d
                 </Droppable>
               </Body>
             </Container>
@@ -147,4 +128,5 @@
 Stage.propTypes = propTypes;
 Stage.contextTypes = {
   __: PropTypes.func
-};+};
+Stage.defaultProps = defaultProps;