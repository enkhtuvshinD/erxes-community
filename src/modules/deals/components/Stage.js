--- conflicted
+++ resolved
@@ -102,11 +102,7 @@
                   {stage.name}
                   <span>({deals.length})</span>
                 </h3>
-<<<<<<< HEAD
                 <Amount>{this.renderAmount(stage.amount || {})}</Amount>
-=======
-                <Amount>{this.renderAmount(stage.amount || [])}</Amount>
->>>>>>> a5391ab4
                 <Indicator>{this.renderIndicator()}</Indicator>
               </Header>
 
