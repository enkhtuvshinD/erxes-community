import Board from './Board';
import Pipeline from './Pipeline';
import Stage from './Stage';
import Deal from './deal/Deal';
import DealEditForm from './deal/DealEditForm';
import DealAddForm from './deal/DealAddForm';
import DealMove from './deal/DealMove';
import ProductForm from './product/ProductForm';
import ProductItemForm from './product/ProductItemForm';
import Items from './common/Items';
import CommonDeal from './common/CommonDeal';
import UserCounter from './common/UserCounter';
import DealSection from './common/DealSection';

export {
  Board,
  Pipeline,
  Stage,
  Deal,
<<<<<<< HEAD
  DealEditForm,
  DealAddForm,
  ItemCounter,
=======
  DealForm,
  Items,
>>>>>>> aecf09fb
  CommonDeal,
  UserCounter,
  DealMove,
  ProductForm,
  ProductItemForm,
  DealSection
};<|MERGE_RESOLUTION|>--- conflicted
+++ resolved
@@ -5,6 +5,7 @@
 import DealEditForm from './deal/DealEditForm';
 import DealAddForm from './deal/DealAddForm';
 import DealMove from './deal/DealMove';
+import DealSelect from './deal/DealSelect';
 import ProductForm from './product/ProductForm';
 import ProductItemForm from './product/ProductItemForm';
 import Items from './common/Items';
@@ -17,17 +18,13 @@
   Pipeline,
   Stage,
   Deal,
-<<<<<<< HEAD
   DealEditForm,
   DealAddForm,
-  ItemCounter,
-=======
-  DealForm,
   Items,
->>>>>>> aecf09fb
   CommonDeal,
   UserCounter,
   DealMove,
+  DealSelect,
   ProductForm,
   ProductItemForm,
   DealSection
