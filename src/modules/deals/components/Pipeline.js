--- conflicted
+++ resolved
@@ -7,11 +7,7 @@
 
 const propTypes = {
   pipeline: PropTypes.object.isRequired,
-<<<<<<< HEAD
   stages: PropTypes.array,
-  collectDeals: PropTypes.func,
-  dealResult: PropTypes.object,
-  addToDeals: PropTypes.func,
   expanded: PropTypes.bool
 };
 
@@ -29,22 +25,6 @@
   renderStages(provided) {
     const { stages } = this.props;
     const length = stages.length;
-=======
-  stages: PropTypes.array
-};
-
-const defaultProps = {
-  stages: []
-};
-
-class Pipeline extends React.Component {
-  renderStages(provided) {
-    const { stages, pipeline } = this.props;
-
-    if (stages.length === 0) {
-      return <EmptyState size="full" text="No stage" icon="map" />;
-    }
->>>>>>> d24c75a0
 
     let content = (
       <div>
@@ -65,24 +45,9 @@
     }
 
     return (
-<<<<<<< HEAD
       <Body innerRef={provided.innerRef} {...provided.droppableProps}>
         {content}
       </Body>
-=======
-      <div>
-        {stages.map((stage, index) => (
-          <Stage
-            key={stage._id}
-            stageId={stage._id}
-            index={index}
-            length={stages.length}
-            pipelineId={pipeline._id}
-            state={this.props[`stageState${stage._id}`]}
-          />
-        ))}
-      </div>
->>>>>>> d24c75a0
     );
   }
 
@@ -113,7 +78,6 @@
     const { expanded } = this.state;
 
     return (
-<<<<<<< HEAD
       <Container>
         <Header>
           <h2>
@@ -130,33 +94,10 @@
         </Header>
         {this.renderPipelineBody()}
       </Container>
-=======
-      <PipelineContainer>
-        <PipelineHeader>
-          <h2>{pipeline.name}</h2>
-        </PipelineHeader>
-
-        <Droppable
-          type="pipeline"
-          direction="horizontal"
-          droppableId={pipeline._id}
-        >
-          {provided => (
-            <PipelineBody
-              innerRef={provided.innerRef}
-              {...provided.droppableProps}
-            >
-              {this.renderStages()}
-            </PipelineBody>
-          )}
-        </Droppable>
-      </PipelineContainer>
->>>>>>> d24c75a0
     );
   }
 }
 
 export default Pipeline;
 
-Pipeline.propTypes = propTypes;
-Pipeline.defaultProps = defaultProps;+Pipeline.propTypes = propTypes;