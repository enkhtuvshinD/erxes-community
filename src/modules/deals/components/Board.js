import React from 'react';
import PropTypes from 'prop-types';
import { DragDropContext } from 'react-beautiful-dnd';
import { EmptyState } from 'modules/common/components';
import { Pipeline } from '../containers';

const propTypes = {
  currentBoard: PropTypes.object,
  pipelines: PropTypes.array,
  onDragEnd: PropTypes.func,
  states: PropTypes.object,
  loading: PropTypes.bool
};

const defaultProps = {
<<<<<<< HEAD
  boards: [],
  pipelines: [],
  states: {}
};

class Board extends React.Component {
  renderBoards() {
    const { currentBoard, boards } = this.props;

    if (boards.length === 1) {
      const { __ } = this.context;

      return (
        <li>
          <Link to="/settings/deals">
            <Icon icon="add" /> {__('Create another board')}
          </Link>
        </li>
      );
    }

    return boards.map(board => {
      if (board._id !== currentBoard._id) {
        return (
          <li key={board._id}>
            <Link to={`/deals/board?id=${board._id}`}>{board.name}</Link>
          </li>
        );
      }

      return null;
    });
  }
=======
  pipelines: [],
  states: {}
};
>>>>>>> 352fd20c

class Board extends React.Component {
  renderPipelines() {
    const { states, pipelines, currentBoard, loading } = this.props;

    if (pipelines.length === 0 && !loading) {
      return (
        <EmptyState
          linkUrl={`/settings/deals?boardId=${currentBoard._id}`}
          linkText="Create one"
          size="full"
          text="There is no pipeline in this board."
          image="/images/robots/robot-05.svg"
        />
      );
    }

    const stageStates = {};

    Object.keys(states).forEach(key => {
      if (key.startsWith('stageState')) {
        stageStates[key] = states[key];
      }
    });

<<<<<<< HEAD
    return pipelines.map(pipeline => (
=======
    return pipelines.map((pipeline, index) => (
>>>>>>> 352fd20c
      <Pipeline
        key={pipeline._id}
        {...stageStates}
        expanded={index < 2}
        state={states[`pipelineState${pipeline._id}`]}
        pipeline={pipeline}
      />
    ));
  }

  render() {
    const { currentBoard, onDragEnd } = this.props;

    if (!currentBoard) {
      return (
        <EmptyState
          linkUrl="/settings/deals"
          linkText="Create one"
          size="full"
          text="There is no board"
          image="/images/robots/robot-05.svg"
        />
      );
    }

    return (
      <DragDropContext onDragEnd={onDragEnd}>
        {this.renderPipelines()}
      </DragDropContext>
    );
  }
}

Board.propTypes = propTypes;
Board.defaultProps = defaultProps;
Board.contextTypes = {
  __: PropTypes.func
};

export default Board;<|MERGE_RESOLUTION|>--- conflicted
+++ resolved
@@ -13,45 +13,9 @@
 };
 
 const defaultProps = {
-<<<<<<< HEAD
-  boards: [],
   pipelines: [],
   states: {}
 };
-
-class Board extends React.Component {
-  renderBoards() {
-    const { currentBoard, boards } = this.props;
-
-    if (boards.length === 1) {
-      const { __ } = this.context;
-
-      return (
-        <li>
-          <Link to="/settings/deals">
-            <Icon icon="add" /> {__('Create another board')}
-          </Link>
-        </li>
-      );
-    }
-
-    return boards.map(board => {
-      if (board._id !== currentBoard._id) {
-        return (
-          <li key={board._id}>
-            <Link to={`/deals/board?id=${board._id}`}>{board.name}</Link>
-          </li>
-        );
-      }
-
-      return null;
-    });
-  }
-=======
-  pipelines: [],
-  states: {}
-};
->>>>>>> 352fd20c
 
 class Board extends React.Component {
   renderPipelines() {
@@ -77,11 +41,7 @@
       }
     });
 
-<<<<<<< HEAD
-    return pipelines.map(pipeline => (
-=======
     return pipelines.map((pipeline, index) => (
->>>>>>> 352fd20c
       <Pipeline
         key={pipeline._id}
         {...stageStates}
