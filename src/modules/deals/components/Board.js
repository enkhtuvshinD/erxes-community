--- conflicted
+++ resolved
@@ -112,11 +112,8 @@
         <Dropdown id="dropdown-board">
           <DropdownToggle bsRole="toggle">
             <Button btnStyle="simple" size="small">
-<<<<<<< HEAD
-              {currentBoard && currentBoard.name} <Icon icon="ios-arrow-down" />
-=======
-              {currentBoard.name} <Icon icon="downarrow" size={10} />
->>>>>>> bfe13f91
+              {currentBoard && currentBoard.name}{' '}
+              <Icon icon="downarrow" size={10} />
             </Button>
           </DropdownToggle>
 
