import { Icon, ModalTrigger } from 'modules/common/components';
import { __ } from 'modules/common/utils';
import * as React from 'react';
import { Draggable, Droppable } from 'react-beautiful-dnd';
import { DealAddForm } from '.';
import { Deal } from '../containers';
import { AddNew } from '../styles/deal';
import {
  Amount,
  Body,
  Container,
  DropZone,
  Header,
  Indicator,
  IndicatorItem
} from '../styles/stage';
import { ICommonParams, IStage } from '../types';

type Props = {
  stage: IStage;
  deals: ICommonParams[];
  index?: number;
  length?: number;
  addDeal: (name: string, callback: () => void) => void;
  stageId: string;
};

class Stage extends React.Component<Props> {
  renderAmount(amount: number) {
    if (Object.keys(amount).length === 0) return <li>0</li>;

    return Object.keys(amount).map(key => (
      <li key={key}>
        {amount[key].toLocaleString()} <span>{key}</span>
      </li>
    ));
  }

  showDealForm() {
    const { addDeal } = this.props;

    const trigger = (
      <AddNew>
        <Icon icon="add" /> {__('Add a deal')}
      </AddNew>
    );

    return (
      <ModalTrigger
        title="Add a deal"
        trigger={trigger}
<<<<<<< HEAD
        content={(props) => <DealAddForm {...props} add={addDeal} />}
       />
=======
        content={props => (
          <DealAddForm {...props} stageId={stage._id} saveDeal={saveDeal} />
        )}
      />
>>>>>>> 0cbbf446
    );
  }

  renderIndicator() {
    const index = this.props.index || 0;
    const length = this.props.length || 0;
    const data: any = [];

    for (let i = 0; i <= length; i++) {
      data.push(<IndicatorItem isPass={index >= i} key={i} />);
    }

    return data;
  }

  renderDeals(provided) {
    const { deals } = this.props;

    return (
      <DropZone innerRef={provided.innerRef}>
        <div className="deals">
          {deals.map((deal, index) => (
            <Deal
              key={deal._id}
              index={index}
              dealId={deal._id}
              draggable
            />
          ))}
        </div>
        {provided.placeholder}
        {this.showDealForm()}
      </DropZone>
    );
  }

  render() {
    const { stage, deals, index, stageId } = this.props;

    return (
      <Draggable draggableId={stageId} index={index}>
        {(provided, snapshot) => (
          <Container
            innerRef={provided.innerRef}
            {...provided.draggableProps}
            isDragging={snapshot.isDragging}
          >
            <Header {...provided.dragHandleProps}>
              <h3>
                {stage.name}
                <span>({deals.length})</span>
              </h3>
              <Amount>{this.renderAmount(stage.amount || {})}</Amount>
              <Indicator>{this.renderIndicator()}</Indicator>
            </Header>

            <Body>
              <Droppable droppableId={stageId} type="stage">
                {dropProvided => this.renderDeals(dropProvided)}
              </Droppable>
            </Body>
          </Container>
        )}
      </Draggable>
    );
  }
}

export default Stage;<|MERGE_RESOLUTION|>--- conflicted
+++ resolved
@@ -49,15 +49,8 @@
       <ModalTrigger
         title="Add a deal"
         trigger={trigger}
-<<<<<<< HEAD
-        content={(props) => <DealAddForm {...props} add={addDeal} />}
-       />
-=======
-        content={props => (
-          <DealAddForm {...props} stageId={stage._id} saveDeal={saveDeal} />
-        )}
+        content={props => <DealAddForm {...props} add={addDeal} />}
       />
->>>>>>> 0cbbf446
     );
   }
 
@@ -80,12 +73,7 @@
       <DropZone innerRef={provided.innerRef}>
         <div className="deals">
           {deals.map((deal, index) => (
-            <Deal
-              key={deal._id}
-              index={index}
-              dealId={deal._id}
-              draggable
-            />
+            <Deal key={deal._id} index={index} dealId={deal._id} draggable />
           ))}
         </div>
         {provided.placeholder}
