--- conflicted
+++ resolved
@@ -49,13 +49,8 @@
       <ModalTrigger
         title="Add a deal"
         trigger={trigger}
-<<<<<<< HEAD
-        content={(props) => (
+        content={props => (
           <PortableAddDeal
-=======
-        content={props => (
-          <DealAddForm
->>>>>>> 0cbbf446
             {...props}
             saveDeal={saveDeal}
             customerId={customerId}
