--- conflicted
+++ resolved
@@ -142,13 +142,6 @@
   render() {
     const { stageDetailQuery } = this.props;
 
-<<<<<<< HEAD
-    if (stageDetailQuery.loading) {
-      return <Spinner objective />;
-    }
-
-=======
->>>>>>> a5391ab4
     const extendedProps = {
       ...this.props,
       deals: this.state.deals,
