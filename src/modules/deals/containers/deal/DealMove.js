--- conflicted
+++ resolved
@@ -14,21 +14,13 @@
     this.onChangePipeline = this.onChangePipeline.bind(this);
     this.onChangeStage = this.onChangeStage.bind(this);
 
-<<<<<<< HEAD
-    const { deal } = props;
-
-    this.state = {
-      boardId: deal.board._id,
-      pipelineId: deal.pipeline._id
-=======
-    const { boardId, pipelineId, deal: { stageId } } = props;
+    const { deal: { boardId, pipelineId, stageId } } = props;
 
     this.state = {
       stageId,
       boardId,
       pipelineId,
       show: false
->>>>>>> aecf09fb
     };
   }
 
@@ -100,13 +92,7 @@
   pipelinesQuery: PropTypes.object,
   stagesQuery: PropTypes.object,
   deal: PropTypes.object,
-<<<<<<< HEAD
-  moveDeal: PropTypes.func
-=======
-  boardId: PropTypes.string,
-  pipelineId: PropTypes.string,
   onChangeStage: PropTypes.func
->>>>>>> aecf09fb
 };
 
 DealMoveContainer.propTypes = propTypes;
@@ -117,17 +103,17 @@
   }),
   graphql(gql(queries.pipelines), {
     name: 'pipelinesQuery',
-    options: ({ deal }) => ({
+    options: ({ deal: { boardId } }) => ({
       variables: {
-        boardId: deal.board._id
+        boardId
       }
     })
   }),
   graphql(gql(queries.stages), {
     name: 'stagesQuery',
-    options: ({ deal }) => ({
+    options: ({ deal: { pipelineId } }) => ({
       variables: {
-        pipelineId: deal.pipeline._id
+        pipelineId
       }
     })
   })
