--- conflicted
+++ resolved
@@ -356,9 +356,6 @@
   tags,
   customersListConfig,
   activityLogsCustomer,
-<<<<<<< HEAD
-  generateCustomerDetailQuery
-=======
+  generateCustomerDetailQuery,
   customersExport
->>>>>>> bdb80fc8
 };