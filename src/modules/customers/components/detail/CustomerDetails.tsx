--- conflicted
+++ resolved
@@ -28,19 +28,19 @@
 
 type State = {
   currentTab: string;
-<<<<<<< HEAD
   currentNoteTab: string;
   attachmentPreview: any;
-}
-=======
 };
->>>>>>> 47c6f311
 
 class CustomerDetails extends React.Component<Props, State> {
   constructor(props) {
     super(props);
 
-    this.state = { currentTab: 'activity', currentNoteTab: 'newNote', attachmentPreview: {} };
+    this.state = {
+      currentTab: 'activity',
+      currentNoteTab: 'newNote',
+      attachmentPreview: {}
+    };
 
     this.onTabClick = this.onTabClick.bind(this);
     this.onChangeTab = this.onChangeTab.bind(this);
@@ -61,7 +61,7 @@
 
   renderTabContent() {
     const { currentTab } = this.state;
- 
+
     const {
       currentUser,
       activityLogsCustomer,
@@ -70,7 +70,7 @@
     } = this.props;
 
     const hasActivity = hasAnyActivity(activityLogsCustomer);
-   
+
     return (
       <ActivityContent isEmpty={!hasActivity}>
         <DataWithLoader
@@ -95,15 +95,13 @@
     const { customer } = this.props;
     const { currentNoteTab } = this.state;
 
-    if(currentNoteTab === 'newNote') {
-      return (
-        <NoteForm contentType="customer" contentTypeId={customer._id} />
-      );
+    if (currentNoteTab === 'newNote') {
+      return <NoteForm contentType="customer" contentTypeId={customer._id} />;
     }
 
     return (
-      <MailForm 
-        contentType="customer" 
+      <MailForm
+        contentType="customer"
         contentTypeId={customer._id}
         customerEmail={customer.primaryEmail}
         setAttachmentPreview={this.setAttachmentPreview}
@@ -124,7 +122,7 @@
       <div>
         <WhiteBoxRoot>
           <Tabs>
-            <TabTitle 
+            <TabTitle
               className={currentNoteTab === 'newNote' ? 'active' : ''}
               onClick={() => this.onChangeTab('newNote')}
             >
@@ -137,7 +135,7 @@
               <Icon icon="email" /> {__('Email')}
             </TabTitle>
           </Tabs>
-          
+
           {this.renderHeaderTabContent()}
         </WhiteBoxRoot>
 
