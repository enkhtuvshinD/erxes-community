import React, { Fragment } from 'react';
import PropTypes from 'prop-types';
import { Sidebar } from 'modules/layout/components';
import {
  SidebarContent,
  SidebarCounter,
  SidebarList
} from 'modules/layout/styles';
import { AvatarWrapper } from 'modules/activityLogs/styles';
import { Icon, NameCard, ModalTrigger } from 'modules/common/components';
import { renderFullName } from 'modules/common/utils';
import { Links } from 'modules/settings/team/components/detail/styles';
import { CustomerForm } from '../../../containers';
import { NameWrapper } from './styles';

const propTypes = {
  customer: PropTypes.object.isRequired
};

class BasicInfo extends React.Component {
  constructor(props) {
    super(props);

    this.renderRow = this.renderRow.bind(this);
  }

  getVisitorInfo(customer, key) {
    return customer.visitorContactInfo && customer.visitorContactInfo[key];
  }

  renderLink(link, icon) {
    if (link) {
      return (
        <a href={link} target="_blank">
          <Icon icon={icon} />
        </a>
      );
    }
    return null;
  }

  renderLinks(links) {
    return (
<<<<<<< HEAD
      <SidebarContent>
        <br />
        <FormGroup>
          {__('First name')}:
          <FormControl defaultValue={customer.firstName} id="firstName" />
        </FormGroup>
        <FormGroup>
          {__('Last name')}:
          <FormControl defaultValue={customer.lastName} id="lastName" />
        </FormGroup>
        <FormGroup>
          {__('Primary Email')}:
          <FormControl
            id="email"
            defaultValue={
              customer.email || this.getVisitorInfo(customer, 'email')
            }
          />
        </FormGroup>
        <FormGroup>
          {__('Phone')}:
          <FormControl
            id="phone"
            defaultValue={
              customer.phone || this.getVisitorInfo(customer, 'phone')
            }
          />
        </FormGroup>
        <ButtonWrapper>
          <Button
            btnStyle="simple"
            size="small"
            onClick={this.cancelEditing}
            icon="close"
          />
          <Button
            btnStyle="success"
            size="small"
            onClick={this.save}
            icon="checkmark"
          />
        </ButtonWrapper>
      </SidebarContent>
=======
      <Links>
        {this.renderLink(links.linkedIn, 'social-linkedin')}
        {this.renderLink(links.twitter, 'social-twitter')}
        {this.renderLink(links.facebook, 'social-facebook')}
        {this.renderLink(links.github, 'social-github')}
        {this.renderLink(links.youtube, 'social-youtube')}
        {this.renderLink(links.website, 'android-globe')}
      </Links>
>>>>>>> 10a8497e
    );
  }

  renderRow(label, value) {
    const { __ } = this.context;

    return (
      <li>
        {__(`${label}`)}:
        <SidebarCounter>{value || '-'}</SidebarCounter>
      </li>
    );
  }

  renderInfo() {
    const { customer } = this.props;
    const { links = {}, isUser } = customer;

    return (
      <Fragment>
        <SidebarContent>
          <NameWrapper>
            <AvatarWrapper isUser={isUser}>
              <NameCard.Avatar customer={customer} size={50} />
              {isUser ? <Icon icon="checkmark" /> : <Icon icon="minus" />}
            </AvatarWrapper>

            <div className="customer-name">
              {renderFullName(customer)}
              {this.renderLinks(links)}
            </div>

            <ModalTrigger title="Edit" trigger={<Icon icon="edit" />} size="lg">
              <CustomerForm size="lg" customer={customer} />
            </ModalTrigger>
          </NameWrapper>
        </SidebarContent>

        <SidebarList className="no-link">
          {this.renderRow(
            'Email',
            customer.email || this.getVisitorInfo(customer, 'email') || '-'
          )}
          {this.renderRow(
            'Phone',
            customer.phone || this.getVisitorInfo(customer, 'phone') || '-'
          )}

          {this.renderRow(
            'Owner',
            customer.owner ? customer.owner.details.fullName : '-'
          )}

          {this.renderRow('Position', customer.position)}
          {this.renderRow('Department', customer.department)}
          {this.renderRow('Lead Status', customer.leadStatus)}
          {this.renderRow('Lifecycle State', customer.lifecycleState)}
          {this.renderRow('Has Authority', customer.hasAuthority)}
          {this.renderRow('Description', customer.description)}
          {this.renderRow('Do not disturb', customer.doNotDisturb)}
        </SidebarList>
      </Fragment>
    );
  }

  render() {
    return <Sidebar.Section>{this.renderInfo()}</Sidebar.Section>;
  }
}

BasicInfo.propTypes = propTypes;
BasicInfo.contextTypes = {
  __: PropTypes.func
};

export default BasicInfo;<|MERGE_RESOLUTION|>--- conflicted
+++ resolved
@@ -41,51 +41,6 @@
 
   renderLinks(links) {
     return (
-<<<<<<< HEAD
-      <SidebarContent>
-        <br />
-        <FormGroup>
-          {__('First name')}:
-          <FormControl defaultValue={customer.firstName} id="firstName" />
-        </FormGroup>
-        <FormGroup>
-          {__('Last name')}:
-          <FormControl defaultValue={customer.lastName} id="lastName" />
-        </FormGroup>
-        <FormGroup>
-          {__('Primary Email')}:
-          <FormControl
-            id="email"
-            defaultValue={
-              customer.email || this.getVisitorInfo(customer, 'email')
-            }
-          />
-        </FormGroup>
-        <FormGroup>
-          {__('Phone')}:
-          <FormControl
-            id="phone"
-            defaultValue={
-              customer.phone || this.getVisitorInfo(customer, 'phone')
-            }
-          />
-        </FormGroup>
-        <ButtonWrapper>
-          <Button
-            btnStyle="simple"
-            size="small"
-            onClick={this.cancelEditing}
-            icon="close"
-          />
-          <Button
-            btnStyle="success"
-            size="small"
-            onClick={this.save}
-            icon="checkmark"
-          />
-        </ButtonWrapper>
-      </SidebarContent>
-=======
       <Links>
         {this.renderLink(links.linkedIn, 'social-linkedin')}
         {this.renderLink(links.twitter, 'social-twitter')}
@@ -94,7 +49,6 @@
         {this.renderLink(links.youtube, 'social-youtube')}
         {this.renderLink(links.website, 'android-globe')}
       </Links>
->>>>>>> 10a8497e
     );
   }
 
