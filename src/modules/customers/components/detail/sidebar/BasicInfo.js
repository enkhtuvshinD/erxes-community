--- conflicted
+++ resolved
@@ -42,11 +42,7 @@
     const { customer } = newProps;
     const oldcustomer = this.props.customer;
     if (customer._id !== oldcustomer._id) {
-<<<<<<< HEAD
-      this.setState({ editing: false });
-=======
       this.cancelEditing();
->>>>>>> e8933a82
     }
   }
 
