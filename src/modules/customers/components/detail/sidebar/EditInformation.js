import React from 'react';
import PropTypes from 'prop-types';
import { Link } from 'react-router-dom';
import parse from 'ua-parser-js';
import { Sidebar } from 'modules/layout/components';
import {
  ModalTrigger,
  Button,
  Icon,
  Tip,
  EmptyState
} from 'modules/common/components';
import { urlParser } from 'modules/common/utils';
import { ManageGroups } from 'modules/settings/properties/components';
import { CompanyAssociate } from 'modules/companies/containers';
import { BasicInfo } from 'modules/customers/components/detail/sidebar';
import { CompanyWrapper, BlockValue } from './styles';
import { SidebarList, SidebarCounter } from 'modules/layout/styles';

import {
  TaggerSection,
  MessengerSection,
  TwitterSection,
  FacebookSection
} from './';

const propTypes = {
  customer: PropTypes.object.isRequired,
  save: PropTypes.func.isRequired,
  sections: PropTypes.node,
  otherProperties: PropTypes.node,
  fieldsGroups: PropTypes.array.isRequired,
  customFieldsData: PropTypes.object
};

class LeftSidebar extends ManageGroups {
  renderCompanies() {
    const { customer } = this.props;
    const { Section } = Sidebar;
    const { __ } = this.context;

    const companyTrigger = (
      <a>
        <Icon icon="plus" />
      </a>
    );

    return (
      <Section>
        <Section.Title>{__('Companies')}</Section.Title>
        <Section.QuickButtons>
          <ModalTrigger title="Associate" trigger={companyTrigger} size="lg">
            <CompanyAssociate data={customer} />
          </ModalTrigger>
        </Section.QuickButtons>
        {customer.companies.map((company, index) => (
          <CompanyWrapper key={index}>
            <Link to={`/companies/details/${company._id}`}>
              <Icon icon="android-open" />
            </Link>
            <div>{company.name || 'N/A'}</div>
            <Tip text={company.website || ''}>
              <span>
                <a target="_blank" href={`//${company.website}`}>
                  {urlParser.extractRootDomain(company.website)}
                </a>
              </span>
            </Tip>
          </CompanyWrapper>
        ))}

        {customer.companies.length === 0 && (
          <EmptyState icon="briefcase" text="No company" />
        )}
      </Section>
    );
  }

  renderDeviceProperty(text, value, secondValue, nowrap) {
    const { __ } = this.context;
    if (value || secondValue) {
      return (
        <li>
          {__(text)}:
          {nowrap ? (
            <BlockValue>
              {value} {secondValue}
            </BlockValue>
          ) : (
            <SidebarCounter>
              {value} {secondValue}
            </SidebarCounter>
          )}
        </li>
      );
    }

    return null;
  }

<<<<<<< HEAD
  renderCustomFields() {
    const { customFields, customer } = this.props;
    const { Section } = Sidebar;
    const { __ } = this.context;

    return (
      <Section>
        <Section.Title>{__('Customer properties')}</Section.Title>
        <Section.QuickButtons>
          <Link to="/fields/manage/customer">
            <Icon icon="gear-a" />
          </Link>
        </Section.QuickButtons>
        <SidebarContent>
          {customFields.map((field, index) => (
            <GenerateField
              field={field}
              key={index}
              onValueChange={this.handleFieldsChange}
              defaultValue={
                customer.customFieldsData
                  ? customer.customFieldsData[field._id]
                  : ''
              }
            />
          ))}
        </SidebarContent>
      </Section>
    );
  }

=======
>>>>>>> cb24ead6
  renderDeviceProperties() {
    const { customer } = this.props;
    const { Section } = Sidebar;
    const { __ } = this.context;
    const location = customer.location;

    if (location) {
      const ua = parse(location.userAgent || ' ');
      return (
        <Section>
          <Section.Title>{__('Device properties')}</Section.Title>
          <SidebarList className="no-link">
            {this.renderDeviceProperty('Location', location.country)}
            {this.renderDeviceProperty(
              'Browser',
              ua.browser.name,
              ua.browser.version
            )}
            {this.renderDeviceProperty('Platform', ua.os.name, ua.os.version)}
            {this.renderDeviceProperty('IP Address', location.remoteAddress)}
            {this.renderDeviceProperty('Hostname', location.hostname)}
            {this.renderDeviceProperty('Language', location.language)}
            {this.renderDeviceProperty(
              'User Agent',
              location.userAgent,
              null,
              true
            )}
          </SidebarList>
        </Section>
      );
    }

    return null;
  }

  renderOtherProperties() {
    const { otherProperties } = this.props;
    const { Section } = Sidebar;
    const { __ } = this.context;

    if (otherProperties) {
      return (
        <Section>
          <Section.Title>{__('Other properties')}</Section.Title>
          <SidebarList className="no-link">{otherProperties}</SidebarList>
        </Section>
      );
    }

    return null;
  }

  renderSidebarFooter() {
    if (!this.state.editing) {
      return null;
    }

    return (
      <Sidebar.Footer>
        <Button
          btnStyle="simple"
          size="small"
          onClick={this.cancelEditing}
          icon="close"
        >
          Discard
        </Button>
        <Button
          btnStyle="success"
          size="small"
          onClick={this.save}
          icon="checkmark"
        >
          Save
        </Button>
      </Sidebar.Footer>
    );
  }

  render() {
    const { customer } = this.props;

    return (
      <Sidebar footer={this.renderSidebarFooter()}>
        <BasicInfo customer={customer} save={this.props.save} />
        {this.props.sections && this.props.sections}
        {this.renderGroups()}
        {this.renderCompanies()}
        {this.renderDeviceProperties()}
        {this.renderOtherProperties()}
        <MessengerSection customer={customer} />
        <TwitterSection customer={customer} />
        <FacebookSection customer={customer} />
        <TaggerSection data={customer} type="customer" />
      </Sidebar>
    );
  }
}

LeftSidebar.propTypes = propTypes;
LeftSidebar.contextTypes = {
  __: PropTypes.func
};

export default LeftSidebar;<|MERGE_RESOLUTION|>--- conflicted
+++ resolved
@@ -98,40 +98,6 @@
     return null;
   }
 
-<<<<<<< HEAD
-  renderCustomFields() {
-    const { customFields, customer } = this.props;
-    const { Section } = Sidebar;
-    const { __ } = this.context;
-
-    return (
-      <Section>
-        <Section.Title>{__('Customer properties')}</Section.Title>
-        <Section.QuickButtons>
-          <Link to="/fields/manage/customer">
-            <Icon icon="gear-a" />
-          </Link>
-        </Section.QuickButtons>
-        <SidebarContent>
-          {customFields.map((field, index) => (
-            <GenerateField
-              field={field}
-              key={index}
-              onValueChange={this.handleFieldsChange}
-              defaultValue={
-                customer.customFieldsData
-                  ? customer.customFieldsData[field._id]
-                  : ''
-              }
-            />
-          ))}
-        </SidebarContent>
-      </Section>
-    );
-  }
-
-=======
->>>>>>> cb24ead6
   renderDeviceProperties() {
     const { customer } = this.props;
     const { Section } = Sidebar;
