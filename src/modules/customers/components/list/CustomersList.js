--- conflicted
+++ resolved
@@ -173,11 +173,9 @@
               </ModalTrigger>
             </li>
             <li>
-<<<<<<< HEAD
-              <Link to="/fields/manage/customer">{__('Properties')}</Link>
-=======
-              <Link to="/settings/properties?type=customer">Properties</Link>
->>>>>>> cb24ead6
+              <Link to="/settings/properties?type=customer">
+                {__('Properties')}
+              </Link>
             </li>
           </Dropdown.Menu>
         </Dropdown>
