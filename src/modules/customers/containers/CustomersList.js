--- conflicted
+++ resolved
@@ -212,53 +212,11 @@
 export default compose(
   graphql(gql(queries.customersMain), {
     name: 'customersMainQuery',
-<<<<<<< HEAD
-    options: ({ queryParams }) => {
-      return {
-        variables: {
-          page: queryParams.page,
-          perPage: queryParams.perPage || 20,
-          segment: queryParams.segment,
-          tag: queryParams.tag,
-          ids: queryParams.ids,
-          searchValue: queryParams.searchValue,
-          brand: queryParams.brand,
-          integration: queryParams.integrationType,
-          form: queryParams.form,
-          startDate: queryParams.startDate,
-          endDate: queryParams.endDate,
-          leadStatus: queryParams.leadStatus,
-          lifecycleState: queryParams.lifecycleState
-        },
-        notifyOnNetworkStatusChange: true
-      };
-    }
-  }),
-  graphql(gql(queries.customerCounts), {
-    name: 'customerCountsQuery',
-    options: ({ queryParams }) => ({
-      variables: {
-        page: queryParams.page,
-        perPage: queryParams.perPage || 20,
-        tag: queryParams.tag,
-        segment: queryParams.segment,
-        ids: queryParams.ids,
-        searchValue: queryParams.searchValue,
-        form: queryParams.form,
-        startDate: queryParams.startDate,
-        endDate: queryParams.endDate,
-        leadStatus: queryParams.leadStatus,
-        lifecycleState: queryParams.lifecycleState
-      },
-      notifyOnNetworkStatusChange: true
-    })
-=======
     options: generateParams
   }),
   graphql(gql(queries.customerCounts), {
     name: 'customerCountsQuery',
     options: generateParams
->>>>>>> 6d74e3f0
   }),
   graphql(gql(tagQueries.tags), {
     name: 'tagsQuery',
