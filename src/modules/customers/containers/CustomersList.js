--- conflicted
+++ resolved
@@ -62,14 +62,10 @@
       bulk: this.state.bulk || [],
       emptyBulk: this.emptyBulk,
       toggleBulk: this.toggleBulk,
-<<<<<<< HEAD
       toggleAll: this.toggleAll,
+      loading: customersQuery.loading,
+      loadingTags: tagsQuery.loading,
       addCustomer
-=======
-      addCustomer,
-      loading: customersQuery.loading,
-      loadingTags: tagsQuery.loading
->>>>>>> 63988a57
     };
 
     return <CustomersList {...updatedProps} />;
