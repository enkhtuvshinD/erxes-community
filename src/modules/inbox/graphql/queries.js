import conversationFields from './conversationFields';
import messageFields from './messageFields';

const conversationList = `
  query objects($params: ConversationListParams!) {
    conversations(params: $params) {
      ${conversationFields}
    }
  }
`;

const conversationDetail = `
  query conversationDetail($_id: String!) {
    conversationDetail(_id: $_id) {
      ${conversationFields}

      messages {
        ${messageFields}
      }
    }
  }
`;

const userList = `
  query objects {
    users {
      _id
      username
      email
      details
    }
  }
`;

const channelList = `
  query channels($params: JSON) {
    channels(params: $params) {
      _id
      name
    }
  }
`;

<<<<<<< HEAD
export const brandList = `
=======
const brandList = `
>>>>>>> aece7339
  query brands {
    brands {
      _id
      name
    }
  }
`;

<<<<<<< HEAD
export const tagList = `
=======
const tagList = `
>>>>>>> aece7339
  query tags($type: String) {
    tags(type: $type) {
      _id
      name
      colorCode
<<<<<<< HEAD
    }
  }
`;

const conversations = `
  query conversations($params: ConversationListParams!) {
    conversations(params: $params) {
      ${conversationFields}
=======
>>>>>>> aece7339
    }
  }
`;

const conversationCounts = `
  query conversationCounts($params: ConversationListParams) {
    conversationCounts(params: $params)
  }
`;

const totalConversationsCount = `
  query totalConversationsCount($params: ConversationListParams) {
    conversationsTotalCount(params: $params)
  }
`;

const currentConversation = `
  query conversationsGetCurrent($_id: String) {
    conversationsGetCurrent(_id: $_id) {
      ${conversationFields}
      messages {
        _id
        content
        userId
        customerId
      }
    }
  }
`;

export default {
<<<<<<< HEAD
  conversations,
  currentConversation,
  channels,
  brandList,
  tagList
=======
  conversationList,
  conversationDetail,
  userList,
  channelList,
  brandList,
  tagList,
  conversationCounts,
  totalConversationsCount,
  currentConversation
>>>>>>> aece7339
};<|MERGE_RESOLUTION|>--- conflicted
+++ resolved
@@ -41,11 +41,7 @@
   }
 `;
 
-<<<<<<< HEAD
-export const brandList = `
-=======
 const brandList = `
->>>>>>> aece7339
   query brands {
     brands {
       _id
@@ -54,27 +50,12 @@
   }
 `;
 
-<<<<<<< HEAD
-export const tagList = `
-=======
 const tagList = `
->>>>>>> aece7339
   query tags($type: String) {
     tags(type: $type) {
       _id
       name
       colorCode
-<<<<<<< HEAD
-    }
-  }
-`;
-
-const conversations = `
-  query conversations($params: ConversationListParams!) {
-    conversations(params: $params) {
-      ${conversationFields}
-=======
->>>>>>> aece7339
     }
   }
 `;
@@ -106,13 +87,6 @@
 `;
 
 export default {
-<<<<<<< HEAD
-  conversations,
-  currentConversation,
-  channels,
-  brandList,
-  tagList
-=======
   conversationList,
   conversationDetail,
   userList,
@@ -122,5 +96,4 @@
   conversationCounts,
   totalConversationsCount,
   currentConversation
->>>>>>> aece7339
 };