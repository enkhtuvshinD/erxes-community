--- conflicted
+++ resolved
@@ -58,7 +58,6 @@
   }
 `;
 
-<<<<<<< HEAD
 const customersEdit = `
   mutation customersEdit(
     $_id: String!,
@@ -86,10 +85,6 @@
   }
 `;
 
-const customersAddCompany = `
-  mutation customersAddCompany($_id: String!, $name: String!, $website: String) {
-    customersAddCompany(_id: $_id, name: $name, website: $website) {
-=======
 const conversationsAssign = `
   mutation conversationsAssign($conversationIds: [String]!, $assignedUserId: String) {
     conversationsAssign(conversationIds: $conversationIds, assignedUserId: $assignedUserId) {
@@ -98,10 +93,16 @@
   }
 `;
 
+const customersAddCompany = `
+  mutation customersAddCompany($_id: String!, $name: String!, $website: String) {
+    customersAddCompany(_id: $_id, name: $name, website: $website) {
+      _id
+    }
+  }
+`;
 const conversationsUnassign = `
   mutation conversationsUnassign($_ids: [String]!) {
     conversationsUnassign(_ids: $_ids) {
->>>>>>> 77a761a3
       _id
     }
   }
