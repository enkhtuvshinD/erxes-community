--- conflicted
+++ resolved
@@ -1,12 +1,10 @@
 import React, { Component } from 'react';
-import { withRouter } from 'react-router';
 import PropTypes from 'prop-types';
 import client from 'apolloClient';
 import { compose, graphql } from 'react-apollo';
 import { withRouter } from 'react-router';
 import queryString from 'query-string';
 import gql from 'graphql-tag';
-import queryString from 'query-string';
 import { Alert, router as routerUtils } from 'modules/common/utils';
 import { Inbox as InboxComponent } from '../components';
 import { queries, mutations, subscriptions } from '../graphql';
@@ -261,24 +259,6 @@
   location: PropTypes.object
 };
 
-<<<<<<< HEAD
-export default withRouter(
-  compose(
-    graphql(gql(queries.lastConversation), {
-      name: 'lastConversationQuery',
-      options: ({ location }) => {
-        const queryParams = queryString.parse(location.search);
-
-        return {
-          skip: queryParams._id,
-          variables: generateParams(queryParams),
-          fetchPolicy: 'network-only'
-        };
-      }
-    })
-  )(WithCurrentId)
-);
-=======
 const Inbox = compose(
   graphql(gql(queries.lastConversation), {
     name: 'lastConversationQuery',
@@ -303,5 +283,4 @@
   location: PropTypes.object
 };
 
-export default withRouter(WithQueryParams);
->>>>>>> 82d676f5
+export default withRouter(WithQueryParams);