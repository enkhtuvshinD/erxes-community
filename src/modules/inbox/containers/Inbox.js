--- conflicted
+++ resolved
@@ -21,11 +21,6 @@
     ...this.props,
     conversations,
     currentConversation,
-<<<<<<< HEAD
-    user,
-=======
-    channels: fields,
->>>>>>> aece7339
     changeStatus
   };
 
@@ -34,24 +29,11 @@
 
 Inbox.propTypes = {
   conversationsQuery: PropTypes.object,
-  channelsQuery: PropTypes.object,
   currentConversationQuery: PropTypes.object
 };
 
 export default compose(
-<<<<<<< HEAD
-  graphql(gql(queries.conversations), {
-=======
-  graphql(gql(queries.channelList), {
-    name: 'channelsQuery',
-    options: ({ queryParams }) => {
-      return {
-        variables: { params: queryParams }
-      };
-    }
-  }),
   graphql(gql(queries.conversationList), {
->>>>>>> aece7339
     name: 'conversationsQuery',
     options: ({ queryParams }) => {
       const params = { ...queryParams };
