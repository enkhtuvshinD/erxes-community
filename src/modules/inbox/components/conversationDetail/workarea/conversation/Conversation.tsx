--- conflicted
+++ resolved
@@ -6,11 +6,8 @@
 import styledTS from 'styled-components-ts';
 import { IConversation, IMessage } from '../../../../types';
 import AttachmentPreview from './AttachmentPreview';
-<<<<<<< HEAD
 import { FacebookConversation } from './facebook';
 import { GmailConversation } from './gmail';
-=======
->>>>>>> 9ca53b5c
 import { Message } from './messages';
 import { TwitterConversation } from './twitter';
 
