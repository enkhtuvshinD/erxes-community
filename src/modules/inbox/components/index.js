--- conflicted
+++ resolved
@@ -4,8 +4,4 @@
 import RespondBox from './RespondBox';
 import ResponseTemplate from './ResponseTemplate';
 
-<<<<<<< HEAD
-export { Inbox, FilterButton, LeftSidebar, RespondBox };
-=======
-export { Inbox, RespondBox, ResponseTemplate };
->>>>>>> c50acfee
+export { Inbox, FilterButton, LeftSidebar, RespondBox, ResponseTemplate };