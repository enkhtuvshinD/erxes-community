import React, { Component } from 'react';
import PropTypes from 'prop-types';
import createMentionPlugin, {
  defaultSuggestionsFilter
} from 'draft-js-mention-plugin';
import { EditorState, ContentState, getDefaultKeyBinding } from 'draft-js';
import _ from 'underscore';
import { fromJS } from 'immutable';
import {
  ErxesEditor,
  toHTML,
  createStateFromHTML
} from 'modules/common/components/Editor';

const MentionEntry = props => {
  const { mention, theme, searchValue, ...parentProps } = props; // eslint-disable-line

  return (
    <div {...parentProps}>
      <div className="mentionSuggestionsEntryContainer">
        <div className="mentionSuggestionsEntryContainerLeft">
          <img
            alt={mention.get('name')}
            role="presentation"
            src={mention.get('avatar')}
            className="mentionSuggestionsEntryAvatar"
          />
        </div>

        <div className="mentionSuggestionsEntryContainerRight">
          <div className="mentionSuggestionsEntryText">
            {mention.get('name')}
          </div>

          <div className="mentionSuggestionsEntryTitle">
            {mention.get('title')}
          </div>
        </div>
      </div>
    </div>
  );
};

const extractEntries = mention => {
  const entries = mention._root.entries;
  const keys = _.map(entries, entry => entry[0]);
  const values = _.map(entries, entry => entry[1]);

  return _.object(keys, values);
};

const mentionPlugin = createMentionPlugin({
  mentionPrefix: '@'
});

const { MentionSuggestions } = mentionPlugin;
const plugins = [mentionPlugin];

export default class Editor extends Component {
  constructor(props) {
    super(props);

    this.state = {
      editorState: EditorState.createEmpty(),
      collectedMentions: [],
      suggestions: this.props.mentions
    };

    this.onChange = this.onChange.bind(this);
    this.keyBindingFn = this.keyBindingFn.bind(this);
    this.onSearchChange = this.onSearchChange.bind(this);
    this.onAddMention = this.onAddMention.bind(this);
    this.getContent = this.getContent.bind(this);
  }

  componentWillReceiveProps(nextProps) {
    if (nextProps.responseTemplate !== this.props.responseTemplate) {
      const editorState = createStateFromHTML(
        this.state.editorState,
        nextProps.responseTemplate
      );

      // calling onChange, because draftjs's onChange is not trigerring after
      // this setState
      this.props.onChange(this.getContent(editorState));

      // set editor state from response template
      this.setState({ editorState });
    }
  }

  onChange(editorState) {
    this.setState({ editorState });

    this.props.onChange(this.getContent(editorState));
  }

  onSearchChange({ value }) {
    this.setState({
      suggestions: defaultSuggestionsFilter(value, this.props.mentions)
    });
  }

  onAddMention(object) {
    const mention = extractEntries(object);

    const collectedMentions = this.state.collectedMentions;

    collectedMentions.push(mention);

    this.setState({ collectedMentions });
  }

  getContent(editorState) {
    let content = toHTML(editorState);

    // some mentioned people may have been deleted
    const finalMentions = [];

    // replace mention content
    _.each(this.state.collectedMentions, m => {
      const toFind = `@${m.name}`;
      const re = new RegExp(toFind, 'g');

      // collect only not removed mentions
      const findResult = content.match(re);

      if (findResult && findResult.length > 0) {
        finalMentions.push(m);
      }

      content = content.replace(
        re,
<<<<<<< HEAD
        `<span data-user-id='${m._id}' class='mentioned-person'>@${m.name}</span>`
=======
        `<MentionedPerson data-user-id='${m._id}'>@${m.name}</MentionedPerson>`
>>>>>>> 09e42734
      );
    });

    // send mentioned user to parent
    this.props.onAddMention(_.pluck(finalMentions, '_id'));

    return content;
  }

  keyBindingFn(e) {
    // handle shift + enter in editor
    if (e.key === 'Enter' && (e.metaKey || e.ctrlKey)) {
      // call parent's method to save content
      this.props.onShifEnter();

      // clear content
      const state = this.state.editorState;
      const editorState = EditorState.push(
        state,
        ContentState.createFromText('')
      );
      this.setState({ editorState });

      return null;
    }

    return getDefaultKeyBinding(e);
  }

  render() {
    const pluginContent = (
      <MentionSuggestions
        onSearchChange={this.onSearchChange}
        suggestions={
          this.props.showMentions ? this.state.suggestions : fromJS([])
        }
        entryComponent={MentionEntry}
        onAddMention={this.onAddMention}
        onChange={this.onChange}
      />
    );

    const props = {
      ...this.props,
      editorState: this.state.editorState,
      onChange: this.onChange,
      keyBindingFn: this.keyBindingFn,
      plugins,
      pluginContent
    };

    return <ErxesEditor {...props} />;
  }
}

Editor.propTypes = {
  onChange: PropTypes.func,
  onAddMention: PropTypes.func,
  onShifEnter: PropTypes.func,
  showMentions: PropTypes.bool,
  responseTemplate: PropTypes.string,
  mentions: PropTypes.object // eslint-disable-line
};<|MERGE_RESOLUTION|>--- conflicted
+++ resolved
@@ -131,11 +131,7 @@
 
       content = content.replace(
         re,
-<<<<<<< HEAD
-        `<span data-user-id='${m._id}' class='mentioned-person'>@${m.name}</span>`
-=======
         `<MentionedPerson data-user-id='${m._id}'>@${m.name}</MentionedPerson>`
->>>>>>> 09e42734
       );
     });
 
