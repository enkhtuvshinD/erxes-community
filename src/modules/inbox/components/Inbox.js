--- conflicted
+++ resolved
@@ -9,16 +9,12 @@
   Tags
 } from 'modules/common/components';
 import { LeftSidebar, RespondBox } from '../containers';
-<<<<<<< HEAD
 import { AssignBoxPopover, Participators, Conversation } from './';
-import RightSidebar from './sidebar/RightSidebar';
 import { AvatarImg } from 'modules/common/components/filterableList/styles';
 import { BarItems } from 'modules/layout/styles';
-=======
 import ConversationDetails from './sidebar/ConversationDetails';
 import { EditInformation } from 'modules/customers/containers';
 
->>>>>>> eb863810
 import {
   PopoverButton,
   ConversationWrapper,
@@ -164,9 +160,9 @@
           targets={[currentConversation]}
           trigger={assignTrigger}
         />
-        {participatedUsers.length ? (
+        {participatedUsers && (
           <Participators participatedUsers={participatedUsers} limit={3} />
-        ) : null}
+        )}
       </ActionBarLeft>
     );
 
