--- conflicted
+++ resolved
@@ -1,6 +1,7 @@
 import React, { Component } from 'react';
 import PropTypes from 'prop-types';
 import { Wrapper } from 'modules/layout/components';
+import { AvatarImg } from 'modules/common/components/filterableList/styles';
 import {
   Button,
   Label,
@@ -10,9 +11,16 @@
 } from 'modules/common/components';
 import { BarItems } from 'modules/layout/styles';
 import Conversation from './conversation/Conversation';
+import AssignBoxPopover from './assignBox/AssignBoxPopover';
 import { LeftSidebar, RespondBox } from '../containers';
 import RightSidebar from './sidebar/RightSidebar';
-import { PopoverButton, ConversationWrapper } from '../styles';
+import {
+  PopoverButton,
+  ConversationWrapper,
+  AssignText,
+  AssignWrapper,
+  AssignTrigger
+} from '../styles';
 
 class Inbox extends Component {
   constructor(props) {
@@ -62,12 +70,12 @@
   renderStatusButton(status) {
     let btnStyle = 'success';
     let text = 'Resolve';
-    let icon = <i className="ion-checkmark" />;
+    let icon = <Icon icon="checkmark" />;
 
     if (status === 'closed') {
       text = 'Open';
       btnStyle = 'warning';
-      icon = <i className="ion-refresh" />;
+      icon = <Icon icon="refresh" />;
     }
 
     return (
@@ -86,6 +94,7 @@
       afterTag
     } = this.props;
     const tags = currentConversation.tags || [];
+    const assignedUser = currentConversation.assignedUser;
 
     const tagTrigger = (
       <PopoverButton>
@@ -98,6 +107,21 @@
       </PopoverButton>
     );
 
+    const assignTrigger = (
+      <AssignTrigger>
+        {assignedUser && assignedUser._id ? (
+          <AvatarImg
+            src={assignedUser.details.avatar || '/images/userDefaultIcon.png'}
+          />
+        ) : (
+          <Button btnStyle="simple" size="small">
+            Team members
+          </Button>
+        )}
+        <Icon icon="ios-arrow-down" size={13} />
+      </AssignTrigger>
+    );
+
     const actionBarRight = (
       <BarItems>
         <TaggerPopover
@@ -113,20 +137,19 @@
       </BarItems>
     );
 
-<<<<<<< HEAD
-    const actionBar = <Wrapper.ActionBar right={actionBarRight} invert />;
-=======
     const actionBarLeft = (
-      <AssignBoxPopover
-        targets={[currentConversation]}
-        trigger={assignTrigger}
-      />
+      <AssignWrapper>
+        <AssignText>Assign to:</AssignText>
+        <AssignBoxPopover
+          targets={[currentConversation]}
+          trigger={assignTrigger}
+        />
+      </AssignWrapper>
     );
 
     const actionBar = (
       <Wrapper.ActionBar right={actionBarRight} left={actionBarLeft} invert />
     );
->>>>>>> 9ef23f5f
 
     const content = (
       <ConversationWrapper
