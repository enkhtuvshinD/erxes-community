import React, { Component } from 'react';
import PropTypes from 'prop-types';
import RightSidebar from './RightSidebar';
import { LeftSidebar } from '../containers';
import { Wrapper } from '../../layout/components';
import { Button, Label, Icon, TaggerPopover } from 'modules/common/components';
import { BarItems } from 'modules/layout/styles';
import Conversation from './conversation/Conversation';
import { RespondBox } from '../containers';
import { PopoverButton } from '../styles';

class Inbox extends Component {
  componentDidMount() {
    this.node.scrollTop = this.node.scrollHeight;
  }

  componentDidUpdate() {
    this.node.scrollTop = this.node.scrollHeight;
  }

  render() {
<<<<<<< HEAD
    const { conversations, currentConversation, user } = this.props;
=======
    const { conversations, currentConversation, channels } = this.props;
>>>>>>> aece7339
    const actionBarLeft = <BarItems>Alice Caldwell</BarItems>;

    const tagTrigger = (
      <PopoverButton>
        <Label lblStyle="danger">urgent</Label>
        <Icon icon="ios-arrow-down" />
      </PopoverButton>
    );

    const actionBarRight = (
      <BarItems>
        <TaggerPopover
          targets={[currentConversation]}
          type="conversation"
          trigger={tagTrigger}
        />
        <Button btnStyle="success" size="small">
          <Icon icon="checkmark" /> Resolve
        </Button>
      </BarItems>
    );

    const actionBar = (
      <Wrapper.ActionBar left={actionBarLeft} right={actionBarRight} invert />
    );

    const content = (
      <div
        style={{ height: '100%', overflow: 'auto', background: '#fafafa' }}
        ref={node => {
          this.node = node;
        }}
      >
        <Conversation conversation={currentConversation} />
      </div>
    );

    const breadcrumb = [
      { title: 'Inbox', link: '/inbox' },
      { title: 'Conversation' }
    ];

    return (
      <Wrapper
        header={<Wrapper.Header breadcrumb={breadcrumb} />}
        actionBar={actionBar}
        content={content}
<<<<<<< HEAD
        footer={<div />}
        leftSidebar={<LeftSidebar conversations={conversations} />}
        rightSidebar={<RightSidebar user={user} />}
=======
        footer={
          <RespondBox
            conversation={currentConversation}
            setAttachmentPreview={() => {}}
          />
        }
        leftSidebar={
          <LeftSidebar channels={channels} conversations={conversations} />
        }
        rightSidebar={<RightSidebar />}
>>>>>>> aece7339
      />
    );
  }
}

Inbox.propTypes = {
  title: PropTypes.string,
  conversations: PropTypes.array,
  currentConversation: PropTypes.object,
<<<<<<< HEAD
  user: PropTypes.object
=======
  channels: PropTypes.array.isRequired
>>>>>>> aece7339
};

export default Inbox;<|MERGE_RESOLUTION|>--- conflicted
+++ resolved
@@ -1,12 +1,11 @@
 import React, { Component } from 'react';
 import PropTypes from 'prop-types';
 import RightSidebar from './RightSidebar';
-import { LeftSidebar } from '../containers';
 import { Wrapper } from '../../layout/components';
 import { Button, Label, Icon, TaggerPopover } from 'modules/common/components';
 import { BarItems } from 'modules/layout/styles';
 import Conversation from './conversation/Conversation';
-import { RespondBox } from '../containers';
+import { LeftSidebar, RespondBox } from '../containers';
 import { PopoverButton } from '../styles';
 
 class Inbox extends Component {
@@ -19,11 +18,7 @@
   }
 
   render() {
-<<<<<<< HEAD
-    const { conversations, currentConversation, user } = this.props;
-=======
-    const { conversations, currentConversation, channels } = this.props;
->>>>>>> aece7339
+    const { conversations, currentConversation } = this.props;
     const actionBarLeft = <BarItems>Alice Caldwell</BarItems>;
 
     const tagTrigger = (
@@ -71,22 +66,14 @@
         header={<Wrapper.Header breadcrumb={breadcrumb} />}
         actionBar={actionBar}
         content={content}
-<<<<<<< HEAD
-        footer={<div />}
-        leftSidebar={<LeftSidebar conversations={conversations} />}
-        rightSidebar={<RightSidebar user={user} />}
-=======
         footer={
           <RespondBox
             conversation={currentConversation}
             setAttachmentPreview={() => {}}
           />
         }
-        leftSidebar={
-          <LeftSidebar channels={channels} conversations={conversations} />
-        }
+        leftSidebar={<LeftSidebar conversations={conversations} />}
         rightSidebar={<RightSidebar />}
->>>>>>> aece7339
       />
     );
   }
@@ -95,12 +82,7 @@
 Inbox.propTypes = {
   title: PropTypes.string,
   conversations: PropTypes.array,
-  currentConversation: PropTypes.object,
-<<<<<<< HEAD
-  user: PropTypes.object
-=======
-  channels: PropTypes.array.isRequired
->>>>>>> aece7339
+  currentConversation: PropTypes.object
 };
 
 export default Inbox;