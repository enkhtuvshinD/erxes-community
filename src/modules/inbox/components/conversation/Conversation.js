--- conflicted
+++ resolved
@@ -91,22 +91,6 @@
 
     let tempId;
 
-<<<<<<< HEAD
-    const childSelector = (fbData, parentId) => {
-      return fbData && fbData.parentId && fbData.parentId === parentId;
-    };
-
-    const reactionCounts = reactions => {
-      console.log(reactions);
-
-      if (reactions) {
-        const keys = Object.keys(reactions);
-        const data = {};
-
-        keys.forEach(key => {
-          if (reactions[key]) data[key] = reactions[key].length;
-        });
-=======
     messages.forEach(message => {
       const twitterData = message.customer && message.customer.twitterData;
 
@@ -126,84 +110,9 @@
           scrollBottom={scrollBottom}
         />
       );
->>>>>>> 5bd5afdb
 
-        console.log(data);
-      }
-
-      return null;
-    };
-
-    const renderMessages = (data, isFeed) => {
-      data.forEach(message => {
-        if (isFeed && message.facebookData) {
-          console.log(message.facebookData.postUrl);
-          reactionCounts(message.facebookData.reactions);
-        }
-
-        rows.push(
-          <Message
-            isSameUser={
-              message.userId
-                ? message.userId === tempId
-                : message.customerId === tempId
-            }
-            message={message}
-            staff={!message.customerId}
-            key={message._id}
-            scrollBottom={scrollBottom}
-          />
-        );
-
-        tempId = message.userId ? message.userId : message.customerId;
-
-        if (isFeed) {
-          const childComments = messages.filter(msg => {
-            return (
-              message.facebookData &&
-              childSelector(msg.facebookData, message.facebookData.commentId)
-            );
-          });
-
-          renderMessages(childComments, false);
-        }
-      });
-    };
-
-    if (
-      conversation.integration &&
-      conversation.integration.kind === 'facebook' &&
-      conversation.facebookData &&
-      conversation.facebookData.kind === 'feed'
-    ) {
-      const post = messages.find(msg => {
-        const fbData = msg.facebookData;
-        return (
-          (fbData.postId === conversation.postId && fbData.item === 'post') ||
-          'status'
-        );
-      });
-
-      if (post) {
-        rows.push(
-          <Message
-            message={post}
-            staff={!post.customerId}
-            key={post._id}
-            scrollBottom={scrollBottom}
-          />
-        );
-      }
-
-      const postComments = messages.filter(msg => {
-        const fbData = msg.facebookData || {};
-        return fbData.postId === fbData.parentId || msg.userId !== null;
-      });
-
-      renderMessages(postComments, true);
-    } else {
-      renderMessages(messages, false);
-    }
+      tempId = message.userId ? message.userId : message.customerId;
+    });
 
     return rows;
   }
