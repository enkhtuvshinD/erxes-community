--- conflicted
+++ resolved
@@ -652,83 +652,8 @@
     fill: #04A9F5;
   }
 
-<<<<<<< HEAD
-=======
-  /* TODO convert */
-
-  .iframe-preview {
-     width: 140px;
-     height: 100px;
-     overflow: hidden;
-     border: 1px solid #ddd;
-     border-radius: 4px;
-  }
-
-  .iframe-preview iframe {
-     transform: scale(0.2);
-     transform-origin: 0 0;
-     pointer-events: none;
-     width: 510%;
-     height: 500%;
-     border: 0;
-  }
-
-  .fbpost .body {
-     padding: 12px;
-     background: #f6f7f9;
-     border: 1px solid;
-     border-color: #e5e6e9 #dfe0e4 #d0d1d5;
-     border-radius: 4px;
-  }
-
-  .flex-row {
-    display: flex;
-    flex-direction: row;
-    align-items: center;
-  }
-
-  .flex-row .flex-item {
-    flex: 1;
-    margin: 0;
-  }
-
-  .flex-row .flex-item ~ .flex-item {
-    margin-left: 20px;
-  }
-
-  .flex-row .flex-item input[type='checkbox'] {
-    display: inline-block;
-    height: auto;
-    width: auto;
-    margin-right: 5px;
-  }
-
-  .flex-row > span {
-    margin: 0 5px;
-  }
-
-  .flex-row ~ .flex-row {
-    margin-top: 10px;
-  }
-
-  .flex-row > button {
-    margin-left: 10px;
-  }
-
-  .recipients .recipient {
-    padding: 3px 5px;
-    border: 1px solid #ddd;
-    border-radius: 4px;
-    display: inline-block;
-    margin-right: 5px;
-    margin-bottom: 5px;
-    background: #f8f8f8;
-    font-size: 13px;
-  }
-
   /* scrollbar */
 
->>>>>>> cf6cd487
   ::-webkit-scrollbar {
     width: 5px;
     height: 7px;
