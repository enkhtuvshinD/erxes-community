--- conflicted
+++ resolved
@@ -8,13 +8,9 @@
 const colorCoreGreen = '#67C682';
 const colorCoreBlack = '#393C40';
 const colorCoreGray = '#888';
-<<<<<<< HEAD
-const colorCoreLightGray = '#AAA';
-=======
 const colorCoreLightGray = '#AAAEB3';
 const colorLightGray = '#AAA';
 const colorCoreDarkGray = '#333';
->>>>>>> d9adfaa8
 const colorBlack = '#000';
 const colorShadowGray = '#DDD';
 
