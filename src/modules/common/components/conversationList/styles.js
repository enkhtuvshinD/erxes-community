--- conflicted
+++ resolved
@@ -94,8 +94,6 @@
   }
 `;
 
-<<<<<<< HEAD
-=======
 const AssigneeImg = styled.img`
   height: ${dimensions.coreSpacing}px;
   line-height: ${dimensions.coreSpacing}px;
@@ -107,7 +105,6 @@
   justify-content: flex-end;
 `;
 
->>>>>>> 9ef23f5f
 export {
   ConversationItems,
   RowItem,
@@ -117,5 +114,7 @@
   MainInfo,
   CustomerName,
   SmallText,
-  MessageContent
+  MessageContent,
+  AssigneeImg,
+  AssigneeWrapper
 };