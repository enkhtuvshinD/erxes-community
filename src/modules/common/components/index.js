--- conflicted
+++ resolved
@@ -23,11 +23,8 @@
 import FilterableList from './filterableList/FilterableList';
 import DropdownToggle from './DropdownToggle';
 import ConversationList from './conversationList/ConversationList';
-<<<<<<< HEAD
 import { FormControl, ControlLabel } from './Form';
-=======
 import TextDivider from './TextDivider';
->>>>>>> 5b1b6332
 
 export {
   ActionButtons,
@@ -55,10 +52,7 @@
   TaggerPopover,
   FilterableList,
   DropdownToggle,
-<<<<<<< HEAD
   FormControl,
-  ControlLabel
-=======
+  ControlLabel,
   TextDivider
->>>>>>> 5b1b6332
 };