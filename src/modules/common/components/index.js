--- conflicted
+++ resolved
@@ -34,11 +34,9 @@
 import SortableList from './SortableList';
 import ImageWithPreview from './ImageWithPreview';
 import IntegrationIcon from './IntegrationIcon';
-<<<<<<< HEAD
 import { Step, Steps } from './step';
-=======
 import Chooser from './Chooser';
->>>>>>> b1c35be4
+
 // TODO remove
 const pagination = {};
 
