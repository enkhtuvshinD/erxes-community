--- conflicted
+++ resolved
@@ -5,26 +5,10 @@
   return <TabContainer {...props} />;
 }
 
-<<<<<<< HEAD
-function TabTitle(props: TabTitleProps) {
-  return <TabCaption {...props} />;
-}
-
-type Props= {
-  children: React.ReactNode,
-  grayBorder?: boolean
-};
-
-type TabTitleProps = {
-  children: React.ReactNode,
-  onClick?: () => void,
-  className?: string
-=======
 type TabTitleProps = {
   children: React.ReactNode,
   onClick?: () => void,
   className?: string,
->>>>>>> 77c890a4
 };
 
 function TabTitle(props: TabTitleProps) {
