--- conflicted
+++ resolved
@@ -66,14 +66,8 @@
     };
 
     const attributes = {
-<<<<<<< HEAD
       ...props,
-=======
-      onChange: onChange,
-      onClick: props.onClick,
-      value: props.value,
-      defaultValue: props.defaultValue,
->>>>>>> 5afc4c16
+      onChange,
       [props.defaultChecked
         ? 'defaultChecked'
         : 'checked']: props.defaultChecked
