--- conflicted
+++ resolved
@@ -22,13 +22,8 @@
   <EmailRoutes key="EmailRoutes" />,
   <FormsRoutes key="FormsRoutes" />,
   <IntegrationsRoutes key="IntegrationsRoutes" />,
-<<<<<<< HEAD
-  <KnowledgeBaseRoutes key="KnowledgeBaseRoutes" />,
   <ProfileRoutes key="ProfileRoutes" />,
   <DealRoutes key="DealRoutes" />
-=======
-  <ProfileRoutes key="ProfileRoutes" />
->>>>>>> 556b5a38
 ];
 
 const settingsRoute = () => <Route path="/settings" component={routes} />;
