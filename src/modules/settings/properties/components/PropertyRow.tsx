import {
  ActionButtons,
  Button,
  EmptyState,
  ModalTrigger,
  Table
} from "modules/common/components";
import { __, Alert, confirm } from "modules/common/utils";
import * as React from "react";
import { Collapse } from "react-bootstrap";
import Toggle from "react-toggle";
import { PropertyForm, PropertyGroupForm } from "../containers";
import { CollapseRow, DropIcon, FieldType } from "../styles";
import { IFieldGroup } from "../types";

type Props = {
  group: IFieldGroup;
  queryParams: any;
  removePropertyGroup: (data: { _id: string }) => any;
  removeProperty: (data: { _id: string }) => void;
  updatePropertyVisible: (params: { _id: string; isVisible: boolean }) => void;
};

type State = {
  collapse: boolean;
};

class PropertyRow extends React.Component<Props, State> {
  constructor(props: Props) {
    super(props);

    this.state = {
      collapse: true
    };

    this.renderTable = this.renderTable.bind(this);
    this.renderTableRow = this.renderTableRow.bind(this);
    this.renderActionButtons = this.renderActionButtons.bind(this);
    this.handleCollapse = this.handleCollapse.bind(this);
    this.visibleHandler = this.visibleHandler.bind(this);
  }

  handleCollapse() {
    this.setState({ collapse: !this.state.collapse });
  }

  visibleHandler(e, property) {
    if (property.isDefinedByErxes) {
      return Alert.error(__("You cannot update this property"));
    }

    const isVisible = e.target.checked;

    return this.props.updatePropertyVisible({ _id: property._id, isVisible });
  }

  renderActionButtons(data, remove, content) {
    if (data.isDefinedByErxes) return null;

    return (
      <ActionButtons>
<<<<<<< HEAD
        {form}
=======
        <ModalTrigger
          title="Edit Property"
          trigger={<Button btnStyle="link" icon="edit" />}
          content={content}
        />
>>>>>>> b60af65a
        <Button
          btnStyle="link"
          icon="cancel-1"
          onClick={() =>
            confirm().then(() => {
              remove({ _id: data._id });
            })
          }
        />
      </ActionButtons>
    );
  }

  renderTableRow(field) {
    const { removeProperty, queryParams } = this.props;

    return (
      <tr key={field._id}>
        <td>
          {field.text}
          <FieldType>{field.type}</FieldType>
        </td>
        <td>
          {field.lastUpdatedUser
            ? field.lastUpdatedUser.details.fullName
            : "Unknown"}
        </td>
        <td>
          <Toggle
            defaultChecked={field.isVisible}
            icons={{
              checked: <span>Yes</span>,
              unchecked: <span>No</span>
            }}
            onChange={e => this.visibleHandler(e, field)}
          />
        </td>
        <td>
          {this.renderActionButtons(
            field,
            removeProperty,
<<<<<<< HEAD
            <ModalTrigger
              title="Edit Property"
              trigger={<Button btnStyle="link" icon="edit" />}
              content={props => {
                return (
                  <PropertyForm
                    field={field}
                    queryParams={queryParams}
                    {...props}
                  />
                );
              }}
            />
=======
            (props) => <PropertyForm {...props} field={field} queryParams={queryParams} />
>>>>>>> b60af65a
          )}
        </td>
      </tr>
    );
  }

  renderTable(fields) {
    if (fields.length === 0) {
      return (
        <EmptyState
          icon="circular"
          text="There arent't any fields in this group"
        />
      );
    }

    return (
      <Table hover>
        <thead>
          <tr>
            <th>{__("Name")}</th>
            <th>{__("Last Updated By")}</th>
            <th>{__("Visible")}</th>
            <th />
          </tr>
        </thead>
        <tbody>{fields.map(field => this.renderTableRow(field))}</tbody>
      </Table>
    );
  }

  render() {
    const { group, removePropertyGroup, queryParams } = this.props;
    const { fields = [] } = group;

    return (
      <li key={group._id}>
        <CollapseRow>
          <div style={{ flex: 1 }} onClick={this.handleCollapse}>
            <DropIcon isOpen={this.state.collapse} />
            {group.name} <span>{group.description}</span>
          </div>
          {this.renderActionButtons(
            group,
            removePropertyGroup,
<<<<<<< HEAD
            <ModalTrigger
              title="Edit Property"
              trigger={<Button btnStyle="link" icon="edit" />}
              content={props => {
                return (
                  <PropertyGroupForm
                    group={group}
                    queryParams={queryParams}
                    {...props}
                  />
                );
              }}
            />
=======
            (props) => <PropertyGroupForm {...props} group={group} queryParams={queryParams} />
>>>>>>> b60af65a
          )}
        </CollapseRow>
        <Collapse in={this.state.collapse}>
          <div>{this.renderTable(fields)}</div>
        </Collapse>
      </li>
    );
  }
}

export default PropertyRow;<|MERGE_RESOLUTION|>--- conflicted
+++ resolved
@@ -59,15 +59,11 @@
 
     return (
       <ActionButtons>
-<<<<<<< HEAD
-        {form}
-=======
         <ModalTrigger
           title="Edit Property"
           trigger={<Button btnStyle="link" icon="edit" />}
           content={content}
         />
->>>>>>> b60af65a
         <Button
           btnStyle="link"
           icon="cancel-1"
@@ -109,23 +105,7 @@
           {this.renderActionButtons(
             field,
             removeProperty,
-<<<<<<< HEAD
-            <ModalTrigger
-              title="Edit Property"
-              trigger={<Button btnStyle="link" icon="edit" />}
-              content={props => {
-                return (
-                  <PropertyForm
-                    field={field}
-                    queryParams={queryParams}
-                    {...props}
-                  />
-                );
-              }}
-            />
-=======
             (props) => <PropertyForm {...props} field={field} queryParams={queryParams} />
->>>>>>> b60af65a
           )}
         </td>
       </tr>
@@ -171,23 +151,7 @@
           {this.renderActionButtons(
             group,
             removePropertyGroup,
-<<<<<<< HEAD
-            <ModalTrigger
-              title="Edit Property"
-              trigger={<Button btnStyle="link" icon="edit" />}
-              content={props => {
-                return (
-                  <PropertyGroupForm
-                    group={group}
-                    queryParams={queryParams}
-                    {...props}
-                  />
-                );
-              }}
-            />
-=======
             (props) => <PropertyGroupForm {...props} group={group} queryParams={queryParams} />
->>>>>>> b60af65a
           )}
         </CollapseRow>
         <Collapse in={this.state.collapse}>
