--- conflicted
+++ resolved
@@ -31,28 +31,19 @@
     return (
       <LeftSidebar full header={this.renderSidebarHeader()}>
         <List>
-<<<<<<< HEAD
           <li>
             <Link
               className={this.getClassName('Customer')}
-              to={`?type=Customer`}
+              to={`?type=customer`}
             >
               Customer Properties
             </Link>
           </li>
           <li>
-            <Link className={this.getClassName('Company')} to={`?type=Company`}>
+            <Link className={this.getClassName('Company')} to={`?type=company`}>
               Company Properties
             </Link>
           </li>
-=======
-          <SidebarListItem>
-            <Link to={`?type=customer`}>Customers</Link>
-          </SidebarListItem>
-          <SidebarListItem>
-            <Link to={`?type=company`}>Companies</Link>
-          </SidebarListItem>
->>>>>>> a5affe6f
         </List>
       </LeftSidebar>
     );
