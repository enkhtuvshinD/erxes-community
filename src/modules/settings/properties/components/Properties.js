--- conflicted
+++ resolved
@@ -82,13 +82,8 @@
       propertyForm = <center>{__('Please add property Group first')}!</center>;
     }
 
-<<<<<<< HEAD
-    const addGroup = <MenuItem>Add group</MenuItem>;
-    const addField = <MenuItem>Add a new property</MenuItem>;
-=======
     const addGroup = <MenuItem>{__('Add group')}</MenuItem>;
     const addField = <MenuItem>{__('Add Field')}</MenuItem>;
->>>>>>> e72dcc10
 
     return (
       <Dropdown id="dropdown-knowledgebase" className="quick-button" pullRight>
