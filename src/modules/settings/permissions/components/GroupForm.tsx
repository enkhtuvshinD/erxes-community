import {
  Button,
  ControlLabel,
  FormControl,
  FormGroup
} from 'modules/common/components';
import { Alert } from 'modules/common/utils';
import { SelectTeamMembers } from 'modules/settings/team/containers';
import * as React from 'react';
import { Modal } from 'react-bootstrap';
import { IUserGroup, IUserGroupDocument } from '../types';

type Props = {
  save: ({ doc: IUserGroup }, callback: () => void, object: any) => void;
  closeModal: () => void;
  object: { _id: string } & IUserGroup;
};

type State = {
  selectedMembers: string[];
};

class GroupForm extends React.Component<Props, State> {
  constructor(props: Props) {
    super(props);

    this.state = {
      selectedMembers: (props.object && props.object.memberIds) || []
    };
  }

  generateDoc() {
    return {
      name: (document.getElementById('group-name') as HTMLInputElement).value,
      description: (document.getElementById(
        'group-description'
      ) as HTMLInputElement).value,
      memberIds: this.state.selectedMembers
    };
  }

  save = (e: React.FormEvent) => {
    e.preventDefault();

    const doc = this.generateDoc();

    if (!doc.name || doc.name.length === 0) {
      return Alert.error('Please enter a group name');
    }

    if (!doc.description || doc.description.length === 0) {
      return Alert.error('Please enter a group description');
    }

    this.props.save({ doc }, this.props.closeModal, this.props.object);
  };

  renderContent() {
    const object = this.props.object || ({} as IUserGroupDocument);
    const name = object.name || '';
    const description = object.description || '';
    const self = this;

    const onChange = selectedMembers => {
      self.setState({ selectedMembers });
    };

    return (
      <>
        <FormGroup>
          <ControlLabel>Name</ControlLabel>
          <FormControl id="group-name" defaultValue={name} autoFocus={true} />
        </FormGroup>
        <FormGroup>
          <ControlLabel>Description</ControlLabel>
          <FormControl
            componentClass="textarea"
            id="group-description"
            defaultValue={description}
          />
<<<<<<< HEAD
=======
        </FormGroup>

        <FormGroup>
          <ControlLabel>Members</ControlLabel>

          <SelectTeamMembers
            label="Choose members"
            name="selectedMembers"
            value={self.state.selectedMembers}
            onSelect={onChange}
          />
>>>>>>> 80c62d81
        </FormGroup>
      </>
    );
  }

  render() {
    return (
      <form onSubmit={this.save}>
        {this.renderContent()}
        <Modal.Footer>
          <Button
            btnStyle="simple"
            type="button"
            onClick={this.props.closeModal}
            icon="cancel-1"
          >
            Cancel
          </Button>

          <Button btnStyle="success" type="submit" icon="checked-1">
            Save
          </Button>
        </Modal.Footer>
      </form>
    );
  }
}

export default GroupForm;<|MERGE_RESOLUTION|>--- conflicted
+++ resolved
@@ -78,8 +78,6 @@
             id="group-description"
             defaultValue={description}
           />
-<<<<<<< HEAD
-=======
         </FormGroup>
 
         <FormGroup>
@@ -91,7 +89,6 @@
             value={self.state.selectedMembers}
             onSelect={onChange}
           />
->>>>>>> 80c62d81
         </FormGroup>
       </>
     );
