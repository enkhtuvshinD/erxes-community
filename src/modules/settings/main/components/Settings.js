import React, { Component } from 'react';
import { Link } from 'react-router-dom';
import { Wrapper } from 'modules/layout/components';
import { Row, RowTitle, Box, Divider, BoxName } from '../styles';

class Settings extends Component {
  renderBox(name, image, to) {
    return (
      <Box>
        <Link to={to}>
          <img src={image} alt={name} />
          <BoxName>{name}</BoxName>
        </Link>
      </Box>
    );
  }

  render() {
<<<<<<< HEAD
    return (
      <Maincontent>
        <Contents>
          <Header key="breadcrumb" breadcrumb={this.breadcrumb()} />
        </Contents>
        <Container>
          <Row>
            <RowTitle>Account Settings</RowTitle>

            <BoxContent>
              {this.renderBox(
                'Channels',
                '/images/icons/erxes-05.svg',
                '/settings/channels'
              )}
              {this.renderBox(
                'Brands',
                '/images/icons/erxes-03.svg',
                '/settings/brands'
              )}
              {this.renderBox(
                'Integrations',
                '/images/icons/erxes-04.svg',
                '/settings/integrations'
              )}
              {this.renderBox(
                'Response Template',
                '/images/icons/erxes-10.svg',
                '/settings/response-templates'
              )}
              {this.renderBox(
                'Email Template',
                '/images/icons/erxes-09.svg',
                '/settings/email-templates'
              )}
              {this.renderBox(
                'Email Appearance',
                '/images/icons/erxes-08.svg',
                '/settings/emails'
              )}
              {this.renderBox(
                'Forms',
                '/images/icons/erxes-12.svg',
                '/settings/forms'
              )}
              {this.renderBox(
                'Team Members',
                '/images/icons/erxes-02.svg',
                '/settings/team'
              )}
            </BoxContent>
          </Row>
          <Row>
            <RowTitle className="secondRow">Personal Settings</RowTitle>
=======
    const breadcrumb = [{ title: 'Settings', link: '/settings' }];
>>>>>>> c4312689

    const content = (
      <div>
        <Row>
          <RowTitle>Account Settings</RowTitle>
          <div>
            {this.renderBox(
              'Channels',
              '/images/icons/erxes-05.svg',
              '/settings/channels'
            )}
            {this.renderBox(
              'Brands',
              '/images/icons/erxes-03.svg',
              '/settings/brands'
            )}
            {this.renderBox(
              'Integrations',
              '/images/icons/erxes-04.svg',
              '/settings/integrations'
            )}
            {this.renderBox(
              'Response Template',
              '/images/icons/erxes-10.svg',
              '/settings/response-templates'
            )}
            {this.renderBox(
              'Email Template',
              '/images/icons/erxes-09.svg',
              '/settings/email-templates'
            )}
            {this.renderBox(
              'Email Appearance',
              '/images/icons/erxes-08.svg',
              '/settings/emails'
            )}
            {this.renderBox(
              'Forms',
              '/images/icons/erxes-12.svg',
              '/settings/forms'
            )}
            {this.renderBox(
              'Knowledge base',
              '/images/icons/erxes-06.svg',
              '/settings/knowledgebase/list'
            )}
            {this.renderBox(
              'Team Members',
              '/images/icons/erxes-02.svg',
              '/settings/team'
            )}
          </div>
        </Row>
        <Divider />
        <Row>
          <RowTitle className="secondRow">Personal Settings</RowTitle>
          <div>
            {this.renderBox(
              'Profile',
              '/images/icons/erxes-01.svg',
              '/settings/profile'
            )}
            {this.renderBox(
              'Change password',
              '/images/icons/erxes-13.svg',
              '/settings/change-password'
            )}
            {this.renderBox(
              'Email Signature',
              '/images/icons/erxes-07.svg',
              '/settings/emails/signatures'
            )}
            {this.renderBox(
              'Notification',
              '/images/icons/erxes-11.svg',
              '/settings/notification-settings'
            )}
          </div>
        </Row>
      </div>
    );

    return (
      <Wrapper
        header={<Wrapper.Header breadcrumb={breadcrumb} />}
        content={content}
        transparent={true}
      />
    );
  }
}

export default Settings;<|MERGE_RESOLUTION|>--- conflicted
+++ resolved
@@ -16,64 +16,7 @@
   }
 
   render() {
-<<<<<<< HEAD
-    return (
-      <Maincontent>
-        <Contents>
-          <Header key="breadcrumb" breadcrumb={this.breadcrumb()} />
-        </Contents>
-        <Container>
-          <Row>
-            <RowTitle>Account Settings</RowTitle>
-
-            <BoxContent>
-              {this.renderBox(
-                'Channels',
-                '/images/icons/erxes-05.svg',
-                '/settings/channels'
-              )}
-              {this.renderBox(
-                'Brands',
-                '/images/icons/erxes-03.svg',
-                '/settings/brands'
-              )}
-              {this.renderBox(
-                'Integrations',
-                '/images/icons/erxes-04.svg',
-                '/settings/integrations'
-              )}
-              {this.renderBox(
-                'Response Template',
-                '/images/icons/erxes-10.svg',
-                '/settings/response-templates'
-              )}
-              {this.renderBox(
-                'Email Template',
-                '/images/icons/erxes-09.svg',
-                '/settings/email-templates'
-              )}
-              {this.renderBox(
-                'Email Appearance',
-                '/images/icons/erxes-08.svg',
-                '/settings/emails'
-              )}
-              {this.renderBox(
-                'Forms',
-                '/images/icons/erxes-12.svg',
-                '/settings/forms'
-              )}
-              {this.renderBox(
-                'Team Members',
-                '/images/icons/erxes-02.svg',
-                '/settings/team'
-              )}
-            </BoxContent>
-          </Row>
-          <Row>
-            <RowTitle className="secondRow">Personal Settings</RowTitle>
-=======
     const breadcrumb = [{ title: 'Settings', link: '/settings' }];
->>>>>>> c4312689
 
     const content = (
       <div>
@@ -114,11 +57,6 @@
               'Forms',
               '/images/icons/erxes-12.svg',
               '/settings/forms'
-            )}
-            {this.renderBox(
-              'Knowledge base',
-              '/images/icons/erxes-06.svg',
-              '/settings/knowledgebase/list'
             )}
             {this.renderBox(
               'Team Members',
