import { Table } from "modules/common/components";
import { __ } from "modules/common/utils";
import * as React from "react";
import { List, RowActions } from "../../common/components";
import { ICommonListProps } from "../../common/types";
import { Form } from "../containers";

class ResponseTemplateList extends React.Component<ICommonListProps> {
  constructor(props) {
    super(props);

    this.renderContent = this.renderContent.bind(this);
  }

  renderRows({ objects }) {
<<<<<<< HEAD
    return objects.map((object, index) => (
      <tr key={index}>
        <td>{object.brand.name}</td>
        <td>{object.name}</td>
        <RowActions
          {...this.props}
          object={object}
          renderForm={props => <Form {...props} />}
        />
      </tr>
    ));
=======
    return objects.map((object, index) => {
      const brand = object.brand || {};

      return (
        <tr key={index}>
          <td>{brand.name}</td>
          <td>{object.name}</td>
          <RowActions
            {...this.props}
            object={object}
            renderForm={(props) =>
              <Form {...props} />
            }
          />
        </tr>
      );
    });
>>>>>>> b60af65a
  }

  renderContent(props) {
    return (
      <Table>
        <thead>
          <tr>
            <th>{__("Brand")}</th>
            <th>{__("Name")}</th>
            <th>{__("Actions")}</th>
          </tr>
        </thead>
        <tbody>{this.renderRows(props)}</tbody>
      </Table>
    );
  }

  render() {
    return (
      <List
        title="New response template"
        breadcrumb={[
          { title: __("Settings"), link: "/settings" },
          { title: __("Response templates") }
        ]}
        renderForm={props => <Form {...props} />}
        renderContent={this.renderContent}
        {...this.props}
      />
    );
  }
}

export default ResponseTemplateList;<|MERGE_RESOLUTION|>--- conflicted
+++ resolved
@@ -13,19 +13,6 @@
   }
 
   renderRows({ objects }) {
-<<<<<<< HEAD
-    return objects.map((object, index) => (
-      <tr key={index}>
-        <td>{object.brand.name}</td>
-        <td>{object.name}</td>
-        <RowActions
-          {...this.props}
-          object={object}
-          renderForm={props => <Form {...props} />}
-        />
-      </tr>
-    ));
-=======
     return objects.map((object, index) => {
       const brand = object.brand || {};
 
@@ -43,7 +30,6 @@
         </tr>
       );
     });
->>>>>>> b60af65a
   }
 
   renderContent(props) {
