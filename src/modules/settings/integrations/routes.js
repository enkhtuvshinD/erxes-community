--- conflicted
+++ resolved
@@ -1,8 +1,6 @@
 import React from 'react';
 import { Route } from 'react-router-dom';
 import queryString from 'query-string';
-
-import Google from './containers/Google';
 import Twitter from './containers/twitter/Form';
 import GoogleCalendar from './containers/google/Calendar';
 import CreateMessenger from './containers/messenger/Create';
@@ -67,14 +65,6 @@
   />,
 
   <Route
-<<<<<<< HEAD
-    key="/service/oauth/google_callback/"
-    path="/service/oauth/google_callback/"
-    component={({ history, location }) => {
-      const queryParams = queryString.parse(location.search);
-
-      return <Google history={history} queryParams={queryParams} />;
-=======
     key="/service/oauth/google_callback"
     path="/service/oauth/google_callback"
     component={({ history, location }) => {
@@ -87,7 +77,6 @@
           queryParams={queryParams}
         />
       );
->>>>>>> 6f46fc3c
     }}
   />,
 
