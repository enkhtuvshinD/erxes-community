import React, { Component } from 'react';
import PropTypes from 'prop-types';
<<<<<<< HEAD
import { Header, ActionBar, PageContent } from 'modules/layout/components';
import { Pagination, Table } from 'modules/common/components';
=======
import { Wrapper } from 'modules/layout/components';
import { Pagination, Table, ShowData } from 'modules/common/components';
import Sidebar from '../../Sidebar';
>>>>>>> 63988a57
import { AddIntegration } from '../components';
import Row from './Row';

const propTypes = {
  integrations: PropTypes.array.isRequired,
  removeIntegration: PropTypes.func.isRequired,
  refetch: PropTypes.func.isRequired,
  totalCount: PropTypes.number.isRequired,
  loading: PropTypes.bool.isRequired
};

class List extends Component {
  constructor(props) {
    super(props);

    this.renderIntegrations = this.renderIntegrations.bind(this);
  }

  renderIntegrations() {
    const { integrations, refetch, removeIntegration } = this.props;

    return integrations.map(integration => (
      <Row
        key={integration._id}
        integration={integration}
        refetch={refetch}
        removeIntegration={removeIntegration}
      />
    ));
  }

  render() {
    const { totalCount, loading } = this.props;

    const actionBar = <ActionBar right={<AddIntegration />} />;

    const content = (
      <Table>
        <thead>
          <tr>
            <th>Name</th>
            <th>Kind</th>
            <th>Brand</th>
            <th width="183">Actions</th>
          </tr>
        </thead>
        <tbody>{this.renderIntegrations()}</tbody>
      </Table>
    );

    const breadcrumb = [
      { title: 'Settings', link: '/settings/integrations' },
      { title: 'Integrations' }
    ];

    return [
      <Header key="breadcrumb" breadcrumb={breadcrumb} />,
      <PageContent
        key="settings-content"
        actionBar={actionBar}
        footer={<Pagination count={totalCount} />}
<<<<<<< HEAD
      >
        {content}
      </PageContent>
    ];
=======
        content={
          <ShowData
            data={content}
            loading={loading}
            count={totalCount}
            emptyText="There is no data."
            emptyIcon="ios-copy"
          />
        }
      />
    );
>>>>>>> 63988a57
  }
}

List.propTypes = propTypes;

export default List;<|MERGE_RESOLUTION|>--- conflicted
+++ resolved
@@ -1,13 +1,7 @@
 import React, { Component } from 'react';
 import PropTypes from 'prop-types';
-<<<<<<< HEAD
 import { Header, ActionBar, PageContent } from 'modules/layout/components';
-import { Pagination, Table } from 'modules/common/components';
-=======
-import { Wrapper } from 'modules/layout/components';
 import { Pagination, Table, ShowData } from 'modules/common/components';
-import Sidebar from '../../Sidebar';
->>>>>>> 63988a57
 import { AddIntegration } from '../components';
 import Row from './Row';
 
@@ -69,24 +63,16 @@
         key="settings-content"
         actionBar={actionBar}
         footer={<Pagination count={totalCount} />}
-<<<<<<< HEAD
       >
-        {content}
+        <ShowData
+          data={content}
+          loading={loading}
+          count={totalCount}
+          emptyText="There is no data."
+          emptyIcon="ios-copy"
+        />
       </PageContent>
     ];
-=======
-        content={
-          <ShowData
-            data={content}
-            loading={loading}
-            count={totalCount}
-            emptyText="There is no data."
-            emptyIcon="ios-copy"
-          />
-        }
-      />
-    );
->>>>>>> 63988a57
   }
 }
 
