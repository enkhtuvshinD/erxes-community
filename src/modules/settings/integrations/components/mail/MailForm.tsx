import Button from 'modules/common/components/Button';
import FormControl from 'modules/common/components/form/Control';
import Form from 'modules/common/components/form/Form';
import Icon from 'modules/common/components/Icon';
import Spinner from 'modules/common/components/Spinner';
import Tip from 'modules/common/components/Tip';
import EditorCK from 'modules/common/containers/EditorCK';
import { IButtonMutateProps, IFormProps } from 'modules/common/types';
import { __, Alert } from 'modules/common/utils';
import { EMAIL_CONTENT } from 'modules/engage/constants';
import { Meta } from 'modules/inbox/components/conversationDetail/workarea/mail/style';
import { FileName } from 'modules/inbox/styles';
import { IMail } from 'modules/inbox/types';
import { IIntegration } from 'modules/settings/integrations/types';
import React from 'react';
import { formatStr } from '../../containers/utils';
import {
  AttachmentContainer,
  Attachments,
  ControlWrapper,
  EditorFooter,
  // LeftSection,
  MailEditorWrapper,
  Resipients,
  Uploading,
  SpaceBetweenRow,
  ToolBar,
  Column
} from './styles';
<<<<<<< HEAD
=======
import { Meta } from 'modules/inbox/components/conversationDetail/workarea/mail/style';
import { IMail } from 'modules/inbox/types';
import { FlexRow, Subject } from './styles';
>>>>>>> e43c763d

type Props = {
  integrationId?: string;
  integrations: IIntegration[];
  kind: string;
  isReply?: boolean;
  fromEmail?: string;
  conversationDetails?: IMail;
  closeModal?: () => void;
  renderButton: (props: IButtonMutateProps) => JSX.Element;
};

type State = {
  status?: string;
  cc?: any;
  bcc?: any;
  to?: any;
  fromEmail?: string;
  from?: string;
  subject?: string;
  hasCc?: boolean;
  hasBcc?: boolean;
  hasSubject?: boolean;
  isReply: boolean;
  content: string;
  integrations: IIntegration[];
  attachments: any[];
  totalFileSize: number;
  isUploading: boolean;
};

class MailForm extends React.Component<Props, State> {
  constructor(props: Props) {
    super(props);

    const {
      fromEmail = '',
      conversationDetails = {} as IMail,
      integrations
    } = props;
    const { to, cc, bcc, from } = this.getEmails(conversationDetails);

    this.state = {
      cc: cc || '',
      bcc: bcc || '',
      to: to || '',
      hasCc: cc ? cc.length > 0 : false,
      hasBcc: bcc ? bcc.length > 0 : false,
      hasSubject: bcc ? bcc.length > 0 : false,
      fromEmail: from || fromEmail,
      subject: conversationDetails.subject || '',
      content: '',
      isReply: props.isReply || false,
      status: 'draft',
      isUploading: false,
      from: '',
      attachments: [],
      totalFileSize: 0,
      integrations
    };
  }

  getEmails(details: IMail) {
    const to = details.to || [];
    const cc = details.cc || [];
    const bcc = details.bcc || [];

    const [from] = details.from;

    const emails = {} as {
      to: string;
      from: string;
      cc?: string;
      bcc?: string;
    };

    emails.to = to.map(t => t.email).join(' ');
    emails.from = from.email;

    if (cc.length > 0) {
      emails.cc = cc.map(c => c.email).join(',');
    }

    if (bcc.length > 0) {
      emails.bcc = bcc.map(c => c.email).join(',');
    }

    return emails;
  }

  generateDoc = (values: {
    to: string;
    cc: string;
    bcc: string;
    subject: string;
    from: string;
  }) => {
    const {
      integrationId,
      kind,
      conversationDetails = {} as IMail
    } = this.props;
    const { to, cc, bcc, from, subject } = values;
    const { content, attachments } = this.state;
    const { references, headerId, threadId, messageId } =
      conversationDetails || ({} as IMail);

    const doc = {
      headerId,
      references,
      threadId,
      replyToMessageId: messageId,
      to: formatStr(to),
      cc: formatStr(cc),
      bcc: formatStr(bcc),
      from: integrationId ? integrationId : from,
      subject: subject || conversationDetails.subject,
      attachments,
      kind,
      body: content,
      erxesApiId: from
    };

    return doc;
  };

  onEditorChange = e => {
    this.setState({ content: e.editor.getData() });
  };

  onClick = <T extends keyof State>(name: T) => {
    this.setState(({ [name]: true } as unknown) as Pick<State, keyof State>);
  };

  onRemoveAttach = (attachment: any) => {
    const { attachments } = this.state;

    this.setState({
      attachments: attachments.filter(
        item => item.filename !== attachment.filename
      )
    });
  };

  getEmailSender = (fromEmail?: string) => {
    const { conversationDetails = {} as IMail } = this.props;

    const { integrationEmail } = conversationDetails;
    const { to } = this.getEmails(conversationDetails);

    // new email
    if (!to && !integrationEmail) {
      return fromEmail;
    }

    // reply
    if (!integrationEmail || !fromEmail) {
      return '';
    }

    let receiver;

    // Prevent send email to itself
    if (integrationEmail === fromEmail) {
      receiver = to;
    } else {
      let toEmails;

      // Exclude integration email from [to]
      if (to.includes(integrationEmail)) {
        toEmails = to.split(' ').filter(email => email !== integrationEmail);
      } else {
        toEmails = to;
      }

      receiver = toEmails + ' ' + fromEmail;
    }

    return receiver;
  };

  handleFileInput = (e: React.FormEvent<HTMLInputElement>) => {
    const files = e.currentTarget.files;

    if (!files) {
      return;
    }

    if (files.length === 0) {
      return;
    }

    this.setState({ isUploading: true });

    let j = 0;

    // tslint:disable-next-line
    for (let i = 0; i < files.length; i++) {
      const file = files[i];

      const uploadReader = new FileReader();
      const fileInfo = {
        filename: file.name,
        size: file.size,
        mimeType: file.type
      };

      // eslint-disable-next-line
      uploadReader.onloadend = () => {
        const totalFileSize = this.state.totalFileSize + fileInfo.size;

        if (totalFileSize > 5184000) {
          this.setState({ isUploading: false });

          return Alert.error('It`s size exceeds the limit 5mb');
        }

        const result = uploadReader.result;

        if (result) {
          const dataStr = result.toString();
          const data = dataStr.substr(dataStr.indexOf(',') + 1);

          const fileData = Object.assign({ data }, fileInfo);

          this.setState({
            attachments: [...this.state.attachments, fileData],
            totalFileSize
          });

          j++;

          if (j === files.length) {
            this.setState({ isUploading: false });
          }
        }
      };

      uploadReader.readAsDataURL(file);
    }
  };

  renderFromOption() {
    return this.props.integrations.map(i => (
      <option key={i._id} value={i._id}>
        {i.name}
      </option>
    ));
  }

  renderCC(formProps: IFormProps) {
    const { cc, hasCc } = this.state;

    if (!hasCc) {
      return null;
    }

    return (
      <FlexRow>
        <label>Cc:</label>
        <FormControl {...formProps} name="cc" defaultValue={cc} />
      </FlexRow>
    );
  }

  renderBCC(formProps: IFormProps) {
    const { bcc, hasBcc } = this.state;

    if (!hasBcc) {
      return null;
    }

    return (
      <FlexRow>
        <label>Bcc:</label>
        <FormControl {...formProps} name="bcc" defaultValue={bcc} />
      </FlexRow>
    );
  }

  renderSubject(formProps) {
    const { subject, hasSubject } = this.state;

    if (!hasSubject) {
      return null;
    }

    return (
      <Subject>
        <FlexRow>
          <label>Subject:</label>
          <FormControl
            {...formProps}
            name="subject"
            required={true}
            defaultValue={subject}
            disabled={(subject && true) || false}
          />
        </FlexRow>
      </Subject>
    );
  }

  renderAttachments() {
    const { attachments, isUploading } = this.state;

    if (attachments.length === 0) {
      return;
    }

    return (
      <Attachments>
        {attachments.map((attachment, index) => (
          <AttachmentContainer key={index}>
            <FileName>{attachment.filename}</FileName>
            {attachment.size ? (
              <div>
                ({Math.round(attachment.size / 1000)}
                kB)
              </div>
            ) : null}
            <Icon
              icon="cancel-1"
              size={14}
              onClick={this.onRemoveAttach.bind(this, attachment)}
            />
          </AttachmentContainer>
        ))}
        {isUploading ? (
          <Uploading>
            <Spinner /> <span>uploading ...</span>
          </Uploading>
        ) : null}
      </Attachments>
    );
  }

  renderCancelButton() {
    const { closeModal } = this.props;

    return (
      <Button
        btnStyle="danger"
        size="small"
        onClick={closeModal}
        icon="cancel-1"
      >
        Close
      </Button>
    );
  }

  renderButtons(values, isSubmitted) {
    const { closeModal, renderButton } = this.props;
<<<<<<< HEAD
=======
    const onClick = () => this.setState({ isReply: false });
>>>>>>> e43c763d

    return (
      <EditorFooter>
        <SpaceBetweenRow>
          <ToolBar>
            <Tip text={__('Attach file')}>
              <label>
                <Icon icon="attach" />
                <input
                  type="file"
                  onChange={this.handleFileInput}
                  multiple={true}
                />
              </label>
            </Tip>
            <Tip text={__('Delete')}>
              <label onClick={onClick}>
                <Icon icon="trash" />
              </label>
            </Tip>
          </ToolBar>
          {renderButton({
            name: 'mailForm',
            values: this.generateDoc(values),
            callback: closeModal,
            isSubmitted
          })}
        </SpaceBetweenRow>
      </EditorFooter>
    );
  }

  renderBody() {
    return (
      <MailEditorWrapper>
        <EditorCK
          insertItems={EMAIL_CONTENT}
          content={this.state.content}
          onChange={this.onEditorChange}
          height={100}
        />
      </MailEditorWrapper>
    );
  }

  renderContent = (formProps: IFormProps) => {
    const { values, isSubmitted } = formProps;

    return (
      <ControlWrapper>
        {this.renderBody()}
        {this.renderAttachments()}
        {this.renderButtons(values, isSubmitted)}
      </ControlWrapper>
    );
  };

  renderLeftSide(formProps: IFormProps) {
    const { integrationId } = this.props;
    const { fromEmail } = this.state;
    const sender = this.getEmailSender(fromEmail);

    return (
      <Column>
        <FlexRow>
          <label>From:</label>
          <FormControl
            required={true}
            defaultValue={integrationId}
            disabled={integrationId ? integrationId.length > 0 : false}
            componentClass="select"
            {...formProps}
            name="from"
          >
            <option />
            {this.renderFromOption()}
          </FormControl>
        </FlexRow>
        <FlexRow>
          <label>To:</label>
          <FormControl
            {...formProps}
            defaultValue={sender}
            name="to"
            required={true}
          />
        </FlexRow>
        {this.renderCC(formProps)}
        {this.renderBCC(formProps)}
      </Column>
    );
  }

  renderRightSide(formProps: IFormProps) {
    const { hasCc, hasBcc, hasSubject } = this.state;

    const onClickHasCc = () => this.onClick('hasCc');
    const onClickHasBCC = () => this.onClick('hasBcc');
    const onClickSubject = () => this.onClick('hasSubject');

    return (
      <>
        <Resipients onClick={onClickHasCc} isActive={hasCc}>
          Cc
        </Resipients>
        <Resipients onClick={onClickHasBCC} isActive={hasBcc}>
          Bcc
        </Resipients>
        <Resipients onClick={onClickSubject} isActive={hasSubject}>
          Subject
        </Resipients>
      </>
    );
  }

  renderFormContent = (formProps: IFormProps) => {
    const { values, isSubmitted } = formProps;

    return (
      <ControlWrapper>
        <Meta>
          <SpaceBetweenRow>
            {this.renderLeftSide(formProps)}
            {this.renderRightSide(formProps)}
          </SpaceBetweenRow>
        </Meta>
        {this.renderSubject(formProps)}
        {this.renderBody()}
        {this.renderButtons(values, isSubmitted)}
      </ControlWrapper>
    );
  };

  render() {
    return <Form renderContent={this.renderFormContent} />;
  }
}

export default MailForm;<|MERGE_RESOLUTION|>--- conflicted
+++ resolved
@@ -17,22 +17,17 @@
 import {
   AttachmentContainer,
   Attachments,
+  Column,
   ControlWrapper,
+  // LeftSection,
   EditorFooter,
-  // LeftSection,
   MailEditorWrapper,
   Resipients,
-  Uploading,
   SpaceBetweenRow,
   ToolBar,
-  Column
+  Uploading
 } from './styles';
-<<<<<<< HEAD
-=======
-import { Meta } from 'modules/inbox/components/conversationDetail/workarea/mail/style';
-import { IMail } from 'modules/inbox/types';
 import { FlexRow, Subject } from './styles';
->>>>>>> e43c763d
 
 type Props = {
   integrationId?: string;
@@ -387,10 +382,8 @@
 
   renderButtons(values, isSubmitted) {
     const { closeModal, renderButton } = this.props;
-<<<<<<< HEAD
-=======
+
     const onClick = () => this.setState({ isReply: false });
->>>>>>> e43c763d
 
     return (
       <EditorFooter>
