--- conflicted
+++ resolved
@@ -12,6 +12,7 @@
   client: any,
   type?: string,
   integrationFacebookAppsListQuery: any,
+  // TODO: add types
   saveMutation: (variables: any) => any,
   brandsQuery: any
 };
@@ -90,21 +91,7 @@
   }
 }
 
-<<<<<<< HEAD
-type Props = {
-  client: any,
-  history: any,
-  type?: string,
-  integrationFacebookAppsListQuery: any,
-  // TODO: add types
-  saveMutation: (variables: any) => any,
-  brandsQuery: any
-};
-
-export default withRouter(
-=======
 export default withRouter<IRouterProps>(
->>>>>>> a162b1cd
   compose(
     graphql(
       gql`
