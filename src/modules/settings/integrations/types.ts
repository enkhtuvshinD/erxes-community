import { IBrand } from "../brands/types";
import { IChannel } from "../channels/types";

export interface IApps {
  id: string;
  name?: string;
}

export interface IPages {
  id: string;
  name?: string;
  checked?: boolean;
}

export interface IMessengerData {
  welcomeMessage: string;
  awayMessage: string;
  thankYouMessage: string;
  notifyCustomer: boolean;
  supporterIds: string[];
  availabilityMethod: string;
  isOnline: boolean;
  timezone: string;
  onlineHours: any;
}

export interface IUiOptions {
  color: string;
  wallpaper: string;
  logo: string;
}

export interface IFormData {
  loadType?: string;
  successAction?: string;
  fromEmail?: string;
  userEmailTitle?: string;
  userEmailContent?: string;
  adminEmails?: string[];
  adminEmailTitle?: string;
  adminEmailContent?: string;
  thankContent?: string;
  redirectUrl?: string;
}

export interface ITwitterData {
  info?: any;
  token?: string;
  tokenSecret?: string;
}

export interface IFacebookData {
  appId: string;
  pageIds: string[];
}

export interface IIntegration {
<<<<<<< HEAD
    _id: string;
    kind: string;
    name?: string;
    brandId?: string;
    description?: string;
    code: string;
    formId: string;
    form: any;
    logo: string;
    languageCode?: string;
    createUrl: string;
    createModal: string;
    messengerData?: IMessengerData;
    uiOptions?: IUiOptions;

    brand: IBrand;
    channels: IChannel[];
=======
  _id: string;
  kind: string;
  name?: string;
  brandId?: string;
  description?: string;
  code: string;
  formId: string;
  form: any;
  logo: string;
  languageCode?: string;
  createUrl: string;
  createModal: string;
  messengerData?: IMessengerData;
  twitterData?: ITwitterData;
  facebookData?: IFacebookData;
  formData?: IFormData;
  uiOptions?: IUiOptions;
>>>>>>> dbc55972
}<|MERGE_RESOLUTION|>--- conflicted
+++ resolved
@@ -55,7 +55,6 @@
 }
 
 export interface IIntegration {
-<<<<<<< HEAD
     _id: string;
     kind: string;
     name?: string;
@@ -69,27 +68,9 @@
     createUrl: string;
     createModal: string;
     messengerData?: IMessengerData;
+    facebookData?: IFacebookData;
     uiOptions?: IUiOptions;
 
     brand: IBrand;
     channels: IChannel[];
-=======
-  _id: string;
-  kind: string;
-  name?: string;
-  brandId?: string;
-  description?: string;
-  code: string;
-  formId: string;
-  form: any;
-  logo: string;
-  languageCode?: string;
-  createUrl: string;
-  createModal: string;
-  messengerData?: IMessengerData;
-  twitterData?: ITwitterData;
-  facebookData?: IFacebookData;
-  formData?: IFormData;
-  uiOptions?: IUiOptions;
->>>>>>> dbc55972
 }