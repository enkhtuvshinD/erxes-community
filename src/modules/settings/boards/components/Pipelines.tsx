import { collectOrders } from 'modules/boards/utils';
import {
  Button,
  EmptyState,
  HeaderDescription,
  SortableList
} from 'modules/common/components';
import { IButtonMutateProps } from 'modules/common/types';
import { __ } from 'modules/common/utils';
import { Wrapper } from 'modules/layout/components';
import * as React from 'react';
import { PipelineRow } from '.';
import { PipelineForm } from '../containers';
import { PipelineContainer } from '../styles';
import { IPipeline, IStage } from '../types';

type Props = {
  type: string;
  pipelines: IPipeline[];
  renderButton: (props: IButtonMutateProps) => JSX.Element;
  updateOrder?: any;
  remove: (pipelineId: string) => void;
  boardId: string;
};

type State = {
  showModal: boolean;
  pipelines: IPipeline[];
};

class Pipelines extends React.Component<Props, State> {
  constructor(props: Props) {
    super(props);

    this.state = {
      showModal: false,
      pipelines: props.pipelines
    };
  }

  componentWillReceiveProps(nextProps) {
    if (nextProps.pipelines !== this.props.pipelines) {
      this.setState({ pipelines: nextProps.pipelines });
    }
  }

  renderAddForm = () => {
    const { boardId, save, type } = this.props;

    const closeModal = () => this.setState({ showModal: false });

    return (
      <PipelineForm
        type={type}
        boardId={boardId}
        save={save}
        closeModal={closeModal}
        show={this.state.showModal}
      />
    );
  };

  addPipeline = () => {
    this.setState({
      showModal: true
    });
  };

  onChangePipelines = pipelines => {
    this.setState({ pipelines });

    this.props.updateOrder(collectOrders(pipelines));
  };

  renderRows() {
    const { save, type } = this.props;

    const child = pipeline => {
      return (
        <PipelineRow
          key={pipeline._id}
          pipeline={pipeline}
          save={save}
          remove={this.props.remove}
          type={type}
        />
      );
    };

    const { pipelines } = this.state;

    return (
      <SortableList
        fields={pipelines}
        child={child}
        onChangeFields={this.onChangePipelines}
      />
    );
  }

  renderContent() {
    const { pipelines } = this.props;

    if (pipelines.length === 0) {
      return (
        <EmptyState
          size="full"
          text="Get started on your pipeline"
          image="/images/actions/16.svg"
        />
      );
    }

    return (
      <PipelineContainer>
        <h3>{__('Pipeline')}</h3>
        {this.renderRows()}
      </PipelineContainer>
    );
  }

  renderButton() {
    if (!this.props.boardId) {
      return null;
    }

    return (
      <Button
        btnStyle="success"
        size="small"
        icon="add"
        onClick={this.addPipeline}
      >
        Add pipeline
      </Button>
    );
  }

  render() {
<<<<<<< HEAD
    const { boardId, renderButton, type } = this.props;
    const { currentPipeline, showModal } = this.state;

=======
>>>>>>> be07373c
    return (
      <React.Fragment>
        <Wrapper.ActionBar
          left={
            <HeaderDescription
              icon="/images/actions/34.svg"
              title={'Boards & Pipelines'}
              description="Manage your boards and pipelines so that its easy to manage incoming leads or requests that is adaptable to your team's needs. Add in or delete boards and pipelines to keep business development on track and in check."
            />
          }
          right={this.renderButton()}
        />
        {this.renderContent()}
<<<<<<< HEAD

        <PipelineForm
          type={type}
          boardId={boardId}
          renderButton={renderButton}
          pipeline={currentPipeline}
          show={showModal}
          closeModal={this.closeModal}
        />
=======
        {this.renderAddForm()}
>>>>>>> be07373c
      </React.Fragment>
    );
  }
}

export default Pipelines;<|MERGE_RESOLUTION|>--- conflicted
+++ resolved
@@ -12,7 +12,7 @@
 import { PipelineRow } from '.';
 import { PipelineForm } from '../containers';
 import { PipelineContainer } from '../styles';
-import { IPipeline, IStage } from '../types';
+import { IPipeline } from '../types';
 
 type Props = {
   type: string;
@@ -45,7 +45,7 @@
   }
 
   renderAddForm = () => {
-    const { boardId, save, type } = this.props;
+    const { boardId, renderButton, type } = this.props;
 
     const closeModal = () => this.setState({ showModal: false });
 
@@ -53,9 +53,9 @@
       <PipelineForm
         type={type}
         boardId={boardId}
-        save={save}
+        renderButton={renderButton}
+        show={this.state.showModal}
         closeModal={closeModal}
-        show={this.state.showModal}
       />
     );
   };
@@ -73,14 +73,14 @@
   };
 
   renderRows() {
-    const { save, type } = this.props;
+    const { renderButton, type } = this.props;
 
     const child = pipeline => {
       return (
         <PipelineRow
           key={pipeline._id}
           pipeline={pipeline}
-          save={save}
+          renderButton={renderButton}
           remove={this.props.remove}
           type={type}
         />
@@ -137,12 +137,6 @@
   }
 
   render() {
-<<<<<<< HEAD
-    const { boardId, renderButton, type } = this.props;
-    const { currentPipeline, showModal } = this.state;
-
-=======
->>>>>>> be07373c
     return (
       <React.Fragment>
         <Wrapper.ActionBar
@@ -155,20 +149,9 @@
           }
           right={this.renderButton()}
         />
+
         {this.renderContent()}
-<<<<<<< HEAD
-
-        <PipelineForm
-          type={type}
-          boardId={boardId}
-          renderButton={renderButton}
-          pipeline={currentPipeline}
-          show={showModal}
-          closeModal={this.closeModal}
-        />
-=======
         {this.renderAddForm()}
->>>>>>> be07373c
       </React.Fragment>
     );
   }
