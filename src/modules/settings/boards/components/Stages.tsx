--- conflicted
+++ resolved
@@ -59,12 +59,13 @@
   };
 
   render() {
-    const { options } = this.props;
+    const { options, type } = this.props;
     const Item = options ? options.StageItem : StageItem;
 
     const child = stage => (
       <Item
         stage={stage}
+        type={type}
         onChange={this.onChange}
         remove={this.remove}
         onKeyPress={this.onStageInputKeyPress}
@@ -73,21 +74,6 @@
 
     return (
       <StageList>
-<<<<<<< HEAD
-        {this.props.stages.map((stage: IStage) => (
-          <StageItem
-            key={stage._id}
-            stage={stage}
-            onChange={this.onChange}
-            remove={this.remove}
-            type={this.props.type}
-            onKeyPress={this.onStageInputKeyPress}
-          />
-        ))}
-        <Button onClick={this.add} btnStyle="success" size="small" icon="add">
-          Add stage
-        </Button>
-=======
         <SortableList
           fields={this.props.stages}
           child={child}
@@ -99,7 +85,6 @@
         <LinkButton onClick={this.add}>
           <Icon icon="plus-1" /> {__('Add another stage')}
         </LinkButton>
->>>>>>> 48c5668b
       </StageList>
     );
   }
