--- conflicted
+++ resolved
@@ -26,18 +26,7 @@
 
 class PipelineFormContainer extends React.Component<FinalProps> {
   render() {
-<<<<<<< HEAD
-    const {
-      stagesQuery,
-      usersQuery,
-      boardId,
-      renderButton,
-      closeModal,
-      pipeline
-    } = this.props;
-=======
-    const { stagesQuery, usersQuery, boardId, save } = this.props;
->>>>>>> be07373c
+    const { stagesQuery, usersQuery, boardId, renderButton } = this.props;
 
     if ((stagesQuery && stagesQuery.loading) || usersQuery.loading) {
       return <Spinner />;
@@ -50,16 +39,8 @@
       ...this.props,
       stages,
       boardId,
-<<<<<<< HEAD
       renderButton,
-      closeModal,
-      pipeline,
-      members,
-      selectedMembers
-=======
-      save,
       members
->>>>>>> be07373c
     };
 
     return <PipelineForm {...extendedProps} />;
