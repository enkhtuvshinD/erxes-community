import React, { Component } from 'react';
import PropTypes from 'prop-types';
import {
  Pagination,
  ModalTrigger,
  Button,
  Icon,
  ShowData
} from 'modules/common/components';
import { Header, PageContent, ActionBar } from 'modules/layout/components';

const propTypes = {
  objects: PropTypes.array.isRequired,
  remove: PropTypes.func.isRequired,
  save: PropTypes.func.isRequired,
  refetch: PropTypes.func.isRequired,
  totalCount: PropTypes.number.isRequired,
  loading: PropTypes.bool.isRequired
};

class List extends Component {
  constructor(props) {
    super(props);

    this.renderObjects = this.renderObjects.bind(this);
  }

  renderObjects() {
    const { objects, remove, save, refetch } = this.props;

    return objects.map(object =>
      this.renderRow({
        key: object._id,
        object,
        remove,
        refetch,
        save
      })
    );
  }

  render() {
    const { totalCount, save, loading } = this.props;

    const trigger = (
      <Button btnStyle="success" size="small">
        <Icon icon="plus" /> {this.title}
      </Button>
    );

    const actionBarLeft = (
      <ModalTrigger title={this.title} size={this.size} trigger={trigger}>
        {this.renderForm({ save })}
      </ModalTrigger>
    );

    return [
      <Header key="breadcrumb" breadcrumb={this.breadcrumb()} />,
      <PageContent
        key="settings-content"
        actionBar={<ActionBar right={actionBarLeft} />}
        footer={<Pagination count={totalCount} />}
<<<<<<< HEAD
        transparent={false}
      >
        {this.renderContent()}
      </PageContent>
    ];
=======
        content={
          <ShowData
            data={this.renderContent()}
            loading={loading}
            count={totalCount}
            emptyText="There is no data."
            emptyIcon="ios-copy"
          />
        }
      />
    );
>>>>>>> 63988a57
  }
}

List.propTypes = propTypes;

export default List;<|MERGE_RESOLUTION|>--- conflicted
+++ resolved
@@ -60,25 +60,17 @@
         key="settings-content"
         actionBar={<ActionBar right={actionBarLeft} />}
         footer={<Pagination count={totalCount} />}
-<<<<<<< HEAD
         transparent={false}
       >
-        {this.renderContent()}
+        <ShowData
+          data={this.renderContent()}
+          loading={loading}
+          count={totalCount}
+          emptyText="There is no data."
+          emptyIcon="ios-copy"
+        />
       </PageContent>
     ];
-=======
-        content={
-          <ShowData
-            data={this.renderContent()}
-            loading={loading}
-            count={totalCount}
-            emptyText="There is no data."
-            emptyIcon="ios-copy"
-          />
-        }
-      />
-    );
->>>>>>> 63988a57
   }
 }
 
