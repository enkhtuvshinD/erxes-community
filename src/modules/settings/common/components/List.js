import React, { Component } from 'react';
import PropTypes from 'prop-types';
import {
  Pagination,
  ModalTrigger,
  Button,
  DataWithLoader
} from 'modules/common/components';
import { Wrapper } from 'modules/layout/components';
import Sidebar from 'modules/settings/Sidebar';

const propTypes = {
  objects: PropTypes.array.isRequired,
  remove: PropTypes.func.isRequired,
  save: PropTypes.func.isRequired,
  refetch: PropTypes.func.isRequired,
  totalCount: PropTypes.number.isRequired,
  loading: PropTypes.bool.isRequired
};

class List extends Component {
  constructor(props) {
    super(props);

    this.renderObjects = this.renderObjects.bind(this);
  }

  renderObjects() {
    const { objects, remove, save, refetch } = this.props;

    return objects.map(object =>
      this.renderRow({
        key: object._id,
        object,
        remove,
        refetch,
        save
      })
    );
  }

  render() {
    const { totalCount, save, loading } = this.props;

    const trigger = (
      <Button btnStyle="success" size="small" icon="plus">
        {this.title}
      </Button>
    );

    const actionBarLeft = (
      <ModalTrigger title={this.title} size={this.size} trigger={trigger}>
        {this.renderForm({ save })}
      </ModalTrigger>
    );

    return (
      <Wrapper
        header={<Wrapper.Header breadcrumb={this.breadcrumb()} />}
        leftSidebar={<Sidebar />}
        actionBar={<Wrapper.ActionBar right={actionBarLeft} />}
        footer={<Pagination count={totalCount} />}
<<<<<<< HEAD
        content={
          <ShowData
            data={this.renderContent()}
            loading={loading}
            count={totalCount}
            emptyText="There is no data."
            emptyIcon="ios-copy"
          />
        }
      />
    );
=======
        transparent={false}
      >
        <DataWithLoader
          data={this.renderContent()}
          loading={loading}
          count={totalCount}
          emptyText="There is no data."
          emptyImage="/images/robots/robot-05.svg"
        />
      </PageContent>
    ];
>>>>>>> afecdf3c
  }
}

List.propTypes = propTypes;

export default List;<|MERGE_RESOLUTION|>--- conflicted
+++ resolved
@@ -60,31 +60,18 @@
         leftSidebar={<Sidebar />}
         actionBar={<Wrapper.ActionBar right={actionBarLeft} />}
         footer={<Pagination count={totalCount} />}
-<<<<<<< HEAD
+        transparent={false}
         content={
-          <ShowData
+          <DataWithLoader
             data={this.renderContent()}
             loading={loading}
             count={totalCount}
             emptyText="There is no data."
-            emptyIcon="ios-copy"
+            emptyImage="/images/robots/robot-05.svg"
           />
         }
       />
     );
-=======
-        transparent={false}
-      >
-        <DataWithLoader
-          data={this.renderContent()}
-          loading={loading}
-          count={totalCount}
-          emptyText="There is no data."
-          emptyImage="/images/robots/robot-05.svg"
-        />
-      </PageContent>
-    ];
->>>>>>> afecdf3c
   }
 }
 
