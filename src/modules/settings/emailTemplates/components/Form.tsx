--- conflicted
+++ resolved
@@ -4,11 +4,8 @@
   FormControl,
   FormGroup
 } from 'modules/common/components';
-<<<<<<< HEAD
 import { IFormProps } from 'modules/common/types';
-=======
 import { EMAIL_CONTENT } from 'modules/engage/constants';
->>>>>>> 6221dc6d
 import * as React from 'react';
 import { Form as CommonForm } from '../../common/components';
 import { ICommonFormProps } from '../../common/types';
@@ -22,22 +19,7 @@
   content: string;
 };
 
-<<<<<<< HEAD
-class Form extends React.Component<Props & ICommonFormProps, {}> {
-  generateDoc = (values: { _id?: string; name: string; content: string }) => {
-    const { object } = this.props;
-    const finalValues = values;
-
-    if (object) {
-      finalValues._id = object._id;
-    }
-
-    return {
-      _id: finalValues._id,
-      name: finalValues.name,
-      content: finalValues.content
-=======
-class Form extends React.PureComponent<Props, State> {
+class Form extends React.Component<Props & ICommonFormProps, State> {
   constructor(props: Props) {
     super(props);
 
@@ -50,14 +32,18 @@
     this.setState({ content: e.editor.getData() });
   };
 
-  generateDoc = () => {
+  generateDoc = (values: { _id?: string; name: string; content: string }) => {
+    const { object } = this.props;
+    const finalValues = values;
+
+    if (object) {
+      finalValues._id = object._id;
+    }
+
     return {
-      doc: {
-        name: (document.getElementById('template-name') as HTMLInputElement)
-          .value,
-        content: this.state.content
-      }
->>>>>>> 6221dc6d
+      _id: finalValues._id,
+      name: finalValues.name,
+      content: this.state.content
     };
   };
 
@@ -79,20 +65,11 @@
 
         <FormGroup>
           <ControlLabel>Content</ControlLabel>
-<<<<<<< HEAD
-          <FormControl
-            {...formProps}
-            name="content"
-            componentClass="textarea"
-            rows={5}
-            defaultValue={object.content}
-=======
           <EditorCK
             content={this.state.content}
             onChange={this.onEditorChange}
             insertItems={EMAIL_CONTENT}
             height={460}
->>>>>>> 6221dc6d
           />
         </FormGroup>
       </React.Fragment>
