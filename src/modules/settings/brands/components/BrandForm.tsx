--- conflicted
+++ resolved
@@ -1,52 +1,23 @@
-<<<<<<< HEAD
-=======
-import ButtonMutate from 'modules/common/components/ButtonMutate';
-import * as React from 'react';
->>>>>>> dc40c743
 import {
   Button,
   ControlLabel,
   Form,
   FormControl,
   FormGroup
-<<<<<<< HEAD
 } from 'modules/common/components';
+import ButtonMutate from 'modules/common/components/ButtonMutate';
 import { ModalFooter } from 'modules/common/styles/main';
 import { IFormProps } from 'modules/common/types';
 import * as React from 'react';
-=======
-} from '../../../common/components';
-import { ModalFooter } from '../../../common/styles/main';
-import { mutations, queries } from '../graphql';
->>>>>>> dc40c743
+import { mutations } from '../graphql';
 import { IBrand } from '../types';
 
 type Props = {
   brand?: IBrand;
-<<<<<<< HEAD
-  save: (
-    params: {
-      name: string;
-      description: string;
-    },
-    callback: () => void,
-    brand?: IBrand
-  ) => void;
-=======
->>>>>>> dc40c743
   closeModal: () => void;
   refetchQueries: any;
 };
 
-<<<<<<< HEAD
-class BrandForm extends React.Component<Props, {}> {
-  onSubmit = values => {
-    const { save, brand, closeModal } = this.props;
-    save(values, () => closeModal(), brand);
-  };
-
-  renderContent = (formProps: IFormProps) => {
-=======
 class BrandForm extends React.Component<Props, { isSubmitted: boolean }> {
   constructor(props: Props) {
     super(props);
@@ -56,25 +27,27 @@
     };
   }
 
-  generateDocs = () => {
-    return {
-      _id: this.props.brand && this.props.brand._id,
-      name: (document.getElementById('brand-name') as HTMLInputElement).value,
-      description: (document.getElementById(
-        'brand-description'
-      ) as HTMLInputElement).value
-    };
-  };
-
-  submitForm = e => {
-    e.preventDefault();
-
+  onSubmit = () => {
     this.setState({ isSubmitted: true });
   };
 
-  renderContent() {
->>>>>>> dc40c743
-    const object = this.props.brand || ({} as IBrand);
+  getMutation = () => {
+    if (this.props.brand) {
+      return mutations.brandEdit;
+    }
+
+    return mutations.brandAdd;
+  };
+
+  renderContent = (formProps: IFormProps) => {
+    const { brand, closeModal, refetchQueries } = this.props;
+    const object = brand || ({} as IBrand);
+
+    const finalValues = formProps.values;
+
+    if (brand) {
+      finalValues._id = brand._id;
+    }
 
     return (
       <>
@@ -101,40 +74,26 @@
           />
         </FormGroup>
 
-<<<<<<< HEAD
-=======
-  getMutation = () => {
-    if (this.props.brand) {
-      return mutations.brandEdit;
-    }
-
-    return mutations.brandAdd;
-  };
-
-  render() {
-    return (
-      <form onSubmit={this.submitForm}>
-        {this.renderContent()}
->>>>>>> dc40c743
         <ModalFooter>
           <Button
             btnStyle="simple"
             type="button"
             icon="cancel-1"
-            onClick={this.props.closeModal}
+            onClick={closeModal}
           >
             Cancel
           </Button>
 
           <ButtonMutate
             mutation={this.getMutation()}
-            getVariables={this.generateDocs}
-            callback={this.props.closeModal}
-            refetchQueries={this.props.refetchQueries}
+            variables={finalValues}
+            callback={closeModal}
+            refetchQueries={refetchQueries}
             isSubmitted={this.state.isSubmitted}
+            type="submit"
             icon="checked-1"
             successMessage={`You successfully ${
-              this.props.brand ? 'updated' : 'added'
+              brand ? 'updated' : 'added'
             } a brand.`}
           >
             Save
