import gql from 'graphql-tag';
import { Alert, confirm, withProps } from 'modules/common/utils';
import * as React from 'react';
import { ChildProps, compose, graphql } from 'react-apollo';
import { Sidebar } from '../components';
import { mutations, queries } from '../graphql';
import {
  BrandAddMutationResponse,
  BrandEditMutationResponse,
  BrandRemoveMutationResponse,
  BrandRemoveMutationVariables,
  BrandsCountQueryResponse,
  BrandsQueryResponse
} from '../types';

type Props = {
  queryParams: any;
  currentBrandId?: string;
};

type FinalProps = {
  brandsQuery: BrandsQueryResponse;
  brandsCountQuery: BrandsCountQueryResponse;
} & Props &
  BrandAddMutationResponse &
  BrandEditMutationResponse &
  BrandRemoveMutationResponse;

const SidebarContainer = (props: ChildProps<FinalProps>) => {
  const {
    brandsQuery,
    brandsCountQuery,
    removeMutation,
    queryParams,
    currentBrandId
  } = props;

  const brands = brandsQuery.brands || [];
  const brandsTotalCount = brandsCountQuery.brandsTotalCount || 0;

  // remove action
  const remove = brandId => {
    confirm().then(() => {
      removeMutation({
        variables: { _id: brandId }
      })
        .then(() => {
          Alert.success('You successfully deleted a brand.');
        })
        .catch(error => {
          Alert.error(error.message);
        });
    });
  };

<<<<<<< HEAD
  // create or update action
  const save = (variables, callback, brand) => {
    let mutation = addMutation;
    // if edit mode
    if (brand) {
      mutation = editMutation;
      variables._id = brand._id;
    }

    mutation({
      variables
    })
      .then(() => {
        brandsQuery.refetch();

        Alert.success(
          `You successfully ${brand ? 'updated' : 'added'} a brand.`
        );

        callback();
      })
      .catch(error => {
        Alert.error(error.message);
      });
  };

=======
>>>>>>> dc40c743
  const updatedProps = {
    ...props,
    brands,
    brandsTotalCount,
    remove,
    refetchQueries: getRefetchQueries(queryParams, currentBrandId),
    loading: brandsQuery.loading
  };

  return <Sidebar {...updatedProps} />;
};

const getRefetchQueries = (queryParams, currentBrandId?: string) => {
  return [
    {
      query: gql(queries.brands),
      variables: {
        perPage: queryParams.limit ? parseInt(queryParams.limit, 10) : 20
      }
    },
    {
      query: gql(queries.brands)
    },
    {
      query: gql(queries.integrationsCount)
    },
    {
      query: gql(queries.brandDetail),
      variables: { _id: currentBrandId || '' }
    },
    { query: gql(queries.brandsCount) }
  ];
};

export default withProps<Props>(
  compose(
    graphql<Props, BrandsQueryResponse, { perPage: number }>(
      gql(queries.brands),
      {
        name: 'brandsQuery',
        options: ({ queryParams }: { queryParams: any }) => ({
          variables: {
            perPage: queryParams.limit ? parseInt(queryParams.limit, 10) : 20
          },
          fetchPolicy: 'network-only'
        })
      }
    ),
    graphql<Props, BrandsCountQueryResponse, {}>(gql(queries.brandsCount), {
      name: 'brandsCountQuery'
    }),
    graphql<Props, BrandRemoveMutationResponse, BrandRemoveMutationVariables>(
      gql(mutations.brandRemove),
      {
        name: 'removeMutation',
        options: ({ queryParams, currentBrandId }: Props) => ({
          refetchQueries: getRefetchQueries(queryParams, currentBrandId)
        })
      }
    )
  )(SidebarContainer)
);<|MERGE_RESOLUTION|>--- conflicted
+++ resolved
@@ -53,35 +53,6 @@
     });
   };
 
-<<<<<<< HEAD
-  // create or update action
-  const save = (variables, callback, brand) => {
-    let mutation = addMutation;
-    // if edit mode
-    if (brand) {
-      mutation = editMutation;
-      variables._id = brand._id;
-    }
-
-    mutation({
-      variables
-    })
-      .then(() => {
-        brandsQuery.refetch();
-
-        Alert.success(
-          `You successfully ${brand ? 'updated' : 'added'} a brand.`
-        );
-
-        callback();
-      })
-      .catch(error => {
-        Alert.error(error.message);
-      });
-  };
-
-=======
->>>>>>> dc40c743
   const updatedProps = {
     ...props,
     brands,
