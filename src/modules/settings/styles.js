--- conflicted
+++ resolved
@@ -308,8 +308,6 @@
   }
 `;
 
-<<<<<<< HEAD
-=======
 const CollapseRow = styled.div`
   font-size: ${coreSpace};
   position: relative;
@@ -332,7 +330,6 @@
   }
 `;
 
->>>>>>> cb24ead6
 const TableRow = styled.tr`
   &:hover {
     ${ActionButtons} {
@@ -386,10 +383,6 @@
   IntegrationName,
   RightButton,
   ActionButtons,
-<<<<<<< HEAD
-  TableRow,
-=======
   CollapseRow,
->>>>>>> cb24ead6
   BrandName
 };