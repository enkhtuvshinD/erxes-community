export interface ICurrencies {
  _id: string;
  code: string;
  value: string[];
}

<<<<<<< HEAD
// queries
export type ConfigQueryResponse = {
  configsDetail: ICurrencies[];
=======
// query types

export type ConfigDetailQueryResponse = {
  configsDetail: ICurrencies;
>>>>>>> 115bf7a5
  loading: boolean;
  refetch: () => void;
};

<<<<<<< HEAD
// mutations
export type ConfigsInsertMutationVariables = {
  code: string;
  value: string[];
};

export type ConfigsInsertMutationResponse = {
  insertConfig: (
    params: {
      variables: ConfigsInsertMutationVariables;
    }
  ) => Promise<void>;
=======
// mutation types

export type InsertConfigMutationVariables = {
  code: string;
  value: string;
};

export type InsertConfigMutationResponse = {
  insertConfig: (
    params: { variables: InsertConfigMutationVariables }
  ) => Promise<any>;
>>>>>>> 115bf7a5
};<|MERGE_RESOLUTION|>--- conflicted
+++ resolved
@@ -4,21 +4,13 @@
   value: string[];
 }
 
-<<<<<<< HEAD
-// queries
-export type ConfigQueryResponse = {
-  configsDetail: ICurrencies[];
-=======
 // query types
-
 export type ConfigDetailQueryResponse = {
   configsDetail: ICurrencies;
->>>>>>> 115bf7a5
   loading: boolean;
   refetch: () => void;
 };
 
-<<<<<<< HEAD
 // mutations
 export type ConfigsInsertMutationVariables = {
   code: string;
@@ -31,17 +23,4 @@
       variables: ConfigsInsertMutationVariables;
     }
   ) => Promise<void>;
-=======
-// mutation types
-
-export type InsertConfigMutationVariables = {
-  code: string;
-  value: string;
-};
-
-export type InsertConfigMutationResponse = {
-  insertConfig: (
-    params: { variables: InsertConfigMutationVariables }
-  ) => Promise<any>;
->>>>>>> 115bf7a5
 };