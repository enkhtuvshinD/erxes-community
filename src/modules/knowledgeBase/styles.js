import styled from 'styled-components';
import { colors, dimensions } from 'modules/common/styles';

const SidebarContent = styled.div`
  flex: 1;
  margin-bottom: ${dimensions.unitSpacing - 5}px;
  background: ${colors.colorWhite};
  box-shadow: 0 0 4px ${colors.shadowPrimary};

  &:last-child {
    margin-bottom: ${dimensions.headerSpacing}px;
  }
`;

const RowRightSide = styled.span`
  font-size: 12px;
  color: ${colors.colorCoreGray};
  right: ${dimensions.coreSpacing}px;
  position: absolute;

  i {
    padding: ${dimensions.unitSpacing}px;
  }

  &:hover {
    cursor: pointer;
  }
`;

const RightButton = styled.div`
  width: ${dimensions.coreSpacing}px;
  display: flex;
  justify-content: flex-end;

  &:hover {
    cursor: pointer;
  }
`;

const DropIcon = styled.span`
  &:after {
    content: '\f123';
    font-family: 'Ionicons';
    float: right;
    transition: all ease 0.3s;
    transform: ${props => props.isOpen && `rotate(180deg)`};
  }
`;

const SectionHead = styled.div`
  display: flex;
  align-items: center;
`;

const SectionTitle = styled.div`
  flex: 1;
  cursor: pointer;
  padding: 10px 50px 10px 20px;
  border-bottom: 1px solid ${colors.borderPrimary};
`;

const CountArticle = styled.span`
  color: ${colors.colorCoreGray};
  display: flex;
  position: absolute;
  right: ${dimensions.coreSpacing}px;
  top: 0;
  align-items: center;
  bottom: 0;
`;

const Categories = styled.ul`
  margin: 0;
  padding: 0;
  list-style: none;
  transition: all ease 0.3s;
`;

const ActionButtons = styled.div`
  display: flex;
  position: absolute;
  right: 0;
  top: 0;
  bottom: 0;
  width: 0;
  overflow: hidden;
  align-items: center;
  transition: width 0.3s ease;
  background: transparent;

  * {
    padding: 0;
    margin-left: ${dimensions.unitSpacing}px;

    &:first-child {
      margin-left: 0;
    }
  }
`;

const CategoryItem = styled.li`
  position: relative;
  background: ${props => (props.isActive ? colors.bgActive : colors.bgLight)};

  a {
    padding: 10px 40px;
    white-space: normal;
    display: block;
    color: ${colors.textPrimary};
    position: relative;

    &:focus {
      color: inherit;
      text-decoration: none;
    }
  }

  &:hover {
    cursor: pointer;
<<<<<<< HEAD
    background: ${props => !props.isActive && colors.bgHover};

    ${ActionButtons} {
      width: ${dimensions.headerSpacing}px;
      background: ${props =>
        props.isActive ? colors.bgActive : colors.bgHover};
=======
    background: ${colors.colorWhite};

    ${ActionButtons} {
      width: ${dimensions.headerSpacing - 5}px;
      background: ${colors.colorWhite};
>>>>>>> eea17868
    }
  }
`;

const Articles = styled.div`
  flex: 1;
`;

const Row = styled.div`
  background-color: ${colors.colorWhite};
  margin-bottom: ${dimensions.unitSpacing}px;
  border-radius: 2px;
  padding: 20px;
  box-shadow: 0 0 2px 0 rgba(0, 0, 0, 0.12);
  position: relative;
  display: flex;
  justify-content: space-between;
  align-items: center;

  i {
    color: ${colors.colorCoreGray};
  }

  &:hover {
    ${ActionButtons} {
      width: ${dimensions.headerSpacing - dimensions.coreSpacing}px;
      right: ${dimensions.coreSpacing}px;
    }
  }
`;

const ArticleTitle = styled.span`
  font-weight: 600;
  font-size: 14px;
  margin-right: ${dimensions.unitSpacing}px;
`;

const ArticleColumn = styled.div`
  position: relative;
  padding-right: ${dimensions.coreSpacing * 2}px;
  flex: 1;
`;

const ArticleAuthor = styled.div`
  font-size: 11px;
  color: ${colors.colorCoreGray};
  display: flex;
  align-items: center;
`;

const AuthorName = styled.span`
  font-weight: 500;
  color: ${colors.colorCoreDarkGray};
  padding: 0 20px 0 5px;
`;

const AuthorImg = styled.img`
  width: ${dimensions.coreSpacing}px;
  height: ${dimensions.coreSpacing}px;
  line-height: ${dimensions.coreSpacing}px;
  border-radius: ${dimensions.coreSpacing / 2}px;
  border: 1px solid ${colors.borderPrimary};
  margin-right: 5px;
`;

const ArticleSummary = styled.p`
  flex: 1;
  margin-top: 10px;
`;

export {
  SidebarContent,
  RowRightSide,
  CategoryItem,
  ActionButtons,
  CountArticle,
  SectionHead,
  SectionTitle,
  Categories,
  Articles,
  ArticleTitle,
  ArticleColumn,
  ArticleAuthor,
  AuthorName,
  ArticleSummary,
  AuthorImg,
  DropIcon,
  RightButton,
  Row
};<|MERGE_RESOLUTION|>--- conflicted
+++ resolved
@@ -117,20 +117,11 @@
 
   &:hover {
     cursor: pointer;
-<<<<<<< HEAD
     background: ${props => !props.isActive && colors.bgHover};
-
     ${ActionButtons} {
       width: ${dimensions.headerSpacing}px;
       background: ${props =>
         props.isActive ? colors.bgActive : colors.bgHover};
-=======
-    background: ${colors.colorWhite};
-
-    ${ActionButtons} {
-      width: ${dimensions.headerSpacing - 5}px;
-      background: ${colors.colorWhite};
->>>>>>> eea17868
     }
   }
 `;
