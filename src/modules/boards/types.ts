--- conflicted
+++ resolved
@@ -64,11 +64,8 @@
   visibility: string;
   members?: IUser[];
   memberIds?: string[];
-<<<<<<< HEAD
   bgColor?: string;
-=======
   isWatched: boolean;
->>>>>>> 28bfb875
 }
 
 interface IStageComparisonInfo {
