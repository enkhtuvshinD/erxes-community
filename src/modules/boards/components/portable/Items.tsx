--- conflicted
+++ resolved
@@ -1,14 +1,9 @@
 import { EmptyState, Icon, ModalTrigger } from 'modules/common/components';
-import { IButtonMutateProps } from 'modules/common/types';
 import { __ } from 'modules/common/utils';
 import { Sidebar } from 'modules/layout/components';
 import { SectionContainer } from 'modules/layout/styles';
 import * as React from 'react';
-<<<<<<< HEAD
-import { AddItem } from '.';
-=======
 import { AddForm } from '../../containers/portable';
->>>>>>> 1efc5a42
 import { IItem, IOptions } from '../../types';
 
 type Props = {
@@ -16,10 +11,6 @@
   items: IItem[];
   customerIds?: string[];
   companyIds?: string[];
-<<<<<<< HEAD
-  renderButton: (props: IButtonMutateProps) => JSX.Element;
-=======
->>>>>>> 1efc5a42
   onChangeItems: () => void;
   isOpen?: boolean;
 };
@@ -50,17 +41,7 @@
     const { Section } = Sidebar;
     const { Title, QuickButtons } = Section;
 
-<<<<<<< HEAD
-    const {
-      renderButton,
-      customerIds,
-      companyIds,
-      isOpen,
-      options
-    } = this.props;
-=======
     const { customerIds, companyIds, isOpen, options } = this.props;
->>>>>>> 1efc5a42
 
     const trigger = (
       <a>
@@ -72,10 +53,6 @@
       <AddForm
         options={options}
         {...props}
-<<<<<<< HEAD
-        renderButton={renderButton}
-=======
->>>>>>> 1efc5a42
         customerIds={customerIds}
         companyIds={companyIds}
         showSelect={true}
