--- conflicted
+++ resolved
@@ -256,12 +256,12 @@
   padding: ${dimensions.unitSpacing - 5}px 0 ${dimensions.unitSpacing}px;
 `;
 
-<<<<<<< HEAD
 const EditorContainer = styled.div`
   padding: ${coreSpace};
   flex: 1;
   overflow-y: auto;
-=======
+`;
+
 const SelectMessageType = styled.div`
   margin: 20px;
   width: 300px;
@@ -269,7 +269,6 @@
   font-size: 12px;
   color: ${colors.colorCoreGray};
   padding: ${dimensions.unitSpacing - 5}px 0 ${dimensions.unitSpacing}px;
->>>>>>> 35209698
 `;
 
 export {
@@ -294,15 +293,11 @@
   SelectMonth,
   LauncherContainer,
   WidgetPreview,
-<<<<<<< HEAD
   MessageDescription,
-  EditorContainer
-=======
+  EditorContainer,
   StepFormWrapper,
   ListWrapper,
   RadioContainer,
   CustomerCounts,
-  SelectMessageType,
-  MessageDescription
->>>>>>> 35209698
+  SelectMessageType
 };