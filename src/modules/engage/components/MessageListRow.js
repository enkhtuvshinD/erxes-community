import React from 'react';
import PropTypes from 'prop-types';
import moment from 'moment';
import _ from 'lodash';
import {
  Tip,
  ActionButtons,
  NameCard,
  FormControl,
  Button,
  Label,
  Icon,
  Tags
} from 'modules/common/components';
import { HelperText, EngageTitle } from '../styles';
import { MESSAGE_KINDS } from 'modules/engage/constants';

const propTypes = {
  columnsConfig: PropTypes.array.isRequired,
  message: PropTypes.object.isRequired,
  edit: PropTypes.func.isRequired,
  remove: PropTypes.func.isRequired,
  setLive: PropTypes.func.isRequired,
  setLiveManual: PropTypes.func.isRequired,
  setPause: PropTypes.func.isRequired,
  toggleBulk: PropTypes.func.isRequired
};

class Row extends React.Component {
  constructor(props) {
    super(props);

    this.toggleBulk = this.toggleBulk.bind(this);
  }

  renderLink(text, className, onClick) {
    const { __ } = this.context;
    return (
      <Tip text={__(text)} key={`${text}-${this.props.message._id}`}>
        <Button btnStyle="link" onClick={onClick} icon={className} />
      </Tip>
    );
  }

  renderLinks() {
    const msg = this.props.message;
    const edit = this.renderLink('Edit', 'edit', this.props.edit);
    const pause = this.renderLink('Pause', 'pause', this.props.setPause);
    const live = this.renderLink(
      'Set live',
      'paper-airplane',
      this.props.setLive
    );

    if (msg.kind !== MESSAGE_KINDS.MANUAL) {
      if (msg.isDraft) {
        return [edit, live];
      }

      if (msg.isLive) {
        return [edit, pause];
      }

      return [edit, live];
    }

    if (msg.isDraft) {
      return this.renderLink(
        'Set live',
        'paper-airplane',
        this.props.setLiveManual
      );
    }
  }

  toggleBulk(e) {
    this.props.toggleBulk(this.props.message, e.target.checked);
  }

  renderRules() {
    const { message } = this.props;

    if (message.segment) {
      return (
        <HelperText>
          <Icon icon="pie-graph" /> {message.segment.name}
        </HelperText>
      );
    }
    const messenger = message.messenger || {};
    const rules = messenger.rules || [];

    return rules.map(rule => (
      <HelperText key={rule._id}>
        <Icon icon="pie-graph" /> {rule.text} {rule.condition} {rule.value}
      </HelperText>
    ));
  }

  renderValue(name, counter) {
    const { message } = this.props;

    let status = <Label lblStyle="default">Sending</Label>;
    let successCount = 0;
    let failedCount = 0;

<<<<<<< HEAD
    if (name === 'title') {
      return (
        <td key={counter}>
=======
    const { message, remove } = this.props;

    const deliveryReports = Object.values(message.deliveryReports || {});
    const totalCount = deliveryReports.length;
    const { __ } = this.context;

    deliveryReports.forEach(report => {
      if (report.status === 'sent') {
        successCount++;
      }

      if (report.status === 'failed') {
        failedCount++;
      }
    });

    if (totalCount === successCount + failedCount) {
      status = <Label lblStyle="success">Sent</Label>;
    }

    return (
      <tr key={message._id}>
        <td>
          <FormControl componentClass="checkbox" onChange={this.toggleBulk} />
        </td>
        <td>
>>>>>>> e72dcc10
          <EngageTitle onClick={this.props.edit}>{message.title}</EngageTitle>
          {message.isDraft ? <Label lblStyle="primary">Draft</Label> : null}
          {this.renderRules()}
        </td>
      );
    }
    if (name === 'from') {
      return (
        <td className="text-normal" key={counter}>
          <NameCard user={message.fromUser} avatarSize={30} singleLine />
        </td>
      );
    } else if (name === 'status') {
      return <td key={counter}>{status}</td>;
    } else if (name === 'total') {
      const deliveryReports = Object.values(message.deliveryReports || {});
      const totalCount = deliveryReports.length;

      deliveryReports.forEach(report => {
        if (report.status === 'sent') {
          successCount++;
        }

        if (report.status === 'failed') {
          failedCount++;
        }
      });

      if (totalCount === successCount + failedCount) {
        status = <Label lblStyle="success">Sent</Label>;
      }

      return (
        <td className="text-primary" key={counter}>
          <Icon icon="cube" />
          <b> {totalCount}</b>
        </td>
      );
    } else if (name === 'sent') {
      return (
        <td className="text-success" key={counter}>
          <Icon icon="paper-airplane" />
          <b> {successCount}</b>
        </td>
      );
    } else if (name === 'failed') {
      return (
        <td className="text-warning" key={counter}>
          <Icon icon="alert-circled" />
          <b> {failedCount}</b>
        </td>
      );
    } else if (name === 'type') {
      return (
        <td key={counter}>
          {message.email ? (
            <div>
              <Icon icon="email" /> {__('Email')}
            </div>
          ) : (
            <div>
              <Icon icon="chatbox" /> {__('Messenger')}
            </div>
          )}
        </td>
      );
    } else if (name === 'created date') {
      return (
        <td key={counter}>
          <Icon icon="calendar" />{' '}
          {moment(message.createdDate).format('DD MMM YYYY')}
        </td>
      );
    } else if (name === 'tags') {
      return (
        <td key={counter}>
          <Tags tags={message.getTags} limit={3} />
        </td>
      );
    } else if (name === 'brand') {
      return (
        <td key={counter}>{message.getBrand ? message.getBrand.name : ''}</td>
      );
    }

    return <td key={counter}>{_.get(message, name)}</td>;
  }

  render() {
    const { message, columnsConfig, remove } = this.props;
    let counter = 0;
    return (
      <tr key={message._id}>
        <td>
          <FormControl componentClass="checkbox" onChange={this.toggleBulk} />
        </td>
        {columnsConfig.map(({ name }) => this.renderValue(name, counter++))}
        <td>
          <ActionButtons>
            {this.renderLinks()}

            <Tip text={__('Delete')}>
              <Button btnStyle="link" onClick={remove} icon="close" />
            </Tip>
          </ActionButtons>
        </td>
      </tr>
    );
  }
}

Row.propTypes = propTypes;
Row.contextTypes = {
  __: PropTypes.func
};

export default Row;<|MERGE_RESOLUTION|>--- conflicted
+++ resolved
@@ -1,7 +1,6 @@
 import React from 'react';
 import PropTypes from 'prop-types';
 import moment from 'moment';
-import _ from 'lodash';
 import {
   Tip,
   ActionButtons,
@@ -12,11 +11,10 @@
   Icon,
   Tags
 } from 'modules/common/components';
-import { HelperText, EngageTitle } from '../styles';
+import { EngageTitle, HelperText } from '../styles';
 import { MESSAGE_KINDS } from 'modules/engage/constants';
 
 const propTypes = {
-  columnsConfig: PropTypes.array.isRequired,
   message: PropTypes.object.isRequired,
   edit: PropTypes.func.isRequired,
   remove: PropTypes.func.isRequired,
@@ -97,18 +95,11 @@
     ));
   }
 
-  renderValue(name, counter) {
-    const { message } = this.props;
-
+  render() {
     let status = <Label lblStyle="default">Sending</Label>;
     let successCount = 0;
     let failedCount = 0;
 
-<<<<<<< HEAD
-    if (name === 'title') {
-      return (
-        <td key={counter}>
-=======
     const { message, remove } = this.props;
 
     const deliveryReports = Object.values(message.deliveryReports || {});
@@ -135,62 +126,28 @@
           <FormControl componentClass="checkbox" onChange={this.toggleBulk} />
         </td>
         <td>
->>>>>>> e72dcc10
           <EngageTitle onClick={this.props.edit}>{message.title}</EngageTitle>
           {message.isDraft ? <Label lblStyle="primary">Draft</Label> : null}
           {this.renderRules()}
         </td>
-      );
-    }
-    if (name === 'from') {
-      return (
-        <td className="text-normal" key={counter}>
+        <td className="text-normal">
           <NameCard user={message.fromUser} avatarSize={30} singleLine />
         </td>
-      );
-    } else if (name === 'status') {
-      return <td key={counter}>{status}</td>;
-    } else if (name === 'total') {
-      const deliveryReports = Object.values(message.deliveryReports || {});
-      const totalCount = deliveryReports.length;
-
-      deliveryReports.forEach(report => {
-        if (report.status === 'sent') {
-          successCount++;
-        }
-
-        if (report.status === 'failed') {
-          failedCount++;
-        }
-      });
-
-      if (totalCount === successCount + failedCount) {
-        status = <Label lblStyle="success">Sent</Label>;
-      }
-
-      return (
-        <td className="text-primary" key={counter}>
+        <td>{status}</td>
+        <td className="text-primary">
           <Icon icon="cube" />
           <b> {totalCount}</b>
         </td>
-      );
-    } else if (name === 'sent') {
-      return (
-        <td className="text-success" key={counter}>
+        <td className="text-success">
           <Icon icon="paper-airplane" />
           <b> {successCount}</b>
         </td>
-      );
-    } else if (name === 'failed') {
-      return (
-        <td className="text-warning" key={counter}>
+        <td className="text-warning">
           <Icon icon="alert-circled" />
           <b> {failedCount}</b>
         </td>
-      );
-    } else if (name === 'type') {
-      return (
-        <td key={counter}>
+
+        <td>
           {message.email ? (
             <div>
               <Icon icon="email" /> {__('Email')}
@@ -201,38 +158,15 @@
             </div>
           )}
         </td>
-      );
-    } else if (name === 'created date') {
-      return (
-        <td key={counter}>
+        <td>
           <Icon icon="calendar" />{' '}
           {moment(message.createdDate).format('DD MMM YYYY')}
         </td>
-      );
-    } else if (name === 'tags') {
-      return (
-        <td key={counter}>
+
+        <td>
           <Tags tags={message.getTags} limit={3} />
         </td>
-      );
-    } else if (name === 'brand') {
-      return (
-        <td key={counter}>{message.getBrand ? message.getBrand.name : ''}</td>
-      );
-    }
 
-    return <td key={counter}>{_.get(message, name)}</td>;
-  }
-
-  render() {
-    const { message, columnsConfig, remove } = this.props;
-    let counter = 0;
-    return (
-      <tr key={message._id}>
-        <td>
-          <FormControl componentClass="checkbox" onChange={this.toggleBulk} />
-        </td>
-        {columnsConfig.map(({ name }) => this.renderValue(name, counter++))}
         <td>
           <ActionButtons>
             {this.renderLinks()}
