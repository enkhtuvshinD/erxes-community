--- conflicted
+++ resolved
@@ -1,91 +1,42 @@
 import React, { Component } from 'react';
 import PropTypes from 'prop-types';
-import { FlexItem, Divider } from './style';
-import styled from 'styled-components';
-import { dimensions, colors } from 'modules/common/styles';
-import { rgba } from 'modules/common/styles/color';
+import { BoxRoot, FullContent } from 'modules/common/styles/styles';
+import { colors } from 'modules/common/styles';
+import { METHODS } from 'modules/engage/constants';
 
-const BoxContainer = FlexItem.extend`
-  min-width: 500px;
-  padding: 0 20px;
-  > div {
-    max-height: 100%;
-    width: 420px;
-  }
-`;
+const boxSize = 320;
 
-const Preview = FlexItem.extend`
-  flex: 1 100%;
-`;
+const Box = BoxRoot.extend`
+  width: ${boxSize}px;
+  padding: 40px;
 
-const Box = styled.div`
-  display: inline-block;
-  text-align: center;
-  background: ${colors.colorLightBlue};
-  box-shadow: 0 8px 5px ${rgba(colors.colorCoreGray, 0.08)};
-  border-radius: ${dimensions.unitSpacing / 2}px;
-  transition: all 0.25s ease;
-  width: 200px;
-  height: 200px;
-  padding: 20px;
-  margin-top: 20px;
-  vertical-align: top;
-
-  &:nth-child(2n) {
-    margin-left: 20px;
-  }
-
-  &:last-child {
-    margin-bottom: 20px;
-  }
-
-  img {
-    width: 75px;
-    transition: all 0.5s ease;
+  &:last-of-type {
+    margin-right: 0;
   }
 
   span {
-    color: ${colors.colorCoreGray};
-    display: block;
-    margin-top: ${dimensions.unitSpacing}px;
     text-transform: capitalize;
     font-weight: 500;
   }
+
+  ${props => {
+    if (props.selected) {
+      return `
+        border: 1px solid ${colors.colorSecondary};
+      `;
+    }
+  }};
 
   p {
     margin: 10px 0 0;
     font-size: 12px;
     color: ${colors.colorCoreLightGray};
   }
-
-  &:hover {
-    cursor: pointer;
-    box-shadow: 0 10px 20px ${rgba(colors.colorCoreDarkGray, 0.12)};
-
-    img {
-      transform: scale(1.1);
-    }
-  }
-
-  @media (max-width: 780px) {
-    width: 100%;
-  }
-
-  ${props => {
-    if (props.selected) {
-      return `
-        box-shadow: 0 10px 20px ${rgba(colors.colorCoreDarkGray, 0.12)};
-        img {
-          transform: scale(1.1);
-        }
-      `;
-    }
-  }};
 `;
 
 const propTypes = {
-  changeState: PropTypes.func,
-  kind: PropTypes.string
+  changeMethod: PropTypes.func,
+  method: PropTypes.string
 };
 
 const contextTypes = {
@@ -93,16 +44,12 @@
 };
 
 class ChannelStep extends Component {
-<<<<<<< HEAD
-  renderBox(name, image, desc, value) {
-=======
   renderBox(name, image, desc) {
     const { __ } = this.context;
->>>>>>> e72dcc10
     return (
       <Box
-        selected={this.props.kind === value}
-        onClick={() => this.changeState(value)}
+        selected={this.props.method === name}
+        onClick={() => this.props.changeMethod('method', name)}
       >
         <img src={image} alt={name} />
         <span>{__(name)}</span>
@@ -111,54 +58,20 @@
     );
   }
 
-  changeState(value) {
-    if (value === 'manual') {
-      this.props.changeState('method', 'email');
-    } else {
-      this.props.changeState('method', 'messenger');
-    }
-    this.props.changeState('kind', value);
-  }
-
-  renderPreview() {
-    const { kind } = this.props;
-
-    if (kind === 'auto') {
-      return 'zurag1';
-    } else if (kind === 'manual') {
-      return 'zurag2';
-    }
-    return 'zruag3';
-  }
-
   render() {
     return (
-      <FlexItem>
-        <BoxContainer v="center" h="center" overflow="auto">
-          <div>
-            {this.renderBox(
-              'Auto message',
-              '/images/icons/erxes-07.svg',
-              'Delivered to a user s email inbox Customize with your own templates',
-              'auto'
-            )}
-            {this.renderBox(
-              'Email marketing',
-              '/images/icons/erxes-08.svg',
-              'Delivered inside your app Reach active users',
-              'manual'
-            )}
-            {this.renderBox(
-              'Visitor message',
-              '/images/icons/erxes-08.svg',
-              'Delivered inside your app Reach active users',
-              'visitorAuto'
-            )}
-          </div>
-        </BoxContainer>
-        <Divider />
-        <Preview>{this.renderPreview()}</Preview>
-      </FlexItem>
+      <FullContent center>
+        {this.renderBox(
+          METHODS.EMAIL,
+          '/images/icons/erxes-07.svg',
+          'Delivered to a user s email inbox Customize with your own templates'
+        )}
+        {this.renderBox(
+          METHODS.MESSENGER,
+          '/images/icons/erxes-08.svg',
+          'Delivered inside your app Reach active users'
+        )}
+      </FullContent>
     );
   }
 }
