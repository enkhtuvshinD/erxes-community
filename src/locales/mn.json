--- conflicted
+++ resolved
@@ -819,14 +819,11 @@
   "Auto message description": "Системд бүртгэлтэй хэрэглэгчдийг brand/tag/segment-р оновчлол хийн, илгээх цагийг урьдчилан тохируулан имэйл/ мессенжер(чат) маркетинг (харагдацын хувьд snipped, badge, full message гэсэн 3 төрөлтэй)(боломжийн хувьд текст, бичлэг явуулна) хийнэ.",
   "Manual message description": "Системд бүртгэлтэй хэрэглэгчдийг brand/tag/segment-р оновчлол хийн manual message save дарсан даруйд имэйл/ мессенжер маркетинг (харагдацын хувьд snipped, badge, full message гэсэн 3 төрөлтэй) (боломжийн хувьд текст, бичлэг илгээнэ) хийнэ.",
   "Visitor auto message description": "Системд бүртгэлгүй хэрэглэгчид цахим хуудсаар зочлох үед тухайн хэрэглэгчийг ямар хуудаснаас бичиж байгаа, хэдэн удаа тухайн цэсрүү хандсан, аль улсаас бичиж байгаа, аль хотоос бичиж байгаа гэх мэт үзүүлэлтүүд дээр үндэслэн rule тохируулан мессенжер(чат) маркетинг (харагдацын хувьд snipped, badge, full message гэсэн 3 төрөлтэй,(боломжийн хувьд текст, бичлэг явуулна) хийнэ.",
-<<<<<<< HEAD
   "Required field": "Бөглөх шаардлагатай талбар!",
   "Invalid email format! Please enter a valid email address": "Зөв имэйл хаяг оруулна уу.",
   "Invalid link": "Холбоос буруу байна!",
   "Maximum length is": "Хамгийн ихдээ",
   "characters": "тэмдэгт байна!",
-  "Invalid number format! Please enter a valid number": "Зөв дугаар оруулна уу."
-=======
+  "Invalid number format! Please enter a valid number": "Зөв дугаар оруулна уу.",
   "Insert email template to content": "Агуулгаруу имэйл тэмплэйт оруулах"
->>>>>>> 6221dc6d
 }