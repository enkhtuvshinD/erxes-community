{
  "Are you sure?": "Та энэ үйлдлийг хийхдээ итгэлтэй байна уу? ",
  "Yes, I am": "Тийм",
  "No, Cancel": "Үгүй",
  "Filter by tags": "Таг-р шүүх",
  "There is no data": "Мэдээлэл олдсонгүй",
  "There is no data.": "Мэдээлэл олдсонгүй.",
  "Load more": "Дэлгэрэнгүй үзэх",
  "There aren't any activities at the moment.": "Одоогоор үйлдэл хийгдээгүй байна.",
  "Reset your password": "Нууц үгээ шинэчлэх",
  "Email me the instruction": "Надад зааварчилгааг илгээнэ үү",
  "Sign in": "Нэвтрэх",
  "Change password": "Нууц үг өөрчлөх",
  "Set your new password": "Шинэ нууц үгээ оруулна уу",
  "Forgot password?": "Нууц үгээ мартсан уу? ",
  "Photo": "Зураг",
  "Name": "Нэр",
  "Views": "Үзсэн",
  "Conversion rate": "Хөрвүүлэх хэмжээ",
  "Contacts gathered": "Цуглуулсан",
  "Create lead": "Лийд үүсгэх",
  "Form title": "Формын гарчиг",
  "Form description": "Формын тайлбар",
  "Position": "Байрлал",
  "Username": "Нэвтрэх нэр",
  "Email": "Имэйл",
  "Twitter username": "Твиттер нэвтрэх нэр",
  "Inbox": "Зурвас",
  "Customers": "Харилцагчид",
  "Companies": "Компаниуд",
  "Engage": "Маркетинг",
  "Insights": "Тайлан",
  "Knowledge Base": "Мэдлэгийн сан",
  "Settings": "Тохиргоо",
  "Resolve": "Шийдвэрлэх",
  "Send": "Илгээх",
  "No company": "Компаний мэдээлэл байхгүй",
  "Not tagged yet": "Таглагдаагүй",
  "New note": "Шинэ тэмдэглэл",
  "Conversation": "Харилцааны түүх",
  "Notes": "Тэмдэглэлүүд",
  "Activity": "Үйлдэл",
  "Basic info": "Ерөнхий мэдээлэл",
  "Size": "Хэмжээ",
  "Industry": "Үйл ажиллагааны чиглэл",
  "Website": "Цахим хуудас",
  "Plan": "Төлөвлөгөө",
  "About": "Тухай",
  "Discard": "Орхих",
  "Save": "Хадгалах",
  "Create response template": "Хариу үйлдлийн загвар үүсгэх",
  "Associate": "Холбох",
  "No tags": "Таглагдаагүй",
  "Add customer": "Харилцагч нэмэх",
  "No segments": "Сегмент байхгүй",
  "Manage Columns": "Багануудыг тохируулах",
  "New customer": "Шинэ харилцагч",
  "Add company": "Компани нэмэх",
  "New company": "Шинэ компани",
  "Choose which column you see": "Харах баганаа сонгоно уу",
  "There is no engage message.": "Маркетингийн шинэ зурвас байхгүй байна.",
  "Add Knowledge base": "Мэдлэгийн сан нэмэх",
  "Add knowledge base.": "Мэдлэгийн сан нэмэх.",
  "New Channel": "Шинэ суваг ",
  "Edit": "Засах",
  "Edit basic info": "Ерөнхий мэдээлэл засах",
  "Manage integration": "Интеграци тохируулах",
  "Manage Integration": "Интеграци тохируулах",
  "Choose new brand": "Шинэ брэнд сонгох",
  "Edit integration": "Интеграци засах",
  "Integration": "Интеграци",
  "Integration menu": "Интеграцийн цэс",
  "New Brand": "Шинэ брэнд",
  "Add facebook page": "Фэйсбүүк хуудас нэмэх",
  "Add integrations": "Интеграци нэмэх",
  "Add messenger": "Чат нэмэх",
  "There is no lead.": "Лийд байхгүй",
  "New response template": "Шинэ хариу үйлдлийн загвар",
  "Cancel": "Цуцлах",
  "New email template": "Шинэ имэйл тэмплэйт",
  "Local publisher's email template": "Үндсэн имэйл тэмплэйт",
  "New user": "Шинэ хэрэглэгч",
  "Load More": "Дэлгэрэнгүй үзэх",
  "Session count": "Хандалтын тоо",
  "Last seen at": "Сүүлд харсан ",
  "Tags": "Таг - ууд",
  "Member": "Гишүүн",
  "Remove": "Буцаах",
  "No companies added yet!": "Компани хараахан нэмэгдээгүй байна!",
  "Merge": "Нэгтгэх",
  "First Name": "Нэр",
  "Last Name": "Овог",
  "First name": "Нэр",
  "Last name": "Овог",
  "Primary Email": "Имэйл",
  "Phone": "Утас",
  "Is user": "Хэрэглэгч эсэх",
  "Save & New": "Хадгалах & Бүртгэх",
  "Save & Close": "Хадгалах & Хаах",
  "Close": "Хаах",
  "Customer properties": "Харилцагчийн тохиргоо",
  "Device properties": "Төхөөрөмжийн тохиргоо",
  "Location": "Байрлал",
  "Browser": "Хөтөч",
  "Platform": "Платформ",
  "IP Address": "IP хаяг",
  "Hostname": "Хост нэр",
  "Language": "Хэл",
  "User Agent": "Хэрэглэгчийн Агент",
  "Other properties": "Бусад тохиргоо",
  "Other": "Бусад",
  "Facebook": "Фэйсбүүк",
  "Facebook profile": "Фэйсбүүк профайл",
  "Messenger usage": "Чатын хэрэглээ",
  "Status": "Төлөв",
  "Online": "Онлайн",
  "Offline": "Оффлайн",
  "Twitter": "Твиттер",
  "Twitter quote": "Твиттер ишлэл",
  "Retweet": "Дахин жиргэх",
  "Screen name": "Дэлгэцийн нэр",
  "Don't see the result you're looking for? ": "Таны хайсан нөхцлөөр илэрц олдоогүй юу? ",
  "Merged Info": "Нэгтгэгдсэн мэдээлэл",
  "E-mail": "Имэйл",
  "Integrations": "Интеграцууд",
  "integration": "Интеграци",
  "Brands": "Брэндүүд",
  "Start date": "Эхлэх огноо",
  "End date": "Дуусах огноо",
  "lead": "Лийд",
  "twitter": "Твиттер",
  "facebook": "Фэйсбүүк",
  "messenger": "Чат",
  "Title": "Гарчиг",
  "Description": "Тайлбар",
  "Brand": "Брэнд",
  "Current Password": "Одоогийн нууц үг",
  "Current password": "Одоогийн нууц үг",
  "New Password": "Шинэ нууц үг",
  "Re-type Password to confirm": "Нууц үгээ давтан оруулна уу",
  "Signature": "Гарын үсэг",
  "simple": "энгийн",
  "custom": "дурын",
  "default": "Үндсэн",
  "default language": "Үндсэн хэл",
  "primary": "гол",
  "Content": "Агуулга",
  "Save & draft": "Хадгалах & Түр хадгалах",
  "Save & live": "Хадгалах & Нийтлэх",
  "Message:": "Мессэж:",
  "Email template:": "Имэйл тэмплэйт:",
  "Email subject:": "Имэйлийн гарчиг:",
  "From": "Форм",
  "Message type:": "Мессэжний төрөл: ",
  "Sent as:": "Илгээсэн:",
  "Brand:": "Брэнд:",
  "Add rule": "Дүрэм нэмэх",
  "Last online": "Сүүлд онлайн байсан",
  "No Activities": "Үйлдэл байхгүй байна",
  "There is no customer.": "Харилцагч байхгүй байна.",
  "Properties": "Талбар",
  "Customize ": "Өөрчлөх ",
  "Kind": "Төрөл",
  "All": "Бүгд",
  "Auto": "Авто",
  "Visitor auto": "Зочны авто зурвас",
  "Manual": "Гарын авлага",
  "Delivered to a user s email inbox": "Хэрэглэгчийн имэйл зурваст илгээгдсэн",
  "Customize with your own templates": "Хувийн тэмплэйтээ тохируулах",
  "Delivered inside your app": "Таны аппликейшн - рүү илгээгдлээ",
  "Reach active users": "Идэвхтэй хэрэглэгчид хүрэх",
  "Channel": " Суваг",
  "Edit columns": "Багануудыг тохируулах",
  "Auto message": "Авто мессэж",
  "Manual message": "Механикаар  илгээх зурвас ",
  "Visitor auto message": "Зочны авто зурвас",
  "Actions": "Үйлдлүүд",
  "Created date": "Үүсгэсэн огноо",
  "Type": "Төрөл",
  "Failed": "Амжилтгүй болсон",
  "Sent": "Илгээсэн",
  "Total": "Нийт",
  "Pause": "Зогсоох",
  "Set live": "Нийтлэх",
  "Sending": "Илгээж байна",
  "Delete": "Устгах",
  "Choose segment": "Сегмент сонгох",
  "To:": "Хэнд:",
  "Messenger kind:": "Чатын төрөл:",
  "Title:": "Гарчиг",
  "Channel:": " Суваг",
  "No items": "Мэдээлэл олдсонгүй",
  "New": "Шинэ",
  "Options:": "Сонголтууд:",
  "Options": "Сонголтууд",
  "Type:": "Төрөл:",
  "Add": "Нэмэх",
  "Validation:": "Баталгаажуулалт",
  "Date": "Огноо",
  "Number": "Дугаар",
  "Text:": "Текст:",
  "Description:": "Тайлбар:",
  "This item is requried": "Заавал бөглөнө үү",
  "Preview": "Урьдчилан харах",
  "Column name": " Баганын нэр",
  "Visible": "Харагдах",
  "Choose person": "Сонгох",
  "Conversation Details": "Харилцааны дэлгэрэнгүй",
  "Opened": "Нээгдсэн",
  "Conversations": "Харилцааны түүхүүд",
  "Channels": " Сувгууд",
  "Select all": "Сонгох",
  "Filter by tag": "Таг -р шүүх",
  "Filter by integrations": "Интеграцаар шүүлт хийх",
  "Filter by brand": "Брэнд - р шүүх",
  "Filter by channel": " Сувгаар шүүх",
  "Filter by status": "Төлвөөр шүүх",
  "# Channel": " #Суваг",
  "Unassigned": "Хариуцах гишүүнийг сонгоогүй",
  "Participating": "Оролцсон",
  "Resolved": "Шийдэгдсэн",
  "View more": "Дэлгэрэнгүй үзэх",
  "Customer is offline Click to hide and send messages and they will receive them the next time they are online": "Хэрэглэгч офлайн байна. Зурвас нуух болон илгээх дарж дараагийн удаа харилцагч онлайнаар хүлээж авна.",
  "No templates": "Тэмплэйт байхгүй байна",
  "Save as template": "Тэмплэйт - р хадгалах",
  "Daily First Response Resolve Rate": "Өдөр тутмын анхны арга хэмжээ авсан байдал",
  "Daily First Response Resolve Rate by Team Members": "Багийн гишүүд өдөр тутмын анхны арга хэмжээ авсан байдал",
  "Daily Response Close Resolve Rate by Team Members": "Багийн гишүүд өдөр тутмын анхны арга хэмжээ авч хаасан байдал",
  "Volume Report": "Хандалтын тайлан",
  "Feedbacks gathered through various customer engagement channels.": "Хэрэглэгчийн оролцооны сувгуудыг ашиглан цуглуулсан мэдээлэл.",
  "Response Report": "Хариултын тайлан ",
  "Total number of response for customer feedbacks, by each staff.": "Харилцагчдын санал асуулгын хариулт/ажилчин тус бүрээр/",
  "Response Close Report": "Хариу өгч хаасан ажлын тайлан",
  "Average time of each staff solving problems that based on customer feedbacks.": "Хэрэглэгчдийн санал асуулгад суурилсан ажилтны асуудал шийдвэрлэх дундаж хугацаа.",
  "First Response Report": "Эхний хариу өгөлтийн тайлан",
  "Responding time for a single feedback. Stats will define average response time by each staff.": "Нэгж санал хүсэлтийн хариу өгөх хугацаа. Статистикууд нь ажилтнуудын дундаж хариултын хугацааг тодорхойлно.",
  "Daily Response Close Resolve Rate": "Өдөр тутмын асуудал шийдвэрлэлтийн түвшин",
  "Daily Response Close Resolve rate by Team Members": "Багийн гишүүдийн өдөр тутмын асуудал шийдвэрлэлтийн түвшин",
  "Response Times summary": "Нийт хариу өгөх хугацаа",
  "Response Trend": "Хариу арга хэмжээ",
  "Punch card": "Панч карт",
  "Response by team members": "Багийн гишүүдийн хариулт",
  "Tag": "Таг",
  "Internal note": "Дотоод тэмдэглэл",
  "Manage templates": "Тэмплэйт тохируулах",
  "Volume summary": "Нийт хандалт",
  "Volume Trend": "Хандалтын тренд",
  "Summary": "Нийт",
  "Install code": "Суулгах код",
  "No copyable code": "Хуулах боломжгүй код",
  "Manage Knowledge Base": "Мэдлэгийн сан тохируулах",
  "Add Category": "Категори нэмэх",
  "Add Article": "Асуулт нэмэх",
  "Customer engagement. REDEFINED.": "Customer engagement. REDEFINED.",
  "erxes is an AI meets open source messaging platform for sales, marketing and support": "Хиймэл оюун ухаанд суурилсан борлуулалт, хэрэглэгчтэй харилцах, маркетингийн багт зориулсан нээлттэй эхийн платформ",
  "Marketing, sales, and customer service platform designed to help your business attract more engaged customers. Replace Hubspot with the mission and community-driven ecosystem.": "Marketing, sales, and customer service platform designed to help your business attract more engaged customers. Replace Hubspot with the mission and community-driven ecosystem.",
  "404. This page is not found.": "404. Хуудас олдсонгүй.",
  "erxes is an open-source messaging platform for customer success": "Хиймэл оюун ухаанд суурилсан борлуулалт, хэрэглэгчтэй харилцах, маркетингийн багт зориулсан нээлттэй эхийн платформ",
  "Notification settings": "Мэдэгдлийн тохиргоо",
  "Mark Page Read": "Хуудсыг уншсан гэж тэмдэглэх",
  "Mark All Read": "Бүгдийг уншсан гэж тэмдэглэх",
  "Coming soon": "Тун удахгүй",
  "Looks like you are all caught up": "Мэдэгдэл байхгүй",
  "AI": "ХОУ",
  "See all": "Бүгдийг харах",
  "Select a field": "Талбар сонгох",
  "Add condition": "Нөхцөл нэмэх",
  "Parent segment conditions": "Үндсэн сегментийн нөхцөл",
  "Filter by segments": "Сегментээр шүүх",
  "New segment": "Шинэ сегмент",
  "Manage segments": "Сегмент тохируулах",
  "Users who match": "Тохирох хэрэглэгч",
  "any": "аль ч",
  "all": "бүгд",
  "of the below conditions": "дараах нөхцлүүд",
  "Sub segment of": "Дэд сегмент",
  "Color": "Өнгө",
  "Filters": "Шүүлтийн нөхцлүүд",
  "User(s) will recieve this message": "Хэрэглэгч(д) энэхүү мессэжийг хүлээж авах болно",
  "Color code": "Өнгөний код",
  "Engage Message": "Маркетингийн зурвас",
  "Item counts": "Талбарын тоо",
  "There is no integration in this Brand": "Энэ брэндэд интеграци байхгүй байна",
  "Appearance": "Харагдах байдал",
  "Hours, Availability & Other configs": "Цаг, Боломжтой байдал  & Бусад тохиргоо",
  "There is no brand": "Брэнд байхгүй байна",
  "There is no integration in this channel.": "Энэ сувагт интеграци байхгүй байна.",
  "Template markup": "Загварын тэмдэглэгээ",
  "Use html template here": "HTML тэмплэйт энд ашиглана уу",
  "Choose your email template type": "Имэйл тэмплэйтээ сонгоно уу",
  "Email signatures": "Имэйлийн гарын үсэг",
  "Personal Settings": "Хувийн тохиргоо",
  "Account Settings": "Хэрэглэгчийн тохиргоо",
  "General Settings": "Ерөнхий тохиргоо",
  "Integration Settings": "Интеграцын тохиргоо",
  "Profile": "Профайл",
  "Get notification by email": "Мэдэгдэл имэйлээр хүлээж авах",
  "Admin": "Админ",
  "Contributor": "Координатор",
  "We welcome you warmly to erxes and look forward to a long term healthy working association with us.": "Бид та бүхнийг урт удаан хугацаанд эрүүл зөв харилцаатай хамтран ажиллахыг урьж байна.",
  "Hi, any questions?": "Сайн байна уу? Танд асуулт байна уу?",
  "1 hour ago": "1 цагийн өмнө",
  "We need your help!": "Бидэнд таны тусламж хэрэгтэй байна!",
  "6 minutes ago": "6 минутын өмнө",
  "Write a reply ...": "Хариу бичих ...",
  "App": "Аппликейшн",
  "From email": "Ирсэн имэйл",
  "User email title": "Имэйлийн гарчиг ашиглах",
  "User email content": "Имэйлийн агуулга ашиглах",
  "Admin emails": "Админы имэйлүүд",
  "Admin email title": "Админ имэйлийн гарчиг",
  "Admin email content": "Админы имэйлийн агуулга",
  "Redirect url": "Шууд бус URL",
  "On success": "Амжилттай үед",
  "Success": "Амжилттай",
  "Load": "Ачааллах үед",
  "Thank content": "Баярлалаа утга илэрхийлэх үед",
  "Choose a custom color": "Өнгө сонгох",
  "Choose a wallpaper": " Зураг сонгох",
  "Choose a logo": "Лого сонгох",
  "Visible online to visitor or customer": "Зочин болон харилцагчид онлайнаар харагдана",
  "Online messaging": "Онлайн зурвас илгээх",
  "Welcome message": "Анхны зурвас",
  "Offline messaging": "Оффлайн зурвас илгээх",
  "Away message": "Баяртай зурвас",
  "Thank you message": "Баярлалаа зурвас",
  "Hours & Availability": "Цаг & Боломжтой байдал",
  "Turn online/offline manually": "Механикаар онлайн/оффлайн болгох",
  "Set to follow your schedule": "Төлөвлөгөөгөө оруулна уу",
  "Other configs": "Бусад тохиргоо",
  "Notify customer": "Харилцагчид мэдэгдэх",
  "Online hours": "Онлайн цагууд",
  "Add another time": "Өөр цаг нэмэх",
  "Time zone": "Цагийн бүс",
  "Messenger": "Чат",
  "Knowledge base": "Мэдлэгийн сан",
  "Notification": "Мэдэгдэл",
  "Notifications": "Мэдэгдлүүд",
  "Email Appearance": "Имэйл харагдац",
  "Team Members": "Багийн гишүүд",
  "Team members": "Багийн гишүүд",
  "Account default": "Үндсэн тохиргоо",
  "Full name": "Овог нэр",
  "Leads": "Лийдүүд",
  "Email Signature": "Имэйл гарын үсэг",
  "Response Template": "Хариултын загвар",
  "Email Template": "Имэйл тэмплэйт",
  "Response templates": "Хариу үйдлийн загварууд",
  "Email templates": "Имэйл тэмплэйтүүд",
  "Brand Name": "Брэндийн Нэр",
  "Current template": "Одоогийн тэмплэйт",
  "Created at": "Үүсгэсэн он сар",
  "Manage Fields": "Талбар тохируулах",
  "Duplicate": "Хуулбарлах",
  "Code": "Код",
  "Profile settings": "Профайл тохиргоо",
  "Change Password": "Нууц үг өөрчлөх",
  "Signatures are only included in response emails.": "Гарын үсэг нь зөвхөн хариу имэйлүүдэд багтана.",
  "Signature template": "Гарын үсгийн тэмплэйт",
  "You can use Markdown to format your signature.": "Та \"Markdown\" ашиглан өөрийн гарын үсэгийг форматлах боломжтой.",
  "Password": "Нууц үг",
  "Password confirmation": "Нууц үг баталгаажуулалт",
  "Choose the channels": " Сувгуудын сонгох",
  "Simple": "Энгийн",
  "Custom": "Өөрчлөх",
  "Create a new Company": "Шинэ компани үүсгэх",
  "New Company": "Шинэ компани",
  "Edit name": "Нэр засах",
  "Customer": "Харилцагч",
  "Add tag": "Таг нэмэх",
  "Company": "Компани",
  "New message ": "Шинэ зурвас",
  "There aren’t any activities at the moment.": "Одоогоор хийгдсэн үйлдэл байхгүй байна.",
  "This item is required": "Заавал бөглөнө үү",
  "Manage fields": "Талбар  тохируулах",
  "Add integrations ": "Интеграци нэмэх",
  "Lead": "Лийд",
  "Create a new Customer": "Шинэ харилцагч үүсгэх",
  "New Customer": "Шинэ харилцагч",
  "Segments": "Сегментүүд",
  "Add a condition": "Нөхцөл нэмэх",
  "Open": "Нээх",
  "Choose channel": "Суваг сонгох",
  "Who is this message for?": "Энэхүү зурвасыг хэнд илгээх вэ?",
  "Compose your message": "Зурвас бичих",
  "No items added": "Шинэ бүртгэл хийгдээгүй байна",
  "Submit": "Илгээх",
  "Next": "Дараах",
  "Save & Draft": "Хадгалах & Түр хадгалах",
  "Save & Live": "Хадгалах & Нийтлэх",
  "From:": "Хэнээс:",
  "Pages": "Хуудсууд",
  "Links": "Холбоосууд",
  "Enter your password to Confirm": "Баталгаажуулах нууц үгээ оруулна уу",
  "Number of visits": "Зочилсон тоо",
  "Written By": "Бичсэн",
  "Icon": "Тэмдэг",
  "draft": "түр хадгалах",
  "Twitter Username": "Твиттер -т нэвтрэх нэр",
  "LinkedIn": "Линкэдин",
  "Youtube": "Юүтүб",
  "Github": "Гитхаб",
  "Edit response": "Хариултыг засах",
  "To send your message press Enter and Shift + Enter to add a new line": "Тэмдэглэлээ илгээхийн тулд Enter шинэ мөр нэмэх бол Shift + Enter дарна уу",
  "To send your note press Enter and Shift + Enter to add a new line": "Тэмдэглэлээ илгээхийн тулд Enter шинэ мөр нэмэх бол Shift + Enter дарна уу",
  "Type to search": "Энд бичиж хайна уу",
  "Members": "Гишүүд",
  "Choose integrations": "Интеграци сонгох",
  "Choose brands": "Брэнд сонгох",
  "Click to select a date": "Энд дарж огноо сонгоно уу",
  "Select a date": "Огноо сонгоно уу",
  "Choose users": "Хэрэглэгч сонгох",
  "Select Brand": "Брэнд сонгох",
  "Write here Welcome message.": "Зурвасаа энд бичнэ үү.",
  "Write here Away message.": "Зурвасаа энд үлдээнэ үү.",
  "Write here Thank you message.": "Баярлалаа зурвасаа энд оруулна уу. ",
  "Select app": "Аппликейшн сонгох",
  "Enter new password": "Шинэ нууц үг оруулах",
  "Choose channels": "Суваг сонгох",
  "Select": "Сонгох",
  "select": "сонгох",
  "Choose members": "Гишүүд сонгох",
  "Search": "Хайлт",
  "your@email.com": "your@email.com",
  "password": "нууц үг",
  "registered@email.com": "registered@email.com",
  "new password": "шинэ нууц үг",
  "Start typing to leave a note": "Тэмдэглэл бичиж эхлэх ...",
  "Re-type password": "Нууц үгээ дахин оруулна уу",
  "Name:": "Нэр:",
  "Size:": "Хэмжээ:",
  "Website:": "Цахим хуудас:",
  "Industry:": "Салбар:",
  "Plan:": "Төлөвлөгөө:",
  "There arent't any groups and fields": "Энэ талбарт группын мэдээлэл байхгүй байна",
  "Please add property Group first": "Эхлээд өмчийн группыг нэмнэ үү",
  "Add group": "Групп нэмэх",
  "Add Property": "Талбар нэмэх",
  "Add Group & Field ": "Групп & Талбар нэмэх",
  "Add Group": "Групп нэмэх",
  "Edit Property": " Талбарыг засах",
  "Group:": "Групп:",
  "There arent't any fields in this group": "Энэ группт талбар байхгүй байна",
  "Customer Properties": "Харилцагчийн талбар",
  "Company Properties": "Компаний талбар",
  "Add an option": "Сонголт нэмэх",
  "Copy to clipboard": "Clipboard -  руу хуулах",
  "Go to home page": "Нүүр хуудас руу шилжих",
  "Assign to": "Хариуцуулах",
  "Remove assignee": "Хариуцсан ажилтныг цуцлах",
  "Account settings": "Хэрэглэгчийн тохиргоо",
  "Personal settings": "Хувийн тохиргоо",
  "Add category": "Категори нэмэх",
  "Filter": "Шүүлт",
  "Live": "Нийтлэх",
  "Draft": "Түр хадгалах",
  "Paused": "Зогсоосон",
  "Your messages": "Таны зурвас",
  "Delivered inside your app Reach active users": "Аппликейшний идэвхтэй хэрэглэгчдэд хүргэсэн",
  "Delivered to a user s email inbox Customize with your own templates": "Харилцагчийн имэйлийн хайрцаганд хүргэгдсэн",
  "email": "имэйл",
  "Create segment": "Сегмент үүсгэх",
  "customers": "харилцагчид",
  "has any value": "ямар ч утга ",
  "is unknown": "олдсонгүй",
  "is not": "биш",
  "is": "бол",
  "Less than": "- с бага",
  "City": "Хот",
  "Greater than": "- с их",
  "Country": "Улс",
  "Current page url": "Одоогийн хуудасны URL",
  "Browser language": "Хөтчийн хэл",
  "conversation": "харилцааны түүх",
  "engageMessage": "маркетингийн зурвас",
  "customer": "харилцагчид",
  "company": "компани",
  "starts with": "эхлэх",
  "ends with": "дуусах",
  "contains": "агуулдаг",
  "does not contain": "агуулаагүй байна",
  "Basic Info": "Ерөнхий Мэдээлэл",
  "Add Phone": "Утас нэмэх",
  "Add Email": "Имэйл нэмэх",
  "Choose your tags": "Таг - аа сонгох",
  "Manage tags": "Таг тохируулах",
  "Edit Profile": "Профайл засах",
  "Sign out": "Гарах",
  "Last Updated By": "Сүүлд шинэчилсэн",
  "There is no channel": "Суваг олдсонгүй",
  "Facebook page": "Фэйсбүүк хуудас",
  "plan": "Багц",
  "Edit segment": "Сегмент засварлах",
  "New message": "Шинэ зурвас",
  "Message": "Зурвас",
  "Merge Customers": "Хэрэглэгчдийг нэгтгэх",
  "Assign": "Огноо",
  "There is no message.": "Зурвас олдсонгүй.",
  "per page": "хуудас бүрт",
  "[view]": "[харах]",
  "Go to twitter": "Твиттерлүү үсрэх",
  "Build": "Угсрах",
  "`s integration": "-ийн интеграцууд",
  "Created": "Үүссэн",
  "Email templates:": "Имэйл тэмплэйт:",
  "Content:": "Агуулга:",
  "Response Templates": "Хариу үйлдлийн загварууд",
  "Merge Companies": "Компаниудыг нэгтгэх",
  "Response template": "Хариу үйлдлийн загвар",
  "Attach file": "Файл хавсаргах",
  "Upload": "Файлаа оруулна уу",
  "ShoutBox": "Харилцах цонх",
  "Popup": "Дэлгэгдэх",
  "Embedded": "Оруулах",
  "Choose a flow type": "Төрөлөө сонгоно уу",
  "CallOut": "Харагдах байдал",
  "Callout title": "Харагдах байдалын гарчиг",
  "Callout body": "Харагдах байдалын тайлбар",
  "Callout button text": "Харагдах байдалын товчлуурын текст",
  "Skip callOut": "Харагдах байдлыг алгасах",
  "Form button text": "Формын товчлуурын текст",
  "Theme color": "Товчлуурын арын өнгө",
  "Featured image": "Зураг",
  "Full Preview": "Урьдчилан харах",
  "Try some of these colors:": "Эдгээр өнгөнүүдээс ашиглана уу:",
  "Included fields": "Багтсан талбарууд",
  "Deal": "Хэлэлцээр",
  "Deals": "Хэлэлцээрүүд",
  "New Product & Service": "Шинэ бүтээгдэхүүн үйлчилгээ",
  "No product or services": "Бүтээгдэхүүн үйлчилгээ байхгүй байна",
  "UOM": "UOM",
  "Quantity": "Тоо хэмжээ",
  "Unit price": "Нэгж үнэ",
  "Discount": "Хөнгөлөлт",
  "Tax": "Татвар",
  "Select company": "Компани сонгох",
  "Select customer": "Харилцагч сонгох",
  "Note": "Тэмдэглэл",
  "Assigned to": "Хариуцсан",
  "Move": "Шилжүүлэх",
  "Move deal": "Хэлэлцээр шилжүүлэх",
  "Copy": "Хуулах",
  "Close date": "Дуусах огноо",
  "Choose product & service": "Бүтээгдэхүүн үйлчилгээ сонгох",
  "Select product & service": "Бүтээгдэхүүн үйлчилгээ сонгоно уу",
  "Please, select a close date": "Хаагдах өдрийг оруулна уу",
  "Create a new Product": "Шинэ бүтээгдэхүүн үүсгэх",
  "New Product": "Шинэ бүтээгдэхүүн",
  "SKU": "SKU",
  "Choose a company": "Компани сонгох",
  "Choose a customer": "Харилцагч сонгох",
  "Choose a board": "Самбар сонгох",
  "Choose a pipeline": "Пайплайн сонгох",
  "Manage Board & Pipeline": "Пайплайн, Самбарын тохиргоо",
  "Choose a stage": "Тавцан сонгох",
  "Deal Settings": "Хэлэлцээр тохиргоо",
  "Boards & Pipelines": "Самбар болон Пайплайн",
  "Product & Service": "Бүтээгдэхүүн үйлчилгээ",
  "There is no pipeline in this board.": "Пайплайн байхгүй байна.",
  "There is no board": "Самбар байхгүй байна",
  "New Board": "Шина самбар",
  "Add pipeline": "Пайплайн нэмэх",
  "Create one": "Шинийг нэмэх",
  "Edit pipeline": "Пайплайн засах",
  "Add stage": "Тавцан нэмэх",
  "Board": "Самбар",
  "Pipeline": "Пайплайн",
  "Stage": "Тавцан",
  "Add a deal": "Нэмэх",
  "Edit deal": "Хэлэлцээр засах",
  "Add Product / Service": "Бүтээгдэхүүн үйлчилгээ нэмэх",
  "Reply tweet": "Жиргээнд хариулах",
  "Tweet": "Жиргэх",
  "Details": "Дэлгэрэнгүй",
  "View Profile": "Профайл харах",
  "Empty Notes": "Тэмдэглэл байхгүй байна",
  "Mini-resume": "Товч танилцуулга",
  "You cannot update this property": "Уг талбарыг шинэчлэх боломжгүй",
  "Desktop": "Компьютер",
  "Mobile": "Гар утас",
  "Tablet": "Таблет",
  "Amount": "Хэмжээ",
  "Owner": "Эзэмшигч",
  "Department": "Хэлтэс",
  "Lead Status": "Борлуулалтын явц",
  "Lifecycle State": "Төлөв",
  "Has Authority": "Эрх мэдэлтэй эсэх",
  "Do not disturb": "Садаа болох эсэх",
  "Parent Company": "Толгой компани",
  "Business Type": "Бизнесийн төрөл",
  "Employees count": "Ажилчдын тоо",
  "Yes": "Тийм",
  "No": "Үгүй",
  "Copied": "Хуулсан",
  "General": "Ерөнхий",
  "Currency": "Валют",
  "Unit of measurement": "Хэмжих нэгж",
  "Create another board": "Шинэ самбар үүсгэх",
  "No pipeline": "Пайплайн байхгүй байна",
  "No stage": "Тавцан байхгүй байна",
  "No deal": "Хэлэлцээр байхгүй байна",
  "Choose": "Сонгох",
  "Successfully saved.": "Амжилттай хадгаллаа.",
  "Successfully moved.": "Амжилттай зөөлөө.",
  "Successfully selected.": "Амжилттай сонгогдлоо.",
  "Body description here": "Энд тайлбараа бичнэ үү",
  "Thank you.": "Баярлалаа.",
  "Choose a brand": "Брэндээ сонгоно уу",
  "Write a title": "Гарчигаа бичнэ үү",
  "Contact": "Холбоо барих",
  "Created by": "Үүсгэсэн хэрэглэгч",
  "Manage": "Тохируулах",
  "Dropdown": "Унадаг баннер",
  "Slide-in Left": "Зүүн талаас",
  "Slide-in Right": "Баруун талаас",
  "Enter name": "Нэрээ оруулна уу",
  "Delivered": "Хүргэгдсэн",
  "Clicked": "Дарсан",
  "Complaint": "Гомдол",
  "Bounce": "Үсэрсэн",
  "Rendering Failure": "Хөрвүүлэлтын алдаа",
  "Rejected": "Татгалзсан",
  "No customer": "Харилцагч байхгүй байна",
  "Action": "Үйлдэл",
  "Please select one to merge": "Нэгийг сонгоно уу",
  "Filter by date": "Oн сараар шүүх",
  "Total conversations": "Нийт харилцааны түүх",
  "Filter by form": "Формоор шүүх",
  "Supporters": "Туслах ажилтан",
  "Import histories": "Оруулсан түүх",
  "Imported Date": "Оруулсан огноо",
  "Imported User": "Оруулсан хэрэглэгч",
  "Export customers": "Харилцагчид татах",
  "Import customers": "Харилцагчид оруулах",
  "Export companies": "Компаниуд татах",
  "Import companies": "Компаниуд оруулах",
  "All customers imported successfully": "Бүх харилцагчдыг амжилттай орууллаа",
  "There aren't any imports": "Оруулсан мэдээлэл алга байна",
  "Successfully Removed all customers": "Бүх харилцагчдыг амжилттай устгалаа",
  "You can only import max 600 at a time": "Харилцагчид оруулах дээд хэмжээ: 600",
  "Invalid import type": "Буруу төрөл сонгосон байна",
  "Last updated": "Сүүлд өөрчилсөн",
  "Filter by lead status": "Лийдийн төлөвөөр шүүх",
  "No lead status chosen": "Лийдийн төлөв сонгоогүй байна",
  "Schedule:": "Цагын хуваарь",
  "Every Day": "Өдөр бүр",
  "Every Month": "Сар бүр",
  "Every Year": "Жил бүр",
  "Every Monday": "Даваа гараг бүр",
  "Every Tuesday": "Мягмар гараг бүр",
  "Every Wednesday": "Лхагва гараг бүр",
  "Every Thursday": "Пүрэв гараг бүр",
  "Every Friday": "Баасан гараг бүр",
  "Every Saturday": "Хагас сайн бүр",
  "Every Sunday": "Бүтэн сайн бүр",
  "Choose a schedule day": "Цагын хуваарь төрөл сонгоно уу",
  "Choose a schedule time": "Цагын хуваарь цаг сонгоно уу",
  "Won": "Ялсан",
  "Lost": "Алдсан",
  "App store": "Апп дэлгүүр",
  "App store menu": "Интеграцийн цэс",
  "In Progress": "Идэвхитэй",
  "It`s size exceeds the limit 10mb": "Хэмжээ 10mb-аас хэтэрсэн байна",
  "Congrats! Your email sent successfully!": "Баяр хүргье! Таны и-мэйл амжилттай илгээгдлээ.",
  "Works with messenger": "Чаттай хосолж ажиллана",
  "Knowledge base topic": "Мэдлэгийн сангийн гарчиг",
  "Package version": "Сангийн хувилбар",
  "Branch name": "Салбарын нэр",
  "Abbreviated": "Товчилсон",
  "User": "Хэрэглэгч",
  "Recent conversations": "Сүүлийн харилцааны түүхүүд",
  "Start new conversation": "Шинэ харилцааны түүх эхлүүлэх",
  "Talk with support staff": "Тусламжийн багтай харилцах",
  "Send a message": "Захиа илгээх",
  "Volume Report By Customer": "Хандалтын тайлан харилцагчаар",
  "Export Report": "Тайлан татах",
  "We`re ready to help you.": "Бид танд туслахад бэлэн байна.",
  "Please choose a product": "Бүтээгдэхүүн сонгоно уу.",
  "Please choose a currency": "Валют сонгоно уу.",
  "No board": "Самбар байхгүй байна",
  "Empty": "Хоосон байна",
  "There is no account.": "Данс байхгүй байна.",
  "There is no tag.": "Таг байхгүй байна.",
  "Skip for now": "Алгасах",
  "Go to Inbox": "Инбоксруу очих",
  "Messenger Language": "Мессенжерийн хэл",
  "Messenger name": "Мессенжерийн нэр",
  "Skip": "Алгасах",
  "Finish": "Дуусгах",
  "Show": "Харах",
  "Hide": "Нуух",
  "Previous": "Өмнөх",
  "Users": "Гишүүд",
  "users": "гишүүд байна",
  "brands": "брендүүд байна",
  "messengers": "мессенжерүүд байна",
  "channels": "сувгууд байна",
  "Emails": "Цахим шуудангууд",
  "Messengers": "Мессенжерүүд",
  "You already have": "Танд одоогоор",
  "There is another": "Уригдсан",
  "Let's create your brand": "Бренд үүсгэх",
  "Invite users": "Гишүүн урих",
  "Let's grow your team": "Багаа өрөгжүүлье",
  "Invite": "Урих",
  "Let's start": "Эхлэх",
  "Start messaging now!": "Мессенжер үүсгэх",
  "Create channel": "Суваг үүсгэх",
  "Get started on your channel": "Сувагаа үүсгэцгээе",
  "Welcome": "Тавтай морил",
  "I'm ready to get started": "Би эхлэхэд бэлэн",
  "Nothing inserted": "Өгөгдөл оруулаагүй байна",
  "Empty emails": "Имэйл оруулаагүй байна",
  "Initial setup": "Эхлэлийн тохиргоо хийх",
  "Add another": "Өөрийг нэмэх",
  "Don't show again": "Дахиж харахгүй",
  "No other pipeline": "Өөр пайплайн байхгүй",
  "No other boards": "Өөр самбар байхгүй",
  "Welcome paragraph": "Таныг энд байгаад баяртай байна. Та цөөхөн хором ерөнхий тохиргоогоо хийнэ үү",
  "Get notified and notify others to keep everything up to date": "Мэдэгдлийг цаг алдалгүй авах",
  "If your team hasn't received messages that you sent on the site, we can send it to them via email": "Хэрэглэгчрүү мэдэгдлийг имэйлээр явуулах",
  "Send an email and notify members that they've been invited!": "Хэрэглэгчрүү имэйлээр уригдсан талаар мэдээлэл очно.",
  "January": "Нэгдүгээр сар",
  "February": "Хоёрдугаар сар",
  "March": "Гуравдугаар сар",
  "April": "Дөрөвдүгээр сар",
  "May": "Тавдугаар сар",
  "June": "Зургаадугаар сар",
  "July": "Долдугаар сар",
  "August": "Наймдугаар сар",
  "September": "Есдүгээр сар",
  "October": "Аравдугаар сар",
  "November": "Арваннэгдүгээр сар",
  "December": "Арванхоёрдугаар сар",
  "Today": "Өнөөдөр",
  "Monthly view": "Сараар харах",
  "Filter by": "Шүүх",
  "Creating a brand and by adding channels, you are able to better analyze your customers needs and help solve their problems": "Брэнд үүсгэн сувгуудаа нэмснээр та хэрэглэгдчийнхээ хэрэгцээ шаардлагыг шинжилж ойлгон асуудлыг нь шийдэж туслах боломжтой.",
  "Grow and add users to your team! Assign, designate and let them do what they do best": "Багийн гишүүдээ нэмж багаа өргөжүүлснээр хамгийн сайн чадах ажлыг нь гишүүддээ даалгаж хоёр талын сэтгэл ханамжтай ажиллаарай.",
  "Stay up to date with every single customer feedback and create more meaningful conversations": "Stay up to date with every single customer feedback and create more meaningful conversations",
  "Create brand channels that are specifically categorized by type and activity": "Create brand channels that are specifically categorized by type and activity",
  "Add a Lead here and see it on your Messenger Widget! In order to see Leads in your inbox, please make sure it is added in your channel.": "Add a Lead here and see it on your Messenger Widget! In order to see Leads in your inbox, please make sure it is added in your channel.",
  "You can choose from our many messenger integrations and add to your knowledge base. The knowledge base will appear in the tab of your messenger widget. To do this, please create and add to your knowledge base.": "You can choose from our many messenger integrations and add to your knowledge base. The knowledge base will appear in the tab of your messenger widget. To do this, please create and add to your knowledge base.",
  "An email signature is an opportunity to share information that helps build recognition and trust.": "An email signature is an opportunity to share information that helps build recognition and trust.",
  "Calendar": "Календар",
  "Columns": "Багана",
  "columns": "багана",
  "Linked Accounts": "Холбогдсон хаягууд",
  "Select account": "Хаягаа сонгоно уу",
  "Select account ...": "Хаягаа сонгоно уу ...",
  "Add Account": "Хаяг нэмэх",
  "Remove Account": "Хаяг устгах",
  "You can upload only image file": "Та зөвхөн .png юмуу .jpg зураг оруулна уу",
  "Permissions": "Хандах эрх",
  "New permission": "Эрх үүсгэх",
  "New group": "Бүлэг үүсгэх",
  "Users groups": "Хэрэглэгчдийн бүлгийн жагсаалт",
  "Choose the module": "Модул сонгох",
  "Choose the actions": "Үйлдлүүд сонгох",
  "Choose the users": "Хэрэглэгчид сонгох",
  "Choose the groups": "Групп сонгох",
  "Choose groups": "Групп сонгох",
  "Allow": "Зөвшөөрөх",
  "Invitation Status": "Уригдсан эсэх",
  "Permission": "Эрхийн тохиргоо",
  "more specific": "",
  "errors acquired": "алдаа гарлаа",
  "There are": "Импортлоход",
  "data successfully imported": "импорт хийж дууслаа",
  "Show result": "Үр дүн харах",
  "Importing": "Импортлож байна",
  "data": "ын мэдээллийг",
  "Continue": "Үргэлжлүүлэх",
  "Create brand": "Брэнд үүсгэх",
  "Create your first messenger": "Анхны мессенжерээ үүсгэх",
  "Create your first live chat and in-app messaging Stay up to date with every single customer feedback for more meaningful interactions": "Хэрэглэгчтэй харилцах чат үүсгэснээр тэднээс ирсэн нэг ч хүсэлт, санал гомдлыг алдалгүй, тухай бүрт нь хэрэглэгчид ойр байх боломжтой.",
  "A channel gives a full view of all the brands and its applications all in one place You can see all in-coming messages in your team inbox": "Суваг үүсгэснээр бүх брэнд болон холбогдсон интеграциудыг нэг дороос харж, тухайн брэндэд ирэх бүх зурвас багийн инбоксд харагдана.",
  "Hooray and Congratulations! You've completed the initial setup!": "Баяр хүргэе! Та эхлэлийн тохиргооноо амжилттай хийлээ!",
  "Paste the code below before the body tag on every page you want erxes chat to appear": "erxes чатыг гаргахыг хүссэн хуудас бүрийн </body> тагны өмнө доорх кодыг хуулж тавина.",
  "Choose messengers": "Мессенжерээ сонгох",
  "erxes allows you to create multiple messengers": "erxes олон мессэнжэр үүсгэх боломжтой",
  "erxes allows you to create multiple brands": "erxes олон бренд үүсгэх боломжтой",
  "erxes allows you to create multiple channels": "erxes олон сувагууд үүсгэх боломжтой",
  "Contacts": "Харилцагчид",
  "Create group": "Групп үүсгэх",
  "Visitors": "Зочид",
  "Due to the next day": "Маргааш дуусах",
  "Due in the next week": "Дараагийн долоо хоногт дуусах",
  "Due in the next month": "Дараагийн сард дуусах",
  "Has no close date": "Хугацаагүй",
  "Overdue": "Хугацаа хэтэрсэн",
  "Clear filter": "Шүүлтийг цэвэрлэх",
  "Remove this filter": "Энэ шүүлтийг устгах",
  "Filtering is on": "Шүүлт идэвхтэй байна",
  "Choose products": "Бүтээгдэхүүнээс сонгох",
  "Choose companies": "Компаниас сонгох",
  "Choose customers": "Харилцагчаас сонгох",
  "Choose team members": "Багийн гишүүдээс сонгох",
  "erxes Inc": "erxes Inc",
  "Get": "Татах",
  "Download ios app for free on the App Store": "App Store-оос үнэгүй татаарай.",
  "Download android app for free on the Google play": "Google play-ээс үнэгүй татаарай.",
  "Please upgrade your browser to use erxes!": "erxes-ийг хэрэглэхийн тулд хөтөчөө шинчлэнэ үү!",
  "Unfortunately, You are running on a browser that may not be fully compatible with erxes": "Та erxes-тай бүрэн таарахгүй хөтөч дээр ажиллаж байна.",
  "Please use recommended version": "Танд санал болгож буй хувилбарыг ашиглана уу",
<<<<<<< HEAD
  "Messenger data": "Чатын мэдээлэл",
  "Customer field data": "Харилцагчийн талбарын мэдээлэл",
  "Others": "Бусад",
  "Select brand": "Брэнд сонгох"
=======
  "There is no permissions in this group": "Тухайн группт эрх үүсгээгүй байна.",
  "There is no group": "Групп үүсгээгүй байна.",
  "User groups": "Гишүүдийн групп",
  "What action can do": "Ямар үйлдэл хийж чадах",
  "Who can": "Хэн хийж чадах",
  "Grant permission": "Эрхийг олгох",
  "Check if permission is allowed": "Зөвшөөрч байвал бөглөнө үү",
  "Then": "Дараа",
  "Or": "Эсвэл"
>>>>>>> 7b4c26cf
}<|MERGE_RESOLUTION|>--- conflicted
+++ resolved
@@ -803,12 +803,10 @@
   "Please upgrade your browser to use erxes!": "erxes-ийг хэрэглэхийн тулд хөтөчөө шинчлэнэ үү!",
   "Unfortunately, You are running on a browser that may not be fully compatible with erxes": "Та erxes-тай бүрэн таарахгүй хөтөч дээр ажиллаж байна.",
   "Please use recommended version": "Танд санал болгож буй хувилбарыг ашиглана уу",
-<<<<<<< HEAD
   "Messenger data": "Чатын мэдээлэл",
   "Customer field data": "Харилцагчийн талбарын мэдээлэл",
   "Others": "Бусад",
-  "Select brand": "Брэнд сонгох"
-=======
+  "Select brand": "Брэнд сонгох",
   "There is no permissions in this group": "Тухайн группт эрх үүсгээгүй байна.",
   "There is no group": "Групп үүсгээгүй байна.",
   "User groups": "Гишүүдийн групп",
@@ -818,5 +816,4 @@
   "Check if permission is allowed": "Зөвшөөрч байвал бөглөнө үү",
   "Then": "Дараа",
   "Or": "Эсвэл"
->>>>>>> 7b4c26cf
 }