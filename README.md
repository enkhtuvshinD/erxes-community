# erxes Inc

<<<<<<< HEAD
erxes is a Marketing, sales, and customer service platform designed to help your business attract more engaged customers. Replace Hubspot and Intercom with the mission and community-driven ecosystem.
=======
erxes is an open source growth marketing platform. Marketing, sales, and customer service platform designed to help your business attract more engaged customers. Replace Hubspot with the mission and community-driven ecosystem.
>>>>>>> bb9714d8

<a href="https://demohome.erxes.io/">View demo</a> <b>| </b> <a href="https://github.com/erxes/erxes/archive/master.zip">Download ZIP </a> <b> | </b> <a href="https://gitter.im/erxes/Lobby">Join us on Gitter</a>

## Status  <br>
[![Codacy Badge](https://api.codacy.com/project/badge/Grade/ed8c207f4351446b8ace7a323630889f)](https://www.codacy.com/app/erxes/erxes)  [![Codeclimate Badge](https://api.codeclimate.com/v1/badges/693e2ffc40bc2601630d/maintainability)](https://codeclimate.com/github/erxes/erxes/maintainability) [![Bettercode](https://bettercodehub.com/edge/badge/erxes/erxes?branch=master)](https://bettercodehub.com/results/erxes/erxes)  [![codebeat badge](https://codebeat.co/badges/33270439-27de-42e9-b48a-da76192b3b22)](https://codebeat.co/projects/github-com-erxes-erxes-master) [![Dependencies checker](https://david-dm.org/erxes/erxes.svg)](https://david-dm.org/erxes/erxes) [![Known Vulnerabilities](https://snyk.io/test/github/erxes/erxes/badge.svg)](https://snyk.io/test/github/erxes/erxes) [![MIT licensed](https://img.shields.io/badge/license-MIT-blue.svg)](https://raw.githubusercontent.com/erxes/erxes/develop/LICENSE.md) [![Backer](https://opencollective.com/erxes/backers/badge.svg?label=Backer&color=brightgreen)](https://opencollective.com/erxes/) [![Sponsor](https://opencollective.com/erxes/sponsors/badge.svg?label=Sponsor&color=brightgreen)](https://opencollective.com/erxes/)

<a href="https://erxes.io" target="_blank"><img src="https://erxes.io/img/erxes.gif" alt="erxes is an AI meets open source messaging platform for sales, marketing and support "></a>

## Features

<img src="https://erxes.io/img/features-transparent.png" width="400" align="right" style="max-width: 50%">

erxes is an open source growth marketing platform. Marketing, sales, and customer service platform designed to help your business attract more engaged customers. Replace Hubspot with the mission and community-driven ecosystem. One of the ways we make customer engagement a lot easier is with unlimited customer service integrations such as social media platforms, messenger, email, SMS for multiple brands. This way, it’s a lot easier to respond quickly to any channels and solve problems on the go.

* **Team Inbox:** Combine real-time client and team communication with in-app messaging, live chat, email and form, so your customers can reach you however and whenever they want. 
* **Deals:** Easy and clear sales funnels allow you to control your sales pipeline from one responsive field by precisely analyzing your progress and determining your next best move for success.
* **Leads:** Turn regular visitors into qualified leads by capturing them with a customizable landing page, forms, pop-up or embed placements.
* **Engage:** Start converting your prospects into potential customers through email, SMS, messenger or more interactions to drive them to a successful close. 
* **CRM:** Access our all-in-one CRM system in one go so that it’s easier to coordinate and manage your interactions with your customers. 
* **Knowledge base:** Educate both your customers and staff by creating a help center related to your brands, products and services to reach higher level of satisfactions

## Documentation
  * <a href="https://github.com/erxes/erxes/wiki/Installation">Installation instructions</a> <br>
  * <a href="https://github.com/erxes/erxes/wiki/Use-erxes-with-Docker">Use erxes with Docker</a> <br>
  * <a href="https://www.transifex.com/erxes-inc/erxes/">Translate erxes at Transifex</a> <br>

## Contributors

This project exists thanks to all the people who contribute. [[Contribute]](CONTRIBUTING.md).
<a href="graphs/contributors"><img src="https://opencollective.com/erxes/contributors.svg?width=890" /></a>


## Backers

Thank you to all our backers! 🙏 [[Become a backer](https://opencollective.com/erxes#backer)]

<a href="https://opencollective.com/erxes#backers" target="_blank"><img src="https://opencollective.com/erxes/backers.svg?width=890"></a>


## Sponsors

Support this project by becoming a sponsor. Your logo will show up here with a link to your website. [[Become a sponsor](https://opencollective.com/erxes#sponsor)]

<a href="https://opencollective.com/erxes/sponsor/0/website" target="_blank"><img src="https://opencollective.com/erxes/sponsor/0/avatar.svg"></a>
<a href="https://opencollective.com/erxes/sponsor/1/website" target="_blank"><img src="https://opencollective.com/erxes/sponsor/1/avatar.svg"></a>
<a href="https://opencollective.com/erxes/sponsor/2/website" target="_blank"><img src="https://opencollective.com/erxes/sponsor/2/avatar.svg"></a>
<a href="https://opencollective.com/erxes/sponsor/3/website" target="_blank"><img src="https://opencollective.com/erxes/sponsor/3/avatar.svg"></a>
<a href="https://opencollective.com/erxes/sponsor/4/website" target="_blank"><img src="https://opencollective.com/erxes/sponsor/4/avatar.svg"></a>
<a href="https://opencollective.com/erxes/sponsor/5/website" target="_blank"><img src="https://opencollective.com/erxes/sponsor/5/avatar.svg"></a>
<a href="https://opencollective.com/erxes/sponsor/6/website" target="_blank"><img src="https://opencollective.com/erxes/sponsor/6/avatar.svg"></a>
<a href="https://opencollective.com/erxes/sponsor/7/website" target="_blank"><img src="https://opencollective.com/erxes/sponsor/7/avatar.svg"></a>
<a href="https://opencollective.com/erxes/sponsor/8/website" target="_blank"><img src="https://opencollective.com/erxes/sponsor/8/avatar.svg"></a>
<a href="https://opencollective.com/erxes/sponsor/9/website" target="_blank"><img src="https://opencollective.com/erxes/sponsor/9/avatar.svg"></a>

## In-kind sponsors

<a href="https://www.cloudflare.com/" target="_blank"><img src="https://erxes.io/img/logo/cloudflare.png" width="130px;" />&nbsp;&nbsp;&nbsp;&nbsp;&nbsp;</a>
<a href="https://cloud.google.com/developers/startups/" target="_blank"><img src="https://erxes.io/img/logo/cloud-logo.svg" width="130px;" />&nbsp;&nbsp;&nbsp;&nbsp;&nbsp;</a>
<a href="https://www.digitalocean.com/" target="_blank"><img src="https://erxes.io/img/logo/digitalocean.png" width="100px;" />&nbsp;&nbsp;&nbsp;&nbsp;&nbsp;</a>
<a href="https://www.saucelabs.com/" target="_blank"><img src="https://erxes.io/img/logo/saucelabs.png" width="130px;"/>&nbsp;&nbsp;&nbsp;&nbsp;&nbsp;</a>
<a href="https://www.transifex.com/" target="_blank"><img src="https://erxes.io/img/logo/transifex.png" width="100px;" /></a>

 

## Copyright & License
Copyright (c) 2018 erxes Inc - Released under the [MIT license.](https://github.com/erxes/erxes/blob/develop/LICENSE.md)<|MERGE_RESOLUTION|>--- conflicted
+++ resolved
@@ -1,10 +1,6 @@
 # erxes Inc
 
-<<<<<<< HEAD
-erxes is a Marketing, sales, and customer service platform designed to help your business attract more engaged customers. Replace Hubspot and Intercom with the mission and community-driven ecosystem.
-=======
 erxes is an open source growth marketing platform. Marketing, sales, and customer service platform designed to help your business attract more engaged customers. Replace Hubspot with the mission and community-driven ecosystem.
->>>>>>> bb9714d8
 
 <a href="https://demohome.erxes.io/">View demo</a> <b>| </b> <a href="https://github.com/erxes/erxes/archive/master.zip">Download ZIP </a> <b> | </b> <a href="https://gitter.im/erxes/Lobby">Join us on Gitter</a>
 
