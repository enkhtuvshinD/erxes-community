--- conflicted
+++ resolved
@@ -43,28 +43,7 @@
 
 <img src="https://s3.amazonaws.com/erxes/github/features-transparent.png" width="400" align="right" style="max-width: 50%">
 
-<<<<<<< HEAD
 erxes helps you attract and engage more customers while helping you achieve high lead conversion. With erxes, all your marketing, sales, and customer service tools are merged into one platform for greater output.
-=======
-erxes helps you attract and engage more customers while giving you high lead conversion. With erxes, all your marketing, sales, and customer service tools are merged into one platform for greater output.
-
-* **Growth Hacking:** Managing your entire growth operation made easy. From ideas to actual performance, making sure everything recorded, prioritized, and centralized in the single platform to get tested with a pool of analysis and learnings, which made the growing as pleasure.
-* **Email & SMS Marketing:** Reach your customer with personalized messaging. Keeping your customers hooked is a challenge. Start converting your prospects into potential customers through email, SMS, Live chat, and In-app-messaging or more interactions to drive them to a successful close. You can connect to your customers in a whole new way with erxes!
-* **Pop-ups & Forms:** Create Stylish Pop-ups and Forms that Bring Leads. Turn regular visitors into qualified leads by capturing them with customizable pop-ups, forms, and embedded placements. erxes helps you to create stylish and contextual pop-ups, banners and bars fit all your marketing needs.
-* **Sales Pipeline:** Track your entire sales pipeline from one dashboard. All your customer information and sales process in one board to follow up flawlessly. Have your sales managers to know everything needed to deliver increased levels of personalization before they contact customers.
-* **Contact Management:** Manage Visitors, Customers, and Companies. Access our all-in-one CRM system in one go so that it’s easier to coordinate and manage your contacts and interactions with your customers. erxes Contacts provides whole segmentation tools for you to work more efficiently.
-* **Lead Scoring:** Identify and Target Sales-Ready Leads.
-* **Shared Team Inbox:** Communicate faster and easier with your customers via one truly omnichannel platform. Combine real-time client and team communication with in-app messaging, live chat, email and form, so your customers can reach you however and wherever they want. 
-* **Messenger:** Talk to Your Customers in Continuous Omnichannel Conversations. Enable businesses to capture every single customer feedback and communicate in real-time. You can educate your customers through knowledge-base from the erxes Messenger.
-* **Knowledge base:** Create Help Articles for Customer Self-service. Educate both your customers, and staff by creating a help center related to your brands, products and services to reach a higher level of satisfaction.
-* **Task Management:** Work More Collaboratively and Get More Done. Save time, manage your projects, monitor your team and increase your productivity in just a few clicks. Erxes helps to turn chaos into clarity and make everything perfect. 
-## Documentation
-  * <a href="https://www.erxes.org/installation/docker">Install erxes</a> <br>
-  * <a href="https://www.erxes.org/overview/getting-started/">erxes documentation</a> <br>
-  * <a href="https://www.erxes.org/developer/developer">Contributing to erxes</a> <br>
-  
-## Deployment
->>>>>>> 66ff22ce
 
 - **Growth Hacking:** Manage your entire growth operation easily. Erxes makes growing a pleasure by consolidating ideas and making actual performance a reality. Erxes makes sure everything is recorded, prioritized, and centralized in a single platform.
 - **Email & SMS Marketing:** Reach your customers with personalized messaging. Keeping your customers hooked is a challenge. Start converting your prospects into potential customers through email, SMS, Live chat, Botpress and In-app-messaging and more interactions to drive them to a successful close. You can connect to your customers in a whole new complete way with erxes!
@@ -79,7 +58,6 @@
 
 ## Documentation
 
-<<<<<<< HEAD
 - <a href="https://www.erxes.org/">erxes documentation</a> <br>
 - <a href="https://www.erxes.org/overview/getting-started">Install erxes</a> <br>
 - <a href="https://www.erxes.org/developer/contributing">Contributing to erxes</a> <br>
@@ -90,8 +68,6 @@
 
 Follow these deployment instructions.
 
-=======
->>>>>>> 66ff22ce
 [![ubuntu](https://erxes-os.s3-us-west-2.amazonaws.com/github/ubuntu-logo.png)](https://www.erxes.org/installation/ubuntu)
 
 ### Docker
@@ -104,11 +80,7 @@
 
 Host your own erxes server with One-Click Deploy.
 
-<<<<<<< HEAD
 [![heroku](https://erxes-os.s3-us-west-2.amazonaws.com/github/heroku.png)](https://www.erxes.org/installation/heroku)
-=======
-[![debian](https://erxes-os.s3-us-west-2.amazonaws.com/github/heroku.png)](https://www.erxes.org/installation/heroku)
->>>>>>> 66ff22ce
 
 ### AWS Marketplace
 
@@ -125,12 +97,6 @@
 ## Contributors
 
 
-<<<<<<< HEAD
-=======
-This project exists thanks to all the people who contribute. [[Contribute]](CONTRIBUTING.md).
-<a href="https://opencollective.com/erxes#section-contributors"><img src="https://opencollective.com/erxes/contributors.svg?width=890" /></a>
-
->>>>>>> 66ff22ce
 ## Backers
 
 Thank you to all our backers! 🙏 [[Become a backer](https://opencollective.com/erxes#backer)]
