--- conflicted
+++ resolved
@@ -1,10 +1,6 @@
 # erxes Inc
 
-<<<<<<< HEAD
-erxes is an AI meets open source messaging platform for sales and marketing
-=======
 erxes is a Marketing, sales, and customer service platform designed to help your business attract more engaged customers. Replace Hubspot and Intercom with the mission and community-driven ecosystem.
->>>>>>> 06a68384
 
 <a href="https://demohome.erxes.io/">View demo</a> <b>| </b> <a href="https://github.com/erxes/erxes/archive/master.zip">Download ZIP </a> <b> | </b> <a href="https://gitter.im/erxes/Lobby">Join us on Gitter</a>
 
