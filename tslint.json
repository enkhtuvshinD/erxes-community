--- conflicted
+++ resolved
@@ -9,14 +9,8 @@
     "no-var-requires": false,
     "object-literal-sort-keys": false,
     "curly": false,
-<<<<<<< HEAD
     "no-unused-expression": [true, "allow-tagged-template"],
-    "no-shadowed-variable": false,
-=======
-    "no-unused-expression": false,
->>>>>>> 85488781
     "interface-over-type-literal": false,
-    "no-shadowed-variable": false,
     "variable-name": false,
     "no-empty": false,
     "one-variable-per-declaration": false,
