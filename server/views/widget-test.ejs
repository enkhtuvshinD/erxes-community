<!DOCTYPE html>
<html lang="en" class="uk-background-muted">
  <head>
    <!-- UIkit CSS for test -->
    <link rel="stylesheet" href="https://cdnjs.cloudflare.com/ajax/libs/uikit/3.0.0-beta.42/css/uikit.min.css" />
    <style>
      [data-erxes-kbase],
      [data-erxes-embed] {
        height: 400px;
        position: relative;
      }

      [data-erxes-kbase] {
        height: 700px;
      }
      .erxes-embed-iframe {
        margin-top: 100px !important;
        margin-bottom: 100px !important;
        height: 500px !important;
      }
    </style>
  </head>
  
  <body class="uk-margin">
    <div class="uk-flex uk-child-width-expand@s">
      <div class="uk-card uk-card-default uk-card-body uk-margin-medium-left">
          <h2>Knowledge Base</h2>
          <div data-erxes-kbase></div>
      </div>
      
      <div class="uk-card uk-card-default uk-card-body uk-margin-medium-left uk-margin-medium-right">
          <h2>Form embed</h2>
          <div data-erxes-embed="GtEe2hyYWkSDQXouC"></div>
      </div>
    </div>
  
    <script>
      window.erxesSettings = {
        forms: [{
          brand_id: "xD6qgj",
          form_id: "yKPpuu",
        }],
        messenger: {
<<<<<<< HEAD
          brand_id: "Wtmpph",
          topic_id: "EPPQRzC4MbtPoEcd7",
          email: "lombo@yahoo.com",
          companyData: {
            id: "123",
            name: "Intercorp",
            plan: "pro",
          }
=======
          brand_id: "ftnq6K",
>>>>>>> 1e1fd0d8
        },
        knowledgeBase: {
          topic_id: "7ivEFncj85EhWKpxR"
        },
      };
    (function() {
      var script = document.createElement('script');
      script.src = "build/messengerWidget.bundle.js";
      script.async = true;
      
      var entry = document.getElementsByTagName('script')[0];
      entry.parentNode.insertBefore(script, entry);
    })();

    (function() {
      var script = document.createElement('script');
      script.src = "build/formWidget.bundle.js";
      script.async = true;

      var entry = document.getElementsByTagName('script')[0];
      entry.parentNode.insertBefore(script, entry);
    })();

    (function() {
      var script = document.createElement('script');
      script.src = "build/knowledgeBaseWidget.bundle.js";
      script.async = true;

      var entry = document.getElementsByTagName('script')[0];
      entry.parentNode.insertBefore(script, entry);
    })();
    </script>
  </body>
</html><|MERGE_RESOLUTION|>--- conflicted
+++ resolved
@@ -41,18 +41,7 @@
           form_id: "yKPpuu",
         }],
         messenger: {
-<<<<<<< HEAD
-          brand_id: "Wtmpph",
-          topic_id: "EPPQRzC4MbtPoEcd7",
-          email: "lombo@yahoo.com",
-          companyData: {
-            id: "123",
-            name: "Intercorp",
-            plan: "pro",
-          }
-=======
           brand_id: "ftnq6K",
->>>>>>> 1e1fd0d8
         },
         knowledgeBase: {
           topic_id: "7ivEFncj85EhWKpxR"
