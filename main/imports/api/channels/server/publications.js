/* eslint-disable new-cap */

import { Meteor } from 'meteor/meteor';
import { Match, check } from 'meteor/check';
import { Counts } from 'meteor/tmeasday:publish-counts';
import { Channels } from '../channels';

Meteor.publish('channels.list', function channelsList(params) {
  if (! this.userId) {
    return this.ready();
  }

  // check params
  check(params, {
    memberIds: Match.Optional([String]),
<<<<<<< HEAD
    integrationIds: Match.Optional([String]),
=======
    limit: Match.Optional(Number),
>>>>>>> c43aba74
  });

  Counts.publish(this, 'channels.list.count', Channels.find(), { noReady: true });
  const query = {};

  // filter by member ids
  if (params.memberIds) {
    query.memberIds = { $in: params.memberIds };
  }

  // filter by intgration ids
  if (params.integrationIds) {
    query.integrationIds = { $in: params.integrationIds };
  }

  return Channels.find(
    query,
    {
      fields: Channels.publicFields,
      sort: { createdAt: -1 },
      limit: params.limit,
    }
  );
});

Meteor.publish('channels.getById', function channelsGetById(id) {
  check(id, String);

  if (! this.userId) {
    return this.ready();
  }

  return Channels.find(
    { _id: id },
    { fields: Channels.publicFields }
  );
});<|MERGE_RESOLUTION|>--- conflicted
+++ resolved
@@ -13,11 +13,8 @@
   // check params
   check(params, {
     memberIds: Match.Optional([String]),
-<<<<<<< HEAD
     integrationIds: Match.Optional([String]),
-=======
     limit: Match.Optional(Number),
->>>>>>> c43aba74
   });
 
   Counts.publish(this, 'channels.list.count', Channels.find(), { noReady: true });
