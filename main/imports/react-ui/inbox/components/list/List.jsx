import React, { PropTypes } from 'react';
import { Button } from 'react-bootstrap';
import { TaggerPopover, EmptyState } from '/imports/react-ui/common';
import { Wrapper } from '/imports/react-ui/layout/components';
import { Resolver } from '../../containers';
import Sidebar from './Sidebar.jsx';
import ListRow from './Row.jsx';


const propTypes = {
  conversations: PropTypes.array.isRequired,
  channels: PropTypes.array.isRequired,
  brands: PropTypes.array.isRequired,
  starredConversationIds: PropTypes.array.isRequired,
  tags: PropTypes.array.isRequired,
  channelId: PropTypes.string,
  userId: PropTypes.string,
  bulk: PropTypes.array.isRequired,
  toggleBulk: PropTypes.func.isRequired,
  emptyBulk: PropTypes.func.isRequired,
};

function List(props) {
  const {
    conversations,
    channels,
    starredConversationIds,
    tags,
    channelId,
    brands,
    userId,
    bulk,
    toggleBulk,
    emptyBulk,
  } = props;

  /**
   * There must be only conversation ids in the 'bulk'
   * because we can't update its content when conversations are reactively changed.
   *
   * TODO: Pass this targets array to the 'Resolver' component and
   * find conversations by those ids on component
   */
  const targets = bulk.map(b => b._id);

  const actionBarLeft = (
    <div>
      <Resolver
        conversations={bulk}
        afterSave={emptyBulk}
      />

      <TaggerPopover
        type="conversation"
        targets={targets}
        trigger={
          <Button bsStyle="link">
            <i className="ion-pricetags"></i>
            Tag conversation <span className="caret"></span>
          </Button>
        }
        afterSave={emptyBulk}
      />
    </div>
  );

  const actionBar = <Wrapper.ActionBar left={actionBarLeft} />;

  const content = (
    <ul className="conversations-list">
      {
        conversations.map(conversation =>
          <ListRow
            starred={starredConversationIds.indexOf(conversation._id) !== -1}
            conversation={conversation}
            key={conversation._id}
            toggleBulk={toggleBulk}
            channelId={channelId}
<<<<<<< HEAD
            isRead={conversation.readUserIds && conversation.readUserIds.indexOf(userId) > -1}
=======
            isParticipate={
              ticket.participatedUserIds && ticket.participatedUserIds.indexOf(userId) > -1
            }
            isRead={ticket.readUserIds && ticket.readUserIds.indexOf(userId) > -1}
>>>>>>> 61fcae40
          />
        )
      }
    </ul>
  );

  const empty = (
    <EmptyState
      text="No conversation"
      size="full"
      icon={<i className="ion-email" />}
    />
  );

  return (
    <div>
      <Wrapper
        header={<Wrapper.Header breadcrumb={[{ title: 'Inbox' }]} />}
        leftSidebar={<Sidebar channels={channels} brands={brands} tags={tags} />}
        actionBar={bulk.length ? actionBar : false}
        content={conversations.length !== 0 ? content : empty}
      />
    </div>
  );
}

List.propTypes = propTypes;

export default List;<|MERGE_RESOLUTION|>--- conflicted
+++ resolved
@@ -69,21 +69,17 @@
   const content = (
     <ul className="conversations-list">
       {
-        conversations.map(conversation =>
+        conversations.map(conv =>
           <ListRow
-            starred={starredConversationIds.indexOf(conversation._id) !== -1}
-            conversation={conversation}
-            key={conversation._id}
+            starred={starredConversationIds.indexOf(conv._id) !== -1}
+            conversation={conv}
+            key={conv._id}
             toggleBulk={toggleBulk}
             channelId={channelId}
-<<<<<<< HEAD
-            isRead={conversation.readUserIds && conversation.readUserIds.indexOf(userId) > -1}
-=======
             isParticipate={
-              ticket.participatedUserIds && ticket.participatedUserIds.indexOf(userId) > -1
+              conv.participatedUserIds && conv.participatedUserIds.indexOf(userId) > -1
             }
-            isRead={ticket.readUserIds && ticket.readUserIds.indexOf(userId) > -1}
->>>>>>> 61fcae40
+            isRead={conv.readUserIds && conv.readUserIds.indexOf(userId) > -1}
           />
         )
       }
