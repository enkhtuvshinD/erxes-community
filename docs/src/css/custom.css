/* stylelint-disable docusaurus/copyright-header */
/**
 * Any CSS included here will be global. The classic template
 * bundles Infima by default. Infima is a CSS framework designed to
 * work well for content-centric websites.
 */

/* You can override the default Infima variables here. */

:root {
  --white: #fff;
  --black: #000;
  --nebula-blue: #5468ff;
  --moon-grey: #f5f5fa;
  --proton-grey: #c5c9e0;
  --nova-grey: #848ab8;
  --telluric-blue: #5d6494;
  --solstice-blue: #3a416f;
  --cosmos-black: #21243d;
<<<<<<< HEAD
=======

  /* heading */
  --ifm-h1-font-size: 2.8rem;
>>>>>>> 38b4ad1d
}

:root {
  --ifm-font-size-base: 16px;
  --ifm-code-font-size: 90%;
  --ifm-footer-background-color: var(--moon-grey);
  --ifm-menu-color-background-active: var(--ifm-color-emphasis-200);
  --ifm-color-primary: var(--nebula-blue);
  --ifm-heading-color:  var(--cosmos-black);
  --ifm-menu-color-active: #5629B6;
  --ifm-color-primary-dark: #4d25a4;
  --ifm-color-primary-darker: #49239b;
  --ifm-color-primary-darkest: #3c1d7f;
  --ifm-color-primary-light: #5f2dc8;
  --ifm-color-primary-lighter: #6330d0;
  --ifm-color-primary-lightest: #784bd7;
}

html[data-theme='dark'] {
  --ifm-font-base-color: #dee0f2;
  --ifm-navbar-link-hover-color: #8b9dff;
  --ifm-link-color: #8b9dff;
  --ifm-menu-color-active: #8b9dff;
  --ifm-background-color: #0a141c;
  --ifm-heading-color: #dee0f2;
  --ifm-footer-background-color: #0a141c;
  --ifm-navbar-background-color: #21243d;
  --ifm-menu-color-background-active: #21243d;
}

#hero {
  background-image: linear-gradient(
    var(--ifm-navbar-background-color),
    var(--ifm-footer-background-color)
  );
}

html[data-theme='dark'] .react-toggle-track {
  background-color: var(--ifm-footer-background-color);
}

.blogPostTitle_node_modules-\@docusaurus-theme-classic-src-theme-BlogPostItem- {
  font-size: 2.5rem !important;
}

.footer .footer__logo {
  max-width: 5rem;
}

.docusaurus-highlight-code-line {
  background-color: rgb(72, 77, 91);
  display: block;
  margin: 0 calc(-1 * var(--ifm-pre-padding));
  padding: 0 var(--ifm-pre-padding);
}<|MERGE_RESOLUTION|>--- conflicted
+++ resolved
@@ -17,12 +17,9 @@
   --telluric-blue: #5d6494;
   --solstice-blue: #3a416f;
   --cosmos-black: #21243d;
-<<<<<<< HEAD
-=======
 
   /* heading */
   --ifm-h1-font-size: 2.8rem;
->>>>>>> 38b4ad1d
 }
 
 :root {
