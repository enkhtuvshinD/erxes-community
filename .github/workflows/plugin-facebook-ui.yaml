name: Plugin facebook UI CI

on:
  push:
    branches:
      - dev
      - staging
    paths:
      - 'packages/erxes-ui/**'
      - 'packages/ui-plugin-template/**'
      - 'packages/ui-cards/**'
      - 'packages/ui-forms/**'
      - 'packages/ui-inbox/**'
      - 'packages/ui-knowledgebase/**'
      - 'packages/ui-leads/**'
      - 'packages/ui-log/**'
      - 'packages/ui-notifications/**'
      - 'packages/ui-products/**'
      - 'packages/ui-segments/**'
      - 'packages/ui-settings/**'
      - 'packages/ui-team/**'
      - 'packages/ui-facebook/**'
      - 'packages/plugin-facebook-ui/**'
      - '.github/workflows/plugin-facebook-ui.yaml'
  pull_request:
    branches:
      - dev
      - staging
    paths:
      - 'packages/erxes-ui/**'
      - 'packages/ui-plugin-template/**'
      - 'packages/ui-cards/**'
      - 'packages/ui-forms/**'
      - 'packages/ui-inbox/**'
      - 'packages/ui-knowledgebase/**'
      - 'packages/ui-leads/**'
      - 'packages/ui-log/**'
      - 'packages/ui-notifications/**'
      - 'packages/ui-products/**'
      - 'packages/ui-segments/**'
      - 'packages/ui-settings/**'
      - 'packages/ui-team/**'
      - 'packages/ui-facebook/**'
      - 'packages/plugin-facebook-ui/**'
      - '.github/workflows/plugin-facebook-ui.yaml'

jobs:
  ui:
    runs-on: ubuntu-20.04

    steps:
      - uses: actions/checkout@v2

      - name: Use Node.js 14.20.x
        uses: actions/setup-node@v1
        with:
          node-version: 14.20.x

      - name: Build
        run: |
          yarn install --frozen-lockfile
          cp -r packages/ui-plugin-template/.erxes packages/plugin-facebook-ui/.erxes
          cp -r packages/plugin-facebook-ui/src packages/plugin-facebook-ui/.erxes/plugin-src
          cd packages/plugin-facebook-ui
          yarn install
          yarn install-deps
          yarn build

      - name: Configure AWS credentials
        if: github.event_name == 'push' && ( github.ref == 'refs/heads/main' || github.ref == 'refs/heads/dev' || github.ref == 'refs/heads/staging')
        uses: aws-actions/configure-aws-credentials@v1
        with:
          aws-access-key-id: ${{ secrets.AWS_ACCESS_KEY_ID }}
          aws-secret-access-key: ${{ secrets.AWS_SECRET_ACCESS_KEY }}
          aws-region: us-west-2

      - name: Deploy
        if: github.event_name == 'push' && ( github.ref == 'refs/heads/main' || github.ref == 'refs/heads/dev' || github.ref == 'refs/heads/staging')
        run: |
          tar -cf build.tar --directory=packages/plugin-facebook-ui/.erxes/dist .
          cp build.tar packages/plugin-facebook-ui/.erxes/dist
          rm -rf packages/plugin-facebook-ui/.erxes/dist/*.js
<<<<<<< HEAD
          aws s3 sync packages/plugin-facebook-ui/.erxes/dist s3://erxes-staging-plugins/uis/plugin-facebook-ui --delete
=======
          aws s3 sync packages/plugin-facebook-ui/.erxes/dist s3://erxes-${GITHUB_REF#refs/heads/}-plugins/uis/plugin-facebook-ui --delete
>>>>>>> c2bdb664
<|MERGE_RESOLUTION|>--- conflicted
+++ resolved
@@ -80,8 +80,4 @@
           tar -cf build.tar --directory=packages/plugin-facebook-ui/.erxes/dist .
           cp build.tar packages/plugin-facebook-ui/.erxes/dist
           rm -rf packages/plugin-facebook-ui/.erxes/dist/*.js
-<<<<<<< HEAD
-          aws s3 sync packages/plugin-facebook-ui/.erxes/dist s3://erxes-staging-plugins/uis/plugin-facebook-ui --delete
-=======
-          aws s3 sync packages/plugin-facebook-ui/.erxes/dist s3://erxes-${GITHUB_REF#refs/heads/}-plugins/uis/plugin-facebook-ui --delete
->>>>>>> c2bdb664
+          aws s3 sync packages/plugin-facebook-ui/.erxes/dist s3://erxes-${GITHUB_REF#refs/heads/}-plugins/uis/plugin-facebook-ui --delete