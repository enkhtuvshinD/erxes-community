name: Widgets CI

on:
  push:
    branches:
      - '**'
    paths:
      - 'widgets/**'
      - '.github/workflows/widgets.yaml'
    tags:
      - '*'
  pull_request:
    branches:
      - master
      - develop
      - apm
    paths:
      - 'widgets/**'

jobs:
  widgets:
    runs-on: ubuntu-18.04

    # name: Node ${{ matrix.node-version }}

    steps:
    # Checks-out your repository under $GITHUB_WORKSPACE, so your job can access it
    - uses: actions/checkout@v2

    - name: Use Node.js 10.x
      uses: actions/setup-node@v1
      with:
        node-version: 10.x

    # https://github.com/actions/cache/blob/master/examples.md#node---yarn
    - name: Get yarn cache directory path
      id: yarn-cache-dir-path
      run: echo "::set-output name=dir::$(yarn cache dir)"

    - name: Cache Node.js modules
      id: yarn-cache # use this to check for `cache-hit` (`steps.yarn-cache.outputs.cache-hit != 'true'`)
      uses: actions/cache@v1
      with:
        path: ${{ steps.yarn-cache-dir-path.outputs.dir }}
        key: ${{ runner.os }}-yarn-widgets-${{ hashFiles('widgets/**/yarn.lock') }}
        restore-keys: |
          ${{ runner.os }}-yarn-widgets-${{ hashFiles('widgets/**/yarn.lock') }}
          ${{ runner.os }}-yarn-widgets-
          ${{ runner.os }}-yarn-

    - name: Install
      run: |
        cd widgets
        yarn install

    - name: Lint
      run: |
        cd widgets
        yarn lint

    - name: Build
      run: |
        cd widgets
        yarn build

    - name: Build docker image [push]
      if: github.event_name == 'push' && ( github.ref == 'refs/heads/master' || github.ref == 'refs/heads/develop' || github.ref == 'refs/heads/apm' )
      run: |
        cd widgets
        echo ${{ secrets.DOCKERHUB_TOKEN }} | docker login -u ${{ secrets.DOCKERHUB_USERNAME }} --password-stdin
        docker build -t erxes/erxes-widgets:${GITHUB_REF#refs/heads/} -f Dockerfile .
        docker push erxes/erxes-widgets:${GITHUB_REF#refs/heads/}

    - name: Build docker image [tag]
      if: github.event_name == 'push' && contains(github.ref, 'refs/tags/')
      run: |
        cd widgets
<<<<<<< HEAD
=======
        echo ${{ secrets.DOCKERHUB_TOKEN }} | docker login -u ${{ secrets.DOCKERHUB_USERNAME }} --password-stdin
>>>>>>> 9c89c9e2
        docker build -t erxes/erxes-widgets:${GITHUB_REF#refs/tags/} -f Dockerfile .
        docker push erxes/erxes-widgets:${GITHUB_REF#refs/tags/}<|MERGE_RESOLUTION|>--- conflicted
+++ resolved
@@ -75,9 +75,6 @@
       if: github.event_name == 'push' && contains(github.ref, 'refs/tags/')
       run: |
         cd widgets
-<<<<<<< HEAD
-=======
         echo ${{ secrets.DOCKERHUB_TOKEN }} | docker login -u ${{ secrets.DOCKERHUB_USERNAME }} --password-stdin
->>>>>>> 9c89c9e2
         docker build -t erxes/erxes-widgets:${GITHUB_REF#refs/tags/} -f Dockerfile .
         docker push erxes/erxes-widgets:${GITHUB_REF#refs/tags/}