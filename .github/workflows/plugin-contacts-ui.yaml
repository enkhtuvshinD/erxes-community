--- conflicted
+++ resolved
@@ -6,11 +6,6 @@
       - dev
       - staging
     paths:
-<<<<<<< HEAD
-<<<<<<< HEAD
-<<<<<<< HEAD
-=======
->>>>>>> 5b426196
       - "packages/erxes-ui/**"
       - "packages/ui-plugin-template/**"
       - "packages/ui-cards/**"
@@ -28,43 +23,11 @@
       - "packages/ui-contacts/**"
       - "packages/plugin-contacts-ui/**"
       - ".github/workflows/plugin-contacts-ui.yaml"
-<<<<<<< HEAD
-=======
-=======
->>>>>>> 60aafd191796a43599931329c246a6a242dcac2f
-      - 'packages/erxes-ui/**'
-      - 'packages/ui-plugin-template/**'
-      - 'packages/ui-cards/**'
-      - 'packages/ui-forms/**'
-      - 'packages/ui-inbox/**'
-      - 'packages/ui-knowledgebase/**'
-      - 'packages/ui-leads/**'
-      - 'packages/ui-log/**'
-      - 'packages/ui-notifications/**'
-      - 'packages/ui-products/**'
-      - 'packages/ui-segments/**'
-      - 'packages/ui-settings/**'
-      - 'packages/ui-team/**'
-      - 'packages/ui-tags/**'
-      - 'packages/ui-contacts/**'
-      - 'packages/plugin-contacts-ui/**'
-      - '.github/workflows/plugin-contacts-ui.yaml'
-<<<<<<< HEAD
->>>>>>> 3846448c426cb709c354a9d501581cfd7a056c2e
-=======
->>>>>>> 60aafd191796a43599931329c246a6a242dcac2f
-=======
->>>>>>> 5b426196
   pull_request:
     branches:
       - dev
       - staging
     paths:
-<<<<<<< HEAD
-<<<<<<< HEAD
-<<<<<<< HEAD
-=======
->>>>>>> 5b426196
       - "packages/erxes-ui/**"
       - "packages/ui-plugin-template/**"
       - "packages/ui-cards/**"
@@ -82,33 +45,6 @@
       - "packages/ui-contacts/**"
       - "packages/plugin-contacts-ui/**"
       - ".github/workflows/plugin-contacts-ui.yaml"
-<<<<<<< HEAD
-=======
-=======
->>>>>>> 60aafd191796a43599931329c246a6a242dcac2f
-      - 'packages/erxes-ui/**'
-      - 'packages/ui-plugin-template/**'
-      - 'packages/ui-cards/**'
-      - 'packages/ui-forms/**'
-      - 'packages/ui-inbox/**'
-      - 'packages/ui-knowledgebase/**'
-      - 'packages/ui-leads/**'
-      - 'packages/ui-log/**'
-      - 'packages/ui-notifications/**'
-      - 'packages/ui-products/**'
-      - 'packages/ui-segments/**'
-      - 'packages/ui-settings/**'
-      - 'packages/ui-team/**'
-      - 'packages/ui-tags/**'
-      - 'packages/ui-contacts/**'
-      - 'packages/plugin-contacts-ui/**'
-      - '.github/workflows/plugin-contacts-ui.yaml'
-<<<<<<< HEAD
->>>>>>> 3846448c426cb709c354a9d501581cfd7a056c2e
-=======
->>>>>>> 60aafd191796a43599931329c246a6a242dcac2f
-=======
->>>>>>> 5b426196
 
 jobs:
   ui:
