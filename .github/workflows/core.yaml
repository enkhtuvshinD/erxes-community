name: Api core CI

on:
  push:
    branches:
      - dev
      - staging
      - rpc-http
    paths:
      - 'packages/api-utils/**'
      - 'packages/api-plugin-template.erxes/**'
      - 'packages/core/**'
      - '.github/workflows/core.yaml'

jobs:
  core:
    runs-on: ubuntu-20.04

    steps:
      - uses: actions/checkout@v2

      - name: Use Node.js 14.20.x
        uses: actions/setup-node@v1
        with:
          node-version: 14.20.x

      # https://github.com/actions/cache/blob/master/examples.md#node---yarn
      - name: Get yarn cache directory path
        id: yarn-cache-dir-path
        run: echo "::set-output name=dir::$(yarn cache dir)"

      - uses: actions/cache@v2
        id: yarn-cache # use this to check for `cache-hit` (`steps.yarn-cache.outputs.cache-hit != 'true'`)
        with:
          path: ${{ steps.yarn-cache-dir-path.outputs.dir }}
          key: ${{ runner.os }}-yarn-core-${{ hashFiles('yarn.lock', 'core/yarn.lock') }}
          restore-keys: |
            ${{ runner.os }}-yarn-core-
            ${{ runner.os }}-yarn-

      - name: Build
        run: |
          cp -r builder dist
          cd dist
          yarn install
          yarn build core
          ls

      - name: Build docker image
<<<<<<< HEAD
        if: github.event_name == 'push' && ( github.ref == 'refs/heads/master' || github.ref == 'refs/heads/dev' || github.ref == 'refs/heads/staging')
=======
        if: github.event_name == 'push' && ( github.ref == 'refs/heads/master' || github.ref == 'refs/heads/dev' || github.ref == 'refs/heads/staging' || github.ref == 'refs/heads/rpc-http' )
>>>>>>> ae9b6e49
        run: |
          cd dist/core
          echo ${{ secrets.DOCKERHUB_TOKEN }} | docker login -u ${{ secrets.DOCKERHUB_USERNAME }} --password-stdin
          docker build -t erxes/core:${GITHUB_REF#refs/heads/} -f Dockerfile .
          docker push erxes/core:${GITHUB_REF#refs/heads/}<|MERGE_RESOLUTION|>--- conflicted
+++ resolved
@@ -47,11 +47,7 @@
           ls
 
       - name: Build docker image
-<<<<<<< HEAD
-        if: github.event_name == 'push' && ( github.ref == 'refs/heads/master' || github.ref == 'refs/heads/dev' || github.ref == 'refs/heads/staging')
-=======
         if: github.event_name == 'push' && ( github.ref == 'refs/heads/master' || github.ref == 'refs/heads/dev' || github.ref == 'refs/heads/staging' || github.ref == 'refs/heads/rpc-http' )
->>>>>>> ae9b6e49
         run: |
           cd dist/core
           echo ${{ secrets.DOCKERHUB_TOKEN }} | docker login -u ${{ secrets.DOCKERHUB_USERNAME }} --password-stdin
