--- conflicted
+++ resolved
@@ -308,141 +308,127 @@
 
           docker tag erxes/plugin-documents-api:dev erxes/plugin-documents-api:${GITHUB_REF#refs/tags/} 
 
-<<<<<<< HEAD
-          docker push erxes/plugin-documents-api:${GITHUB_REF#refs/tags/}
+          docker push erxes/plugin-documents-api:${GITHUB_REF#refs/tags/} 
       - name: plugin-chats-api
         run: >
           echo ${{ secrets.DOCKERHUB_TOKEN }} | docker login -u ${{
-          secrets.DOCKERHUB_USERNAME }} --password-stdin
-
-          docker image pull erxes/plugin-chats-api:dev
-
-          docker tag erxes/plugin-chats-api:dev erxes/plugin-chats-api:${GITHUB_REF#refs/tags/}
-
-          docker push erxes/plugin-chats-api:${GITHUB_REF#refs/tags/}
+          secrets.DOCKERHUB_USERNAME }} --password-stdin 
+
+          docker image pull erxes/plugin-chats-api:dev 
+
+          docker tag erxes/plugin-chats-api:dev erxes/plugin-chats-api:${GITHUB_REF#refs/tags/} 
+
+          docker push erxes/plugin-chats-api:${GITHUB_REF#refs/tags/} 
       - name: plugin-ebarimt-api
         run: >
           echo ${{ secrets.DOCKERHUB_TOKEN }} | docker login -u ${{
-          secrets.DOCKERHUB_USERNAME }} --password-stdin
-
-          docker image pull erxes/plugin-ebarimt-api:dev
-
-          docker tag erxes/plugin-ebarimt-api:dev erxes/plugin-ebarimt-api:${GITHUB_REF#refs/tags/}
-
-          docker push erxes/plugin-ebarimt-api:${GITHUB_REF#refs/tags/}
+          secrets.DOCKERHUB_USERNAME }} --password-stdin 
+
+          docker image pull erxes/plugin-ebarimt-api:dev 
+
+          docker tag erxes/plugin-ebarimt-api:dev erxes/plugin-ebarimt-api:${GITHUB_REF#refs/tags/} 
+
+          docker push erxes/plugin-ebarimt-api:${GITHUB_REF#refs/tags/} 
       - name: plugin-exm-api
         run: >
           echo ${{ secrets.DOCKERHUB_TOKEN }} | docker login -u ${{
-          secrets.DOCKERHUB_USERNAME }} --password-stdin
-
-          docker image pull erxes/plugin-exm-api:dev
-
-          docker tag erxes/plugin-exm-api:dev erxes/plugin-exm-api:${GITHUB_REF#refs/tags/}
-
-          docker push erxes/plugin-exm-api:${GITHUB_REF#refs/tags/}
+          secrets.DOCKERHUB_USERNAME }} --password-stdin 
+
+          docker image pull erxes/plugin-exm-api:dev 
+
+          docker tag erxes/plugin-exm-api:dev erxes/plugin-exm-api:${GITHUB_REF#refs/tags/} 
+
+          docker push erxes/plugin-exm-api:${GITHUB_REF#refs/tags/} 
       - name: plugin-exmfeed-api
         run: >
           echo ${{ secrets.DOCKERHUB_TOKEN }} | docker login -u ${{
-          secrets.DOCKERHUB_USERNAME }} --password-stdin
-
-          docker image pull erxes/plugin-exmfeed-api:dev
-
-          docker tag erxes/plugin-exmfeed-api:dev erxes/plugin-exmfeed-api:${GITHUB_REF#refs/tags/}
-
-          docker push erxes/plugin-exmfeed-api:${GITHUB_REF#refs/tags/}
+          secrets.DOCKERHUB_USERNAME }} --password-stdin 
+
+          docker image pull erxes/plugin-exmfeed-api:dev 
+
+          docker tag erxes/plugin-exmfeed-api:dev erxes/plugin-exmfeed-api:${GITHUB_REF#refs/tags/} 
+
+          docker push erxes/plugin-exmfeed-api:${GITHUB_REF#refs/tags/} 
       - name: plugin-pos-api
         run: >
           echo ${{ secrets.DOCKERHUB_TOKEN }} | docker login -u ${{
-          secrets.DOCKERHUB_USERNAME }} --password-stdin
-
-          docker image pull erxes/plugin-pos-api:dev
-
-          docker tag erxes/plugin-pos-api:dev erxes/plugin-pos-api:${GITHUB_REF#refs/tags/}
-
-          docker push erxes/plugin-pos-api:${GITHUB_REF#refs/tags/}
-      - name: plugin-qpay-api
-        run: >
-          echo ${{ secrets.DOCKERHUB_TOKEN }} | docker login -u ${{
-          secrets.DOCKERHUB_USERNAME }} --password-stdin
-
-          docker image pull erxes/plugin-qpay-api:dev
-
-          docker tag erxes/plugin-qpay-api:dev erxes/plugin-qpay-api:${GITHUB_REF#refs/tags/}
-
-          docker push erxes/plugin-qpay-api:${GITHUB_REF#refs/tags/}
+          secrets.DOCKERHUB_USERNAME }} --password-stdin 
+
+          docker image pull erxes/plugin-pos-api:dev 
+
+          docker tag erxes/plugin-pos-api:dev erxes/plugin-pos-api:${GITHUB_REF#refs/tags/} 
+
+          docker push erxes/plugin-pos-api:${GITHUB_REF#refs/tags/} 
       - name: plugin-reactions-api
         run: >
           echo ${{ secrets.DOCKERHUB_TOKEN }} | docker login -u ${{
-          secrets.DOCKERHUB_USERNAME }} --password-stdin
-
-          docker image pull erxes/plugin-reactions-api:dev
-
-          docker tag erxes/plugin-reactions-api:dev erxes/plugin-reactions-api:${GITHUB_REF#refs/tags/}
-
-          docker push erxes/plugin-reactions-api:${GITHUB_REF#refs/tags/}
+          secrets.DOCKERHUB_USERNAME }} --password-stdin 
+
+          docker image pull erxes/plugin-reactions-api:dev 
+
+          docker tag erxes/plugin-reactions-api:dev erxes/plugin-reactions-api:${GITHUB_REF#refs/tags/} 
+
+          docker push erxes/plugin-reactions-api:${GITHUB_REF#refs/tags/} 
       - name: plugin-syncerkhet-api
         run: >
           echo ${{ secrets.DOCKERHUB_TOKEN }} | docker login -u ${{
-          secrets.DOCKERHUB_USERNAME }} --password-stdin
-
-          docker image pull erxes/plugin-syncerkhet-api:dev
-
-          docker tag erxes/plugin-syncerkhet-api:dev erxes/plugin-syncerkhet-api:${GITHUB_REF#refs/tags/}
-
-          docker push erxes/plugin-syncerkhet-api:${GITHUB_REF#refs/tags/}
+          secrets.DOCKERHUB_USERNAME }} --password-stdin 
+
+          docker image pull erxes/plugin-syncerkhet-api:dev 
+
+          docker tag erxes/plugin-syncerkhet-api:dev erxes/plugin-syncerkhet-api:${GITHUB_REF#refs/tags/} 
+
+          docker push erxes/plugin-syncerkhet-api:${GITHUB_REF#refs/tags/} 
       - name: plugin-salesplans-api
         run: >
           echo ${{ secrets.DOCKERHUB_TOKEN }} | docker login -u ${{
-          secrets.DOCKERHUB_USERNAME }} --password-stdin
-
-          docker image pull erxes/plugin-salesplans-api:dev
-
-          docker tag erxes/plugin-salesplans-api:dev erxes/plugin-salesplans-api:${GITHUB_REF#refs/tags/}
-
-          docker push erxes/plugin-salesplans-api:${GITHUB_REF#refs/tags/}
+          secrets.DOCKERHUB_USERNAME }} --password-stdin 
+
+          docker image pull erxes/plugin-salesplans-api:dev 
+
+          docker tag erxes/plugin-salesplans-api:dev erxes/plugin-salesplans-api:${GITHUB_REF#refs/tags/} 
+
+          docker push erxes/plugin-salesplans-api:${GITHUB_REF#refs/tags/} 
       - name: plugin-processes-api
         run: >
           echo ${{ secrets.DOCKERHUB_TOKEN }} | docker login -u ${{
-          secrets.DOCKERHUB_USERNAME }} --password-stdin
-
-          docker image pull erxes/plugin-processes-api:dev
-
-          docker tag erxes/plugin-processes-api:dev erxes/plugin-processes-api:${GITHUB_REF#refs/tags/}
-
-          docker push erxes/plugin-processes-api:${GITHUB_REF#refs/tags/}
+          secrets.DOCKERHUB_USERNAME }} --password-stdin 
+
+          docker image pull erxes/plugin-processes-api:dev 
+
+          docker tag erxes/plugin-processes-api:dev erxes/plugin-processes-api:${GITHUB_REF#refs/tags/} 
+
+          docker push erxes/plugin-processes-api:${GITHUB_REF#refs/tags/} 
       - name: plugin-inventories-api
         run: >
           echo ${{ secrets.DOCKERHUB_TOKEN }} | docker login -u ${{
-          secrets.DOCKERHUB_USERNAME }} --password-stdin
-
-          docker image pull erxes/plugin-inventories-api:dev
-
-          docker tag erxes/plugin-inventories-api:dev erxes/plugin-inventories-api:${GITHUB_REF#refs/tags/}
-
-          docker push erxes/plugin-inventories-api:${GITHUB_REF#refs/tags/}
+          secrets.DOCKERHUB_USERNAME }} --password-stdin 
+
+          docker image pull erxes/plugin-inventories-api:dev 
+
+          docker tag erxes/plugin-inventories-api:dev erxes/plugin-inventories-api:${GITHUB_REF#refs/tags/} 
+
+          docker push erxes/plugin-inventories-api:${GITHUB_REF#refs/tags/} 
       - name: plugin-posclient-api
         run: >
           echo ${{ secrets.DOCKERHUB_TOKEN }} | docker login -u ${{
-          secrets.DOCKERHUB_USERNAME }} --password-stdin
-
-          docker image pull erxes/plugin-posclient-api:dev
-
-          docker tag erxes/plugin-posclient-api:dev erxes/plugin-posclient-api:${GITHUB_REF#refs/tags/}
-
-          docker push erxes/plugin-posclient-api:${GITHUB_REF#refs/tags/}
+          secrets.DOCKERHUB_USERNAME }} --password-stdin 
+
+          docker image pull erxes/plugin-posclient-api:dev 
+
+          docker tag erxes/plugin-posclient-api:dev erxes/plugin-posclient-api:${GITHUB_REF#refs/tags/} 
+
+          docker push erxes/plugin-posclient-api:${GITHUB_REF#refs/tags/} 
       - name: plugin-imap-api
         run: >
           echo ${{ secrets.DOCKERHUB_TOKEN }} | docker login -u ${{
-          secrets.DOCKERHUB_USERNAME }} --password-stdin
-
-          docker image pull erxes/plugin-imap-api:dev
-
-          docker tag erxes/plugin-imap-api:dev erxes/plugin-imap-api:${GITHUB_REF#refs/tags/}
-
-          docker push erxes/plugin-imap-api:${GITHUB_REF#refs/tags/}
-=======
-          docker push erxes/plugin-documents-api:${GITHUB_REF#refs/tags/} 
->>>>>>> 4ec217b6
+          secrets.DOCKERHUB_USERNAME }} --password-stdin 
+
+          docker image pull erxes/plugin-imap-api:dev 
+
+          docker tag erxes/plugin-imap-api:dev erxes/plugin-imap-api:${GITHUB_REF#refs/tags/} 
+
+          docker push erxes/plugin-imap-api:${GITHUB_REF#refs/tags/} 
       - name: inbox ui
         run: aws s3 sync s3://erxes-dev-plugins/uis/plugin-inbox-ui
           s3://erxes-release-plugins/uis/plugin-inbox-ui/${GITHUB_REF#refs/tags/}/
@@ -518,9 +504,6 @@
       - name: pos ui
         run: aws s3 sync s3://erxes-dev-plugins/uis/plugin-pos-ui
           s3://erxes-release-plugins/uis/plugin-pos-ui/${GITHUB_REF#refs/tags/}/
-      - name: qpay ui
-        run: aws s3 sync s3://erxes-dev-plugins/uis/plugin-qpay-ui
-          s3://erxes-release-plugins/uis/plugin-qpay-ui/${GITHUB_REF#refs/tags/}/
       - name: syncerkhet ui
         run: aws s3 sync s3://erxes-dev-plugins/uis/plugin-syncerkhet-ui
           s3://erxes-release-plugins/uis/plugin-syncerkhet-ui/${GITHUB_REF#refs/tags/}/
