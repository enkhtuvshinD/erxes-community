name: Publish Release
on:
  push:
    tags:
      - "*"
jobs:
  release:
    runs-on: ubuntu-18.04
    steps:
      - uses: actions/checkout@v2
      - name: Get release version
        id: get_release_version
        run: echo ::set-output name=VERSION::${GITHUB_REF#refs/tags/}
      - name: Configure AWS credentials
        uses: aws-actions/configure-aws-credentials@v1
        with:
          aws-access-key-id: ${{ secrets.AWS_ACCESS_KEY_ID }}
          aws-secret-access-key: ${{ secrets.AWS_SECRET_ACCESS_KEY }}
          aws-region: us-west-2
      - name: erxes
        run: >
          echo ${{ secrets.DOCKERHUB_TOKEN }} | docker login -u ${{
          secrets.DOCKERHUB_USERNAME }} --password-stdin 

          docker image pull erxes/erxes:dev 

          docker tag erxes/erxes:dev erxes/erxes:${GITHUB_REF#refs/tags/} 

          docker push erxes/erxes:${GITHUB_REF#refs/tags/} 

          aws s3 cp s3://erxes-dev-plugins/locales.tar s3://erxes-release-plugins/${GITHUB_REF#refs/tags/}/locales.tar 
      - name: core
        run: >
          echo ${{ secrets.DOCKERHUB_TOKEN }} | docker login -u ${{
          secrets.DOCKERHUB_USERNAME }} --password-stdin 

          docker image pull erxes/core:dev 

          docker tag erxes/core:dev erxes/core:${GITHUB_REF#refs/tags/} 

          docker push erxes/core:${GITHUB_REF#refs/tags/} 
      - name: gateway
        run: >
          echo ${{ secrets.DOCKERHUB_TOKEN }} | docker login -u ${{
          secrets.DOCKERHUB_USERNAME }} --password-stdin 

          docker image pull erxes/gateway:dev 

          docker tag erxes/gateway:dev erxes/gateway:${GITHUB_REF#refs/tags/} 

          docker push erxes/gateway:${GITHUB_REF#refs/tags/} 
      - name: crons
        run: >
          echo ${{ secrets.DOCKERHUB_TOKEN }} | docker login -u ${{
          secrets.DOCKERHUB_USERNAME }} --password-stdin 

          docker image pull erxes/crons:dev 

          docker tag erxes/crons:dev erxes/crons:${GITHUB_REF#refs/tags/} 

          docker push erxes/crons:${GITHUB_REF#refs/tags/} 
      - name: workers
        run: >
          echo ${{ secrets.DOCKERHUB_TOKEN }} | docker login -u ${{
          secrets.DOCKERHUB_USERNAME }} --password-stdin 

          docker image pull erxes/workers:dev 

          docker tag erxes/workers:dev erxes/workers:${GITHUB_REF#refs/tags/} 

          docker push erxes/workers:${GITHUB_REF#refs/tags/} 
      - name: essyncer
        run: >
          echo ${{ secrets.DOCKERHUB_TOKEN }} | docker login -u ${{
          secrets.DOCKERHUB_USERNAME }} --password-stdin 

          docker image pull erxes/essyncer:dev 

          docker tag erxes/essyncer:dev erxes/essyncer:${GITHUB_REF#refs/tags/} 

          docker push erxes/essyncer:${GITHUB_REF#refs/tags/} 
      - name: widgets
        run: >
          echo ${{ secrets.DOCKERHUB_TOKEN }} | docker login -u ${{
          secrets.DOCKERHUB_USERNAME }} --password-stdin 

          docker image pull erxes/widgets:dev 

          docker tag erxes/widgets:dev erxes/widgets:${GITHUB_REF#refs/tags/} 

          docker push erxes/widgets:${GITHUB_REF#refs/tags/} 
      - name: client-portal
        run: >
          echo ${{ secrets.DOCKERHUB_TOKEN }} | docker login -u ${{
          secrets.DOCKERHUB_USERNAME }} --password-stdin 

          docker image pull erxes/client-portal:dev 

          docker tag erxes/client-portal:dev erxes/client-portal:${GITHUB_REF#refs/tags/} 

          docker push erxes/client-portal:${GITHUB_REF#refs/tags/} 
      - name: plugin-inbox-api
        run: >
          echo ${{ secrets.DOCKERHUB_TOKEN }} | docker login -u ${{
          secrets.DOCKERHUB_USERNAME }} --password-stdin 

          docker image pull erxes/plugin-inbox-api:dev 

          docker tag erxes/plugin-inbox-api:dev erxes/plugin-inbox-api:${GITHUB_REF#refs/tags/} 

          docker push erxes/plugin-inbox-api:${GITHUB_REF#refs/tags/} 
      - name: plugin-automations-api
        run: >
          echo ${{ secrets.DOCKERHUB_TOKEN }} | docker login -u ${{
          secrets.DOCKERHUB_USERNAME }} --password-stdin 

          docker image pull erxes/plugin-automations-api:dev 

          docker tag erxes/plugin-automations-api:dev erxes/plugin-automations-api:${GITHUB_REF#refs/tags/} 

          docker push erxes/plugin-automations-api:${GITHUB_REF#refs/tags/} 
      - name: plugin-cards-api
        run: >
          echo ${{ secrets.DOCKERHUB_TOKEN }} | docker login -u ${{
          secrets.DOCKERHUB_USERNAME }} --password-stdin 

          docker image pull erxes/plugin-cards-api:dev 

          docker tag erxes/plugin-cards-api:dev erxes/plugin-cards-api:${GITHUB_REF#refs/tags/} 

          docker push erxes/plugin-cards-api:${GITHUB_REF#refs/tags/} 
      - name: plugin-clientportal-api
        run: >
          echo ${{ secrets.DOCKERHUB_TOKEN }} | docker login -u ${{
          secrets.DOCKERHUB_USERNAME }} --password-stdin 

          docker image pull erxes/plugin-clientportal-api:dev 

          docker tag erxes/plugin-clientportal-api:dev erxes/plugin-clientportal-api:${GITHUB_REF#refs/tags/} 

          docker push erxes/plugin-clientportal-api:${GITHUB_REF#refs/tags/} 
      - name: plugin-contacts-api
        run: >
          echo ${{ secrets.DOCKERHUB_TOKEN }} | docker login -u ${{
          secrets.DOCKERHUB_USERNAME }} --password-stdin 

          docker image pull erxes/plugin-contacts-api:dev 

          docker tag erxes/plugin-contacts-api:dev erxes/plugin-contacts-api:${GITHUB_REF#refs/tags/} 

          docker push erxes/plugin-contacts-api:${GITHUB_REF#refs/tags/} 
      - name: plugin-dashboard-api
        run: >
          echo ${{ secrets.DOCKERHUB_TOKEN }} | docker login -u ${{
          secrets.DOCKERHUB_USERNAME }} --password-stdin 

          docker image pull erxes/plugin-dashboard-api:dev 

          docker tag erxes/plugin-dashboard-api:dev erxes/plugin-dashboard-api:${GITHUB_REF#refs/tags/} 

          docker push erxes/plugin-dashboard-api:${GITHUB_REF#refs/tags/} 
      - name: plugin-emailtemplates-api
        run: >
          echo ${{ secrets.DOCKERHUB_TOKEN }} | docker login -u ${{
          secrets.DOCKERHUB_USERNAME }} --password-stdin 

          docker image pull erxes/plugin-emailtemplates-api:dev 

          docker tag erxes/plugin-emailtemplates-api:dev erxes/plugin-emailtemplates-api:${GITHUB_REF#refs/tags/} 

          docker push erxes/plugin-emailtemplates-api:${GITHUB_REF#refs/tags/} 
      - name: plugin-engages-api
        run: >
          echo ${{ secrets.DOCKERHUB_TOKEN }} | docker login -u ${{
          secrets.DOCKERHUB_USERNAME }} --password-stdin 

          docker image pull erxes/plugin-engages-api:dev 

          docker tag erxes/plugin-engages-api:dev erxes/plugin-engages-api:${GITHUB_REF#refs/tags/} 

          docker push erxes/plugin-engages-api:${GITHUB_REF#refs/tags/} 
      - name: plugin-forms-api
        run: >
          echo ${{ secrets.DOCKERHUB_TOKEN }} | docker login -u ${{
          secrets.DOCKERHUB_USERNAME }} --password-stdin 

          docker image pull erxes/plugin-forms-api:dev 

          docker tag erxes/plugin-forms-api:dev erxes/plugin-forms-api:${GITHUB_REF#refs/tags/} 

          docker push erxes/plugin-forms-api:${GITHUB_REF#refs/tags/} 
      - name: plugin-integrations-api
        run: >
          echo ${{ secrets.DOCKERHUB_TOKEN }} | docker login -u ${{
          secrets.DOCKERHUB_USERNAME }} --password-stdin 

          docker image pull erxes/plugin-integrations-api:dev 

          docker tag erxes/plugin-integrations-api:dev erxes/plugin-integrations-api:${GITHUB_REF#refs/tags/} 

          docker push erxes/plugin-integrations-api:${GITHUB_REF#refs/tags/} 
      - name: plugin-internalnotes-api
        run: >
          echo ${{ secrets.DOCKERHUB_TOKEN }} | docker login -u ${{
          secrets.DOCKERHUB_USERNAME }} --password-stdin 

          docker image pull erxes/plugin-internalnotes-api:dev 

          docker tag erxes/plugin-internalnotes-api:dev erxes/plugin-internalnotes-api:${GITHUB_REF#refs/tags/} 

          docker push erxes/plugin-internalnotes-api:${GITHUB_REF#refs/tags/} 
      - name: plugin-knowledgebase-api
        run: >
          echo ${{ secrets.DOCKERHUB_TOKEN }} | docker login -u ${{
          secrets.DOCKERHUB_USERNAME }} --password-stdin 

          docker image pull erxes/plugin-knowledgebase-api:dev 

          docker tag erxes/plugin-knowledgebase-api:dev erxes/plugin-knowledgebase-api:${GITHUB_REF#refs/tags/} 

          docker push erxes/plugin-knowledgebase-api:${GITHUB_REF#refs/tags/} 
      - name: plugin-logs-api
        run: >
          echo ${{ secrets.DOCKERHUB_TOKEN }} | docker login -u ${{
          secrets.DOCKERHUB_USERNAME }} --password-stdin 

          docker image pull erxes/plugin-logs-api:dev 

          docker tag erxes/plugin-logs-api:dev erxes/plugin-logs-api:${GITHUB_REF#refs/tags/} 

          docker push erxes/plugin-logs-api:${GITHUB_REF#refs/tags/} 
      - name: plugin-loyalties-api
        run: >
          echo ${{ secrets.DOCKERHUB_TOKEN }} | docker login -u ${{
          secrets.DOCKERHUB_USERNAME }} --password-stdin 

          docker image pull erxes/plugin-loyalties-api:dev 

          docker tag erxes/plugin-loyalties-api:dev erxes/plugin-loyalties-api:${GITHUB_REF#refs/tags/} 

          docker push erxes/plugin-loyalties-api:${GITHUB_REF#refs/tags/} 
      - name: plugin-notifications-api
        run: >
          echo ${{ secrets.DOCKERHUB_TOKEN }} | docker login -u ${{
          secrets.DOCKERHUB_USERNAME }} --password-stdin 

          docker image pull erxes/plugin-notifications-api:dev 

          docker tag erxes/plugin-notifications-api:dev erxes/plugin-notifications-api:${GITHUB_REF#refs/tags/} 

          docker push erxes/plugin-notifications-api:${GITHUB_REF#refs/tags/} 
      - name: plugin-webhooks-api
        run: >
          echo ${{ secrets.DOCKERHUB_TOKEN }} | docker login -u ${{
          secrets.DOCKERHUB_USERNAME }} --password-stdin 

          docker image pull erxes/plugin-webhooks-api:dev 

          docker tag erxes/plugin-webhooks-api:dev erxes/plugin-webhooks-api:${GITHUB_REF#refs/tags/} 

          docker push erxes/plugin-webhooks-api:${GITHUB_REF#refs/tags/} 
      - name: plugin-products-api
        run: >
          echo ${{ secrets.DOCKERHUB_TOKEN }} | docker login -u ${{
          secrets.DOCKERHUB_USERNAME }} --password-stdin 

          docker image pull erxes/plugin-products-api:dev 

          docker tag erxes/plugin-products-api:dev erxes/plugin-products-api:${GITHUB_REF#refs/tags/} 

          docker push erxes/plugin-products-api:${GITHUB_REF#refs/tags/} 
      - name: plugin-segments-api
        run: >
          echo ${{ secrets.DOCKERHUB_TOKEN }} | docker login -u ${{
          secrets.DOCKERHUB_USERNAME }} --password-stdin 

          docker image pull erxes/plugin-segments-api:dev 

          docker tag erxes/plugin-segments-api:dev erxes/plugin-segments-api:${GITHUB_REF#refs/tags/} 

          docker push erxes/plugin-segments-api:${GITHUB_REF#refs/tags/} 
      - name: plugin-tags-api
        run: >
          echo ${{ secrets.DOCKERHUB_TOKEN }} | docker login -u ${{
          secrets.DOCKERHUB_USERNAME }} --password-stdin 

          docker image pull erxes/plugin-tags-api:dev 

          docker tag erxes/plugin-tags-api:dev erxes/plugin-tags-api:${GITHUB_REF#refs/tags/} 

          docker push erxes/plugin-tags-api:${GITHUB_REF#refs/tags/} 
      - name: plugin-webbuilder-api
        run: >
          echo ${{ secrets.DOCKERHUB_TOKEN }} | docker login -u ${{
          secrets.DOCKERHUB_USERNAME }} --password-stdin 

          docker image pull erxes/plugin-webbuilder-api:dev 

          docker tag erxes/plugin-webbuilder-api:dev erxes/plugin-webbuilder-api:${GITHUB_REF#refs/tags/} 

          docker push erxes/plugin-webbuilder-api:${GITHUB_REF#refs/tags/} 
      - name: plugin-documents-api
        run: >
          echo ${{ secrets.DOCKERHUB_TOKEN }} | docker login -u ${{
          secrets.DOCKERHUB_USERNAME }} --password-stdin 

          docker image pull erxes/plugin-documents-api:dev 

          docker tag erxes/plugin-documents-api:dev erxes/plugin-documents-api:${GITHUB_REF#refs/tags/} 

          docker push erxes/plugin-documents-api:${GITHUB_REF#refs/tags/} 
      - name: plugin-chats-api
        run: >
          echo ${{ secrets.DOCKERHUB_TOKEN }} | docker login -u ${{
          secrets.DOCKERHUB_USERNAME }} --password-stdin 

          docker image pull erxes/plugin-chats-api:dev 

          docker tag erxes/plugin-chats-api:dev erxes/plugin-chats-api:${GITHUB_REF#refs/tags/} 

          docker push erxes/plugin-chats-api:${GITHUB_REF#refs/tags/} 
      - name: plugin-ebarimt-api
        run: >
          echo ${{ secrets.DOCKERHUB_TOKEN }} | docker login -u ${{
          secrets.DOCKERHUB_USERNAME }} --password-stdin 

          docker image pull erxes/plugin-ebarimt-api:dev 

          docker tag erxes/plugin-ebarimt-api:dev erxes/plugin-ebarimt-api:${GITHUB_REF#refs/tags/} 

          docker push erxes/plugin-ebarimt-api:${GITHUB_REF#refs/tags/} 
      - name: plugin-exm-api
        run: >
          echo ${{ secrets.DOCKERHUB_TOKEN }} | docker login -u ${{
          secrets.DOCKERHUB_USERNAME }} --password-stdin 

          docker image pull erxes/plugin-exm-api:dev 

          docker tag erxes/plugin-exm-api:dev erxes/plugin-exm-api:${GITHUB_REF#refs/tags/} 

          docker push erxes/plugin-exm-api:${GITHUB_REF#refs/tags/} 
      - name: plugin-exmfeed-api
        run: >
          echo ${{ secrets.DOCKERHUB_TOKEN }} | docker login -u ${{
          secrets.DOCKERHUB_USERNAME }} --password-stdin 

          docker image pull erxes/plugin-exmfeed-api:dev 

          docker tag erxes/plugin-exmfeed-api:dev erxes/plugin-exmfeed-api:${GITHUB_REF#refs/tags/} 

          docker push erxes/plugin-exmfeed-api:${GITHUB_REF#refs/tags/} 
      - name: plugin-pos-api
        run: >
          echo ${{ secrets.DOCKERHUB_TOKEN }} | docker login -u ${{
          secrets.DOCKERHUB_USERNAME }} --password-stdin 

          docker image pull erxes/plugin-pos-api:dev 

          docker tag erxes/plugin-pos-api:dev erxes/plugin-pos-api:${GITHUB_REF#refs/tags/} 

          docker push erxes/plugin-pos-api:${GITHUB_REF#refs/tags/} 
      - name: plugin-reactions-api
        run: >
          echo ${{ secrets.DOCKERHUB_TOKEN }} | docker login -u ${{
          secrets.DOCKERHUB_USERNAME }} --password-stdin 

          docker image pull erxes/plugin-reactions-api:dev 

          docker tag erxes/plugin-reactions-api:dev erxes/plugin-reactions-api:${GITHUB_REF#refs/tags/} 

          docker push erxes/plugin-reactions-api:${GITHUB_REF#refs/tags/} 
      - name: plugin-syncerkhet-api
        run: >
          echo ${{ secrets.DOCKERHUB_TOKEN }} | docker login -u ${{
          secrets.DOCKERHUB_USERNAME }} --password-stdin 

          docker image pull erxes/plugin-syncerkhet-api:dev 

          docker tag erxes/plugin-syncerkhet-api:dev erxes/plugin-syncerkhet-api:${GITHUB_REF#refs/tags/} 

          docker push erxes/plugin-syncerkhet-api:${GITHUB_REF#refs/tags/} 
      - name: plugin-salesplans-api
        run: >
          echo ${{ secrets.DOCKERHUB_TOKEN }} | docker login -u ${{
          secrets.DOCKERHUB_USERNAME }} --password-stdin 

          docker image pull erxes/plugin-salesplans-api:dev 

          docker tag erxes/plugin-salesplans-api:dev erxes/plugin-salesplans-api:${GITHUB_REF#refs/tags/} 

          docker push erxes/plugin-salesplans-api:${GITHUB_REF#refs/tags/} 
      - name: plugin-processes-api
        run: >
          echo ${{ secrets.DOCKERHUB_TOKEN }} | docker login -u ${{
          secrets.DOCKERHUB_USERNAME }} --password-stdin 

          docker image pull erxes/plugin-processes-api:dev 

          docker tag erxes/plugin-processes-api:dev erxes/plugin-processes-api:${GITHUB_REF#refs/tags/} 

          docker push erxes/plugin-processes-api:${GITHUB_REF#refs/tags/} 
      - name: plugin-inventories-api
        run: >
          echo ${{ secrets.DOCKERHUB_TOKEN }} | docker login -u ${{
          secrets.DOCKERHUB_USERNAME }} --password-stdin 

          docker image pull erxes/plugin-inventories-api:dev 

          docker tag erxes/plugin-inventories-api:dev erxes/plugin-inventories-api:${GITHUB_REF#refs/tags/} 

          docker push erxes/plugin-inventories-api:${GITHUB_REF#refs/tags/} 
      - name: plugin-posclient-api
        run: >
          echo ${{ secrets.DOCKERHUB_TOKEN }} | docker login -u ${{
          secrets.DOCKERHUB_USERNAME }} --password-stdin 

          docker image pull erxes/plugin-posclient-api:dev 

          docker tag erxes/plugin-posclient-api:dev erxes/plugin-posclient-api:${GITHUB_REF#refs/tags/} 

          docker push erxes/plugin-posclient-api:${GITHUB_REF#refs/tags/} 
      - name: plugin-imap-api
        run: >
          echo ${{ secrets.DOCKERHUB_TOKEN }} | docker login -u ${{
          secrets.DOCKERHUB_USERNAME }} --password-stdin 

          docker image pull erxes/plugin-imap-api:dev 

          docker tag erxes/plugin-imap-api:dev erxes/plugin-imap-api:${GITHUB_REF#refs/tags/} 

          docker push erxes/plugin-imap-api:${GITHUB_REF#refs/tags/} 
      - name: inbox ui
        run: aws s3 sync s3://erxes-dev-plugins/uis/plugin-inbox-ui
          s3://erxes-release-plugins/uis/plugin-inbox-ui/${GITHUB_REF#refs/tags/}/
      - name: automations ui
        run: aws s3 sync s3://erxes-dev-plugins/uis/plugin-automations-ui
          s3://erxes-release-plugins/uis/plugin-automations-ui/${GITHUB_REF#refs/tags/}/
      - name: calendar ui
        run: aws s3 sync s3://erxes-dev-plugins/uis/plugin-calendar-ui
          s3://erxes-release-plugins/uis/plugin-calendar-ui/${GITHUB_REF#refs/tags/}/
      - name: cards ui
        run: aws s3 sync s3://erxes-dev-plugins/uis/plugin-cards-ui
          s3://erxes-release-plugins/uis/plugin-cards-ui/${GITHUB_REF#refs/tags/}/
      - name: clientportal ui
        run: aws s3 sync s3://erxes-dev-plugins/uis/plugin-clientportal-ui
          s3://erxes-release-plugins/uis/plugin-clientportal-ui/${GITHUB_REF#refs/tags/}/
      - name: contacts ui
        run: aws s3 sync s3://erxes-dev-plugins/uis/plugin-contacts-ui
          s3://erxes-release-plugins/uis/plugin-contacts-ui/${GITHUB_REF#refs/tags/}/
      - name: dashboard ui
        run: aws s3 sync s3://erxes-dev-plugins/uis/plugin-dashboard-ui
          s3://erxes-release-plugins/uis/plugin-dashboard-ui/${GITHUB_REF#refs/tags/}/
      - name: emailtemplates ui
        run: aws s3 sync s3://erxes-dev-plugins/uis/plugin-emailtemplates-ui
          s3://erxes-release-plugins/uis/plugin-emailtemplates-ui/${GITHUB_REF#refs/tags/}/
      - name: engages ui
        run: aws s3 sync s3://erxes-dev-plugins/uis/plugin-engages-ui
          s3://erxes-release-plugins/uis/plugin-engages-ui/${GITHUB_REF#refs/tags/}/
      - name: forms ui
        run: aws s3 sync s3://erxes-dev-plugins/uis/plugin-forms-ui
          s3://erxes-release-plugins/uis/plugin-forms-ui/${GITHUB_REF#refs/tags/}/
      - name: knowledgebase ui
        run: aws s3 sync s3://erxes-dev-plugins/uis/plugin-knowledgebase-ui
          s3://erxes-release-plugins/uis/plugin-knowledgebase-ui/${GITHUB_REF#refs/tags/}/
      - name: logs ui
        run: aws s3 sync s3://erxes-dev-plugins/uis/plugin-logs-ui
          s3://erxes-release-plugins/uis/plugin-logs-ui/${GITHUB_REF#refs/tags/}/
      - name: loyalties ui
        run: aws s3 sync s3://erxes-dev-plugins/uis/plugin-loyalties-ui
          s3://erxes-release-plugins/uis/plugin-loyalties-ui/${GITHUB_REF#refs/tags/}/
      - name: notifications ui
        run: aws s3 sync s3://erxes-dev-plugins/uis/plugin-notifications-ui
          s3://erxes-release-plugins/uis/plugin-notifications-ui/${GITHUB_REF#refs/tags/}/
      - name: webhooks ui
        run: aws s3 sync s3://erxes-dev-plugins/uis/plugin-webhooks-ui
          s3://erxes-release-plugins/uis/plugin-webhooks-ui/${GITHUB_REF#refs/tags/}/
      - name: products ui
        run: aws s3 sync s3://erxes-dev-plugins/uis/plugin-products-ui
          s3://erxes-release-plugins/uis/plugin-products-ui/${GITHUB_REF#refs/tags/}/
      - name: segments ui
        run: aws s3 sync s3://erxes-dev-plugins/uis/plugin-segments-ui
          s3://erxes-release-plugins/uis/plugin-segments-ui/${GITHUB_REF#refs/tags/}/
      - name: tags ui
        run: aws s3 sync s3://erxes-dev-plugins/uis/plugin-tags-ui
          s3://erxes-release-plugins/uis/plugin-tags-ui/${GITHUB_REF#refs/tags/}/
      - name: webbuilder ui
        run: aws s3 sync s3://erxes-dev-plugins/uis/plugin-webbuilder-ui
          s3://erxes-release-plugins/uis/plugin-webbuilder-ui/${GITHUB_REF#refs/tags/}/
      - name: documents ui
        run: aws s3 sync s3://erxes-dev-plugins/uis/plugin-documents-ui
          s3://erxes-release-plugins/uis/plugin-documents-ui/${GITHUB_REF#refs/tags/}/
      - name: chats ui
        run: aws s3 sync s3://erxes-dev-plugins/uis/plugin-chats-ui
          s3://erxes-release-plugins/uis/plugin-chats-ui/${GITHUB_REF#refs/tags/}/
      - name: ebarimt ui
        run: aws s3 sync s3://erxes-dev-plugins/uis/plugin-ebarimt-ui
          s3://erxes-release-plugins/uis/plugin-ebarimt-ui/${GITHUB_REF#refs/tags/}/
      - name: exm ui
        run: aws s3 sync s3://erxes-dev-plugins/uis/plugin-exm-ui
          s3://erxes-release-plugins/uis/plugin-exm-ui/${GITHUB_REF#refs/tags/}/
      - name: exmfeed ui
        run: aws s3 sync s3://erxes-dev-plugins/uis/plugin-exmfeed-ui
          s3://erxes-release-plugins/uis/plugin-exmfeed-ui/${GITHUB_REF#refs/tags/}/
      - name: pos ui
        run: aws s3 sync s3://erxes-dev-plugins/uis/plugin-pos-ui
          s3://erxes-release-plugins/uis/plugin-pos-ui/${GITHUB_REF#refs/tags/}/
<<<<<<< HEAD
      - name: qpay ui
        run: aws s3 sync s3://erxes-dev-plugins/uis/plugin-qpay-ui
          s3://erxes-release-plugins/uis/plugin-qpay-ui/${GITHUB_REF#refs/tags/}/
=======
>>>>>>> ce3c3813
      - name: syncerkhet ui
        run: aws s3 sync s3://erxes-dev-plugins/uis/plugin-syncerkhet-ui
          s3://erxes-release-plugins/uis/plugin-syncerkhet-ui/${GITHUB_REF#refs/tags/}/
      - name: salesplans ui
        run: aws s3 sync s3://erxes-dev-plugins/uis/plugin-salesplans-ui
          s3://erxes-release-plugins/uis/plugin-salesplans-ui/${GITHUB_REF#refs/tags/}/
      - name: processes ui
        run: aws s3 sync s3://erxes-dev-plugins/uis/plugin-processes-ui
          s3://erxes-release-plugins/uis/plugin-processes-ui/${GITHUB_REF#refs/tags/}/
      - name: inventories ui
        run: aws s3 sync s3://erxes-dev-plugins/uis/plugin-inventories-ui
          s3://erxes-release-plugins/uis/plugin-inventories-ui/${GITHUB_REF#refs/tags/}/
      - name: imap ui
        run: aws s3 sync s3://erxes-dev-plugins/uis/plugin-imap-ui
          s3://erxes-release-plugins/uis/plugin-imap-ui/${GITHUB_REF#refs/tags/}/<|MERGE_RESOLUTION|>--- conflicted
+++ resolved
@@ -504,12 +504,6 @@
       - name: pos ui
         run: aws s3 sync s3://erxes-dev-plugins/uis/plugin-pos-ui
           s3://erxes-release-plugins/uis/plugin-pos-ui/${GITHUB_REF#refs/tags/}/
-<<<<<<< HEAD
-      - name: qpay ui
-        run: aws s3 sync s3://erxes-dev-plugins/uis/plugin-qpay-ui
-          s3://erxes-release-plugins/uis/plugin-qpay-ui/${GITHUB_REF#refs/tags/}/
-=======
->>>>>>> ce3c3813
       - name: syncerkhet ui
         run: aws s3 sync s3://erxes-dev-plugins/uis/plugin-syncerkhet-ui
           s3://erxes-release-plugins/uis/plugin-syncerkhet-ui/${GITHUB_REF#refs/tags/}/
