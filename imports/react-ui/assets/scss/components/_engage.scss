--- conflicted
+++ resolved
@@ -71,11 +71,7 @@
   h2 {
     text-transform: uppercase;
     font-weight: 400;
-<<<<<<< HEAD
-    border-bottom: 1px solid $transparent-border;;
-=======
     border-bottom: 1px solid $transparent-border;
->>>>>>> 6fdf89c2
     padding: 12px 20px;
     font-size: 12px;
     color: $text-color-light;
@@ -93,32 +89,19 @@
     padding: 0 20px;
     line-height: 22px;
     margin-bottom: 20px;
-<<<<<<< HEAD
-    color: #686868;
-=======
     color: $text-color-grey;
->>>>>>> 6fdf89c2
     font-size: 14px;
   }
 }
 
 .web-preview {
   border: 1px solid $border-grey;
-<<<<<<< HEAD
-  box-shadow: 0 1px 7px 0 rgba(202,203,204,.2);
-  background-color: #fff;
-  min-height: 400px;
-  flex: 1;
-  position: relative;
-  background-image: url('/images/row.png');
-=======
   box-shadow: 0 1px 7px 0 $shadow-color;
   background-color: $white;
   min-height: 400px;
   flex: 1;
   position: relative;
   background-image: url("/images/row.png");
->>>>>>> 6fdf89c2
   background-repeat: repeat-y;
   background-position: center;
   background-size: 475px 56px;
@@ -143,11 +126,7 @@
 
   &:after {
     background: linear-gradient(to bottom right,rgba(255,255,255,1) 0,rgba(255,255,255,1) 35%,rgba(255,255,255,.14) 75%,rgba(255,255,255,0) 100%);
-<<<<<<< HEAD
-    content: '';
-=======
     content: "";
->>>>>>> 6fdf89c2
     position: absolute;
     left: -3px;
     top: -3px;
