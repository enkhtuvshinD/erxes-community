--- conflicted
+++ resolved
@@ -104,12 +104,8 @@
     color: #555;
     background: #faf9fb;
 
-<<<<<<< HEAD
-    &.type-snippet {
-=======
     &.type-snippet,
     &.type-default {
->>>>>>> 6fdf89c2
       height: 135px;
 
       .preview-content {
