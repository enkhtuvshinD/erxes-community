--- conflicted
+++ resolved
@@ -151,23 +151,6 @@
     height: 56px;
     cursor: pointer;
     box-shadow: 0 0 10px 0 rgba(0, 0, 0, 0.2);
-<<<<<<< HEAD
-    overflow: hidden;
-}
-
-.logo-container img {
-    max-width: 100%;
-}
-
-.icon-option {
-  display: flex;
-  align-items: center;
-
-  svg {
-    margin-right: 10px;
-    fill: lighten($main-color, 15%);
-  }
-=======
     background-color: $main-color;
     background-image: url('/images/widget-logo.png');
     background-position: center;
@@ -191,5 +174,14 @@
       line-height: 20px;
       font-size: 10px;
     }
->>>>>>> ec9faa85
+}
+
+.icon-option {
+  display: flex;
+  align-items: center;
+
+  svg {
+    margin-right: 10px;
+    fill: lighten($main-color, 15%);
+  }
 }