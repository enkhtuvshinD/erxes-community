$fb-border-top: #e5e6e9;
$fb-border-right: #dfe0e4;
$fb-border-bottom: #d0d1d5;
$fbpost-background: #f6f7f9;

@mixin embed-post {
  padding: 12px;
  background: $fbpost-background;
  border: 1px solid;
  border-color: $fb-border-top $fb-border-right $fb-border-bottom;
  border-radius: $border-radius;
}

// Conversation list

.conversations-list {
  margin: 0;
  padding: 0;
  list-style: none;

  .body {
    flex: 1;

    &:hover {
      color: $gray-dark;
    }

    header {
      position: relative;
    }

    .tags {
      display: inline-block;
      margin-left: 15px;
    }

    .customer-name {
      font-weight: bold;
    }

    .customer-email {
      font-size: 13px;
      color: $text-color-light;
    }

    .content {
      background: none;
      margin: 10px 0;
      cursor: pointer;
      word-break: break-word;
      overflow: hidden;
      max-height: 20px;
    }

    footer {
      font-size: 13px;
      color: $gray-light;
    }
  }

  .source,
  .assignee,
  .info {
    display: inline-block;
    margin-right: 30px;
  }

  .source {
    .name {
      display: inline-block;
      margin-left: 6px;
    }
  }

  .info {
    color: $gray-light;

    span {
      margin-right: 15px;
    }
  }

  > li {
    padding: 20px;
    border-bottom: 1px solid $grey;
    position: relative;
    display: flex;
    align-items: center;

    &.unread {
      background: $light-gray-background;
      border-left: 1px solid $main-color;
    }

    &:hover .conversation-togglers a {
      display: inline-block;
    }

    .column {
      margin-right: 20px;
    }
  }

  .column.markRead {
    margin-right: 0;

    > span:hover {
      cursor: pointer;
    }
  }

  .simple-row {
    padding: 15px;

    &.vertical {
      flex-direction: column;
      align-items: baseline;
    }

    .customer-name {
      margin-right: 5px;
    }

    time {
      font-weight: normal;
      font-style: italic;
      font-size: 11px;
      margin: 0 5px;
    }

    .column {
      margin-right: 15px;
    }

    .content {
      margin: 5px 0;
      font-size: 12px;
      max-height: 36px;
      line-height: 18px;
      overflow: hidden;
      -webkit-box-orient: vertical;
      display: -webkit-box;
      -webkit-line-clamp: 2;
      word-wrap: break-word;
<<<<<<< HEAD
=======

      &:hover {
        cursor: pointer;
      }
>>>>>>> 6fdf89c2
    }

    .brandname {
      font-weight: 600;
    }

    .tags {
      margin-left: 0;
      display: block;
    }

    .items-horizontal {
      display: flex;
      flex-direction: row;
      align-items: center;
      width: 100%;
    }
  }

  .baseline-row {
    align-items: flex-start;

    input[type=checkbox] {
      margin-top: 14px;
    }

    .content {
      margin: 10px 0;
    }

    .items-horizontal {
      display: flex;
      flex-direction: row;
      align-items: center;
      width: 100%;
    }
  }
}

// Conversation details

.conversation-message-container {
  margin-bottom: 10px;
  padding-right: 20%;
  display: flex;
  flex-direction: row;
  position: relative;
  clear: both;

  .avatar {
    position: absolute;
  }

  .body {
    margin: 0 0 20px 50px;
    padding: 12px 15px;
    color: $gray-dark;
    border-radius: 5px;
    background: $grey;
    flex-grow: 0;
    word-break: break-word;

    img {
      max-width: 100%;
    }

    p {
      margin: 0;
    }

    ul {
      padding-left: 25px;
    }

    ol {
      padding-left: 25px;
    }

    h3 {
      margin-top: 0;
    }

    blockquote {
      margin-bottom: 0;
      border-color: $border-grey;
    }

    pre {
      margin-bottom: 0;
    }
  }

  footer {
    position: absolute;
    bottom: 0;
    left: 50px;
    color: $gray-light;
    font-size: 12px;
  }
}

.staff {
  padding-right: 0;
  padding-left: 20%;
  text-align: right;
  flex-direction: row-reverse;

  .body {
    background-color: $message-background;
    margin: 0 50px 20px 0;
  }

  footer {
    right: 50px;
    left: auto;
  }
}

.attachment {
  .body {
    padding: 0;
    background-color: transparent;

    > span {
      display: block;
      margin-bottom: 5px;
    }

    img {
      border-radius: 3px;
    }
  }
}

.fbpost {
  .body {
    @include embed-post;
  }
}

.attach-preview {
  .body {
    padding: 0;
    position: relative;
    min-width: 80px;
    min-height: 50px;

    > div[data-loader='circle-side'] {
      position: absolute;
      top: 50%;
      left: 50%;
      margin-left: -12px;
      margin-top: -12px;
    }

    img {
      opacity: 0.5;
      border-radius: 3px;
    }

    .attach-file {
      width: 270px;
      height: 54px;
    }
  }
}

.internal .body {
  background-color: $internal-background;
}

.form-data {
  @include embed-post;
  font-size: 12px;
  padding: 0;
  margin-bottom: 20px;
  background: none;

  td {
    padding: 10px 20px;
  }

  th {
    background: $grey;
    border-bottom: 1px solid $border-grey;
  }
}


.reaction {
  display: inline-block;
  margin: 10px 0;

  span[class^='reaction-'] {
    margin-right: 3px;
  }

  > span {
    width: 16px;
    height: 16px;
    display: block;
    background-image: url("/images/reactions.png");
    background-repeat: no-repeat;
    background-size: auto;

    &.reaction-angry {
      background-position: 0 0;
    }

    &.reaction-haha {
      background-position: -17px 0;
    }

    &.reaction-like {
      background-position: -34px 0;
    }

    &.reaction-love {
      background-position: -51px 0;
    }

    &.reaction-sad {
      background-position: -68px 0;
    }

    &.reaction-wow {
      background-position: -85px 0;
    }
  }
}

.conversation-togglers {
  color: $main-color;
  font-size: 20px;
  margin-right: 0;

  > a {
    cursor: pointer;
    display: none;
    margin-left: 15px;
    outline: 0;

    &.visible {
      display: inline-block;
    }
  }
}<|MERGE_RESOLUTION|>--- conflicted
+++ resolved
@@ -111,15 +111,6 @@
 
   .simple-row {
     padding: 15px;
-
-    &.vertical {
-      flex-direction: column;
-      align-items: baseline;
-    }
-
-    .customer-name {
-      margin-right: 5px;
-    }
 
     time {
       font-weight: normal;
@@ -142,13 +133,10 @@
       display: -webkit-box;
       -webkit-line-clamp: 2;
       word-wrap: break-word;
-<<<<<<< HEAD
-=======
 
       &:hover {
         cursor: pointer;
       }
->>>>>>> 6fdf89c2
     }
 
     .brandname {
@@ -177,13 +165,6 @@
 
     .content {
       margin: 10px 0;
-    }
-
-    .items-horizontal {
-      display: flex;
-      flex-direction: row;
-      align-items: center;
-      width: 100%;
     }
   }
 }
