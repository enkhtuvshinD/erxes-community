<<<<<<< HEAD
// Name cards
=======
//
// Name cards
//
>>>>>>> a60d9e92

.avatar {
  display: block;
  max-width: 80px;
  border-radius: 40px;

  .no-user {
    background: url("/images/userDefaultIcon.png") center no-repeat;
    background-size: 100%;
  }

  img {
    width: 100%;
<<<<<<< HEAD
    background: $grey-light;
=======
    background: $light-gray-background;
>>>>>>> a60d9e92
  }

  div {
    text-align: center;
    background-color: $grey-light;
    font-weight: bold;
    font-size: 13px;
    color: $text-color;
    overflow: hidden;
  }
}

.text-normal .name-card .first-line {
  font-weight: normal;
}

.name-card {
  overflow: hidden;
  display: flex;
  align-items: center;

  .avatar {
    float: left;
  }

  .text {
    margin-left: 10px;
  }

  .first-line {
    font-weight: bold;
    display: block;
    color: $text-color;
    text-overflow: ellipsis;
    white-space: nowrap;
    overflow: hidden;
  }

  .second-line {
    font-size: 13px;
    color: $text-color-light;
  }
}

.dropdown-menu {
  .name-card {
    padding: 3px 20px;
  }
}<|MERGE_RESOLUTION|>--- conflicted
+++ resolved
@@ -1,11 +1,3 @@
-<<<<<<< HEAD
-// Name cards
-=======
-//
-// Name cards
-//
->>>>>>> a60d9e92
-
 .avatar {
   display: block;
   max-width: 80px;
@@ -18,11 +10,7 @@
 
   img {
     width: 100%;
-<<<<<<< HEAD
-    background: $grey-light;
-=======
     background: $light-gray-background;
->>>>>>> a60d9e92
   }
 
   div {
