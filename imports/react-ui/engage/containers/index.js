--- conflicted
+++ resolved
@@ -4,11 +4,6 @@
 import AutoAndManualForm from './AutoAndManualForm';
 import VisitorForm from './VisitorForm';
 import MessengerPreview from './MessengerPreview';
-<<<<<<< HEAD
-
-import Widget from './Widget';
-
-=======
 
 // sidebar
 import Main from './sidebar/Main';
@@ -19,7 +14,6 @@
 
 const Sidebar = { Main, Status, Tag };
 
->>>>>>> 6fdf89c2
 export {
   MessageList,
   MessageListRow,
@@ -28,8 +22,5 @@
   VisitorForm,
   Widget,
   MessengerPreview,
-<<<<<<< HEAD
-=======
   Sidebar,
->>>>>>> 6fdf89c2
 };