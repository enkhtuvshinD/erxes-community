import React, { PropTypes, Component } from 'react';
import { ButtonGroup, Button, FormControl } from 'react-bootstrap';

import { FlowRouter } from 'meteor/kadira:flow-router';
import { Wrapper } from '/imports/react-ui/layout/components';

const propTypes = {
  message: PropTypes.object,
  save: PropTypes.func.isRequired,
  users: PropTypes.array,
};

class FormBase extends Component {
  constructor(props) {
    super(props);

    const message = props.message || {};
<<<<<<< HEAD
    this.state = { fromUser: message.fromUserId || '' };
=======

    this.state = { fromUser: message.fromUserId || '' };

>>>>>>> 6fdf89c2
    // binds
    this.generateDoc = this.generateDoc.bind(this);
    this.save = this.save.bind(this);
    this.saveAndLive = this.saveAndLive.bind(this);
    this.saveAndDraft = this.saveAndDraft.bind(this);
    this.onChangeUser = this.onChangeUser.bind(this);
  }

  componentDidMount() {
    this.setState({ fromUser: document.getElementById('fromUserId').value });
  }

  getMessage() {
    return this.props.message || { email: {}, messenger: {} };
  }

  generateDoc(e) {
    e.preventDefault();

    return {};
  }

  save(e) {
    const doc = this.generateDoc(e);
    this.props.save(doc);
  }

  saveAndLive(e) {
    const doc = this.generateDoc(e);
    this.props.save({ isLive: true, isDraft: false, ...doc });
  }

  saveAndDraft(e) {
    const doc = this.generateDoc(e);
    this.props.save({ isLive: false, isDraft: true, ...doc });
  }

  renderButtons(message) {
    const save = (
      <Button bsStyle="link" onClick={this.save}>
        <i className="ion-checkmark-circled" /> Save
      </Button>
    );

    const saveAndLive = (
      <Button bsStyle="link" onClick={this.saveAndLive} key="action-save-live">
        <i className="ion-checkmark-circled" /> Save & live
      </Button>
    );

    const saveAndDraft = (
      <Button bsStyle="link" onClick={this.saveAndDraft} key="action-save-draft">
        <i className="ion-checkmark-circled" /> Save & draft
      </Button>
    );

    if (message._id) {
      return save;
    } else {
      return [saveAndLive, saveAndDraft];
    }
  }

  renderSidebarExtra() {
    return null;
  }

  renderContent() {
    return null;
  }

  renderTitle() {
    const kind = FlowRouter.getQueryParam('kind');

    if (kind == 'auto') {
      return 'Auto message';
    } else if (kind == 'manual') {
      return 'Manual message';
    }

    return 'Visitor auto message';
  }

  onChangeUser(e) {
    this.setState({ fromUser: e.target.value });
  }

  render() {
    const breadcrumb = [{ title: 'Engage', link: '/engage' }, { title: this.renderTitle() }];

    const message = this.getMessage();

    const { Section } = Wrapper.Sidebar;
    const { Title } = Wrapper.Sidebar.Section;

    const sidebar = (
      <Wrapper.Sidebar size="wide">
        <form onSubmit={this.save}>
          <Section>
            <Title>Title</Title>
            <div className="box">
              <FormControl id="title" defaultValue={message.title} required />
            </div>
          </Section>

          <Section>
            <Title>From</Title>
            <div className="box">
              <FormControl
                id="fromUserId"
                componentClass="select"
                defaultValue={message.fromUserId}
                onChange={this.onChangeUser}
              >
                {this.props.users.map(u => (
                  <option key={u._id} value={u._id}>
                    {u.fullName || u.username}
                  </option>
                ))}
              </FormControl>
            </div>
          </Section>

          {this.renderSidebarExtra()}
        </form>
      </Wrapper.Sidebar>
    );

    const actionBar = (
      <Wrapper.ActionBar
        left={
          <ButtonGroup>
            {this.renderButtons(message)}

            <Button bsStyle="link" href={FlowRouter.path('engage/home')}>
              <i className="ion-close-circled" /> Cancel
            </Button>
          </ButtonGroup>
        }
      />
    );

    return (
      <Wrapper
        header={<Wrapper.Header breadcrumb={breadcrumb} />}
        actionBar={actionBar}
        content={this.renderContent()}
        leftSidebar={sidebar}
      />
    );
  }
}

FormBase.propTypes = propTypes;

export default FormBase;<|MERGE_RESOLUTION|>--- conflicted
+++ resolved
@@ -15,13 +15,9 @@
     super(props);
 
     const message = props.message || {};
-<<<<<<< HEAD
-    this.state = { fromUser: message.fromUserId || '' };
-=======
 
     this.state = { fromUser: message.fromUserId || '' };
 
->>>>>>> 6fdf89c2
     // binds
     this.generateDoc = this.generateDoc.bind(this);
     this.save = this.save.bind(this);
