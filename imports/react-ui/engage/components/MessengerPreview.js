--- conflicted
+++ resolved
@@ -42,39 +42,12 @@
   render() {
     const { sentAs } = this.props;
     return (
-<<<<<<< HEAD
-      <div className="flex-content">
-        <div className="messenger-content">
-          <h2>Content</h2>
-          <Editor defaultValue={content} onChange={this.onContentChange} />
-        </div>
-        <div className={`web-preview type-${sentAs}`}>
-          <h2>Preview</h2>
-          <div className="messenger-preview">
-            {sentAs != 'badge'
-              ? <div className={classNames}>
-                  <NameCard user={this.props.user} singleLine />
-                  <div
-                    className="preview-content"
-                    dangerouslySetInnerHTML={{
-                      __html: sentAs == 'snippet'
-                        ? strip(this.state.messengerContent)
-                        : this.state.messengerContent,
-                    }}
-                  />
-                </div>
-              : null}
-            <div className="logo-container">
-              <span>1</span>
-            </div>
-=======
       <div className={`web-preview type-${sentAs}`}>
         <h2>Preview</h2>
         <div className="messenger-preview">
           {this.renderNotificationBody()}
           <div className="logo-container">
             <span>1</span>
->>>>>>> 39254119
           </div>
         </div>
       </div>
