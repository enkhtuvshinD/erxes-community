--- conflicted
+++ resolved
@@ -46,11 +46,7 @@
         </td>
       ))}
       <td>
-<<<<<<< HEAD
-        <Tags tags={customer.tags()} size="small" />
-=======
         <Tags tags={customer.getTags} size="small" />
->>>>>>> 28d65b57
       </td>
     </tr>
   );
