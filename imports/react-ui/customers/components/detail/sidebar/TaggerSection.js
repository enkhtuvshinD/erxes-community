--- conflicted
+++ resolved
@@ -41,11 +41,7 @@
 
   render() {
     const { customer } = this.props;
-<<<<<<< HEAD
-    const tags = customer.tags();
-=======
     const tags = customer.getTags;
->>>>>>> 28d65b57
     const { Title, QuickButtons } = Wrapper.Sidebar.Section;
 
     return (
