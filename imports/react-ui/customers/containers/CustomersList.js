--- conflicted
+++ resolved
@@ -9,32 +9,6 @@
 import { queries } from '../graphql';
 import { CustomersList } from '../components';
 
-<<<<<<< HEAD
-const bulk = new ReactiveVar([]);
-
-function composer({ queryParams }, onData) {
-  const { limit, loadMore, hasMore } = pagination(queryParams, 'customers.list.count');
-
-  const customersHandle = Meteor.subscribe('customers.list', Object.assign(queryParams, { limit }));
-
-  /**
-   * We need to display all 'segments', 'brands' and 'tags' on the Sidebar
-   * even if no customers are related to them.
-   * So these subscriptions are made here separately
-   * instead of being made in customers subscription (composite subscription).
-   */
-  const segmentsHandle = Meteor.subscribe('customers.segments');
-  const brandsHandle = Meteor.subscribe('brands.list', 100);
-  const tagsHandle = Meteor.subscribe('tags.tagList', TAG_TYPES.CUSTOMER);
-
-  // actions ===========
-  const toggleBulk = (customer, toAdd) => commonToggleBulk(bulk, customer, toAdd);
-
-  if (
-    customersHandle.ready() && segmentsHandle.ready() && brandsHandle.ready() && tagsHandle.ready()
-  ) {
-    onData(null, {
-=======
 class CustomerListContainer extends Bulk {
   render() {
     const {
@@ -63,7 +37,6 @@
 
     const updatedProps = {
       ...this.props,
->>>>>>> 28d65b57
       // If there's no customer fields config, all fields will be selected
       customerFields: (Meteor.user() &&
         Meteor.user().configs &&
