import React from 'react';
import PropTypes from 'prop-types';
import { Wrapper } from '/imports/react-ui/layout/components';
import { Spinner } from '/imports/react-ui/common';
import Sidebar from './Sidebar';
import Filter from './Filter';
import Chart from './Chart';
import TeamMembers from './TeamMembers';
import { convertTime } from '../utils';

const propTypes = {
  trend: PropTypes.array.isRequired,
  teamMembers: PropTypes.array.isRequired,
  brands: PropTypes.array.isRequired,
  time: PropTypes.number,
<<<<<<< HEAD
  queryParams: PropTypes.object,
=======
  isLoading: PropTypes.bool,
>>>>>>> 7d58548f
};

class FirstResponse extends React.Component {
  constructor(props) {
    super(props);

    this.state = {
      width: 600,
    };
  }

  componentDidUpdate(prevProps) {
    if (prevProps.isLoading && !this.props.isLoading) {
      const width = this.wrapper.clientWidth;
      this.setState({ width });
    }
  }

  renderTitle(title) {
    return (
      <h5 className="insight-title">
        {title}
      </h5>
    );
  }

<<<<<<< HEAD
  render() {
    const { trend, teamMembers, brands, time, queryParams } = this.props;
=======
  mainContent() {
    const { trend, teamMembers, brands, time, isLoading } = this.props;
>>>>>>> 7d58548f
    const width = this.state.width;

    if (isLoading) {
      return (
        <div className="full-loader">
          <Spinner />
        </div>
      );
    }

    return (
      <div className="insight-wrapper">
        <Filter brands={brands} queryParams={queryParams} />
        <div className="insight-content">
          <div
            className="insight-row"
            ref={node => {
              this.wrapper = node;
            }}
          >
            {this.renderTitle('Daily First Response Resolve Rate')}
            <span className="response-time">
              ({convertTime(time)})
            </span>
            <Chart width={width} height={300} data={trend} />
          </div>

          <div className="insight-row">
            {this.renderTitle('Daily First Response Resolve Rate by Team Members')}
            <TeamMembers datas={teamMembers} width={width} />
          </div>
        </div>
      </div>
    );
  }

  render() {
    const breadcrumb = [
      { title: 'Insights', link: '/insight' },
      { title: 'First Response Report' },
    ];

    return (
      <Wrapper
        header={<Wrapper.Header breadcrumb={breadcrumb} />}
        leftSidebar={<Sidebar />}
        content={this.mainContent()}
      />
    );
  }
}

FirstResponse.propTypes = propTypes;

export default FirstResponse;<|MERGE_RESOLUTION|>--- conflicted
+++ resolved
@@ -13,11 +13,8 @@
   teamMembers: PropTypes.array.isRequired,
   brands: PropTypes.array.isRequired,
   time: PropTypes.number,
-<<<<<<< HEAD
   queryParams: PropTypes.object,
-=======
   isLoading: PropTypes.bool,
->>>>>>> 7d58548f
 };
 
 class FirstResponse extends React.Component {
@@ -44,13 +41,8 @@
     );
   }
 
-<<<<<<< HEAD
-  render() {
-    const { trend, teamMembers, brands, time, queryParams } = this.props;
-=======
   mainContent() {
-    const { trend, teamMembers, brands, time, isLoading } = this.props;
->>>>>>> 7d58548f
+    const { trend, teamMembers, brands, time, isLoading, queryParams } = this.props;
     const width = this.state.width;
 
     if (isLoading) {
