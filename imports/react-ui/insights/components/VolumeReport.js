--- conflicted
+++ resolved
@@ -15,11 +15,8 @@
   brands: PropTypes.array.isRequired,
   punch: PropTypes.array.isRequired,
   summary: PropTypes.array.isRequired,
-<<<<<<< HEAD
   queryParams: PropTypes.object,
-=======
   isLoading: PropTypes.bool.isRequired,
->>>>>>> 7d58548f
 };
 
 class VolumeReport extends React.Component {
@@ -46,13 +43,8 @@
     );
   }
 
-<<<<<<< HEAD
-  render() {
-    const { trend, punch, insights, summary, brands, queryParams } = this.props;
-=======
   mainContent() {
-    const { trend, punch, insights, summary, brands, isLoading } = this.props;
->>>>>>> 7d58548f
+    const { trend, punch, insights, summary, brands, isLoading, queryParams } = this.props;
     const width = this.state.width;
 
     if (isLoading) {
