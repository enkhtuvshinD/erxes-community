--- conflicted
+++ resolved
@@ -9,12 +9,8 @@
 
   const data = firstResponseQuery.insightsFirstResponse || {};
   const updatedProps = {
-<<<<<<< HEAD
     queryParams,
-    trend: data.trend,
-=======
     trend: data.trend || [],
->>>>>>> 7d58548f
     time: data.time,
     teamMembers: data.teamMembers || [],
     brands: brandsQuery.brands || [],
