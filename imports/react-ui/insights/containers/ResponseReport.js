--- conflicted
+++ resolved
@@ -9,16 +9,10 @@
 
   const data = mainQuery.insightsMain || {};
   const updatedProps = {
-<<<<<<< HEAD
     queryParams,
-    trend: data.trend,
-    teamMembers: data.teamMembers,
-    brands: brandsQuery.brands,
-=======
     trend: data.trend || [],
     teamMembers: data.teamMembers || [],
     brands: brandsQuery.brands || [],
->>>>>>> 7d58548f
     punch: punchCardQuery.insightsPunchCard || [],
     summary: data.summary || [],
     isLoading: brandsQuery.loading || punchCardQuery.loading || mainQuery.loading,
