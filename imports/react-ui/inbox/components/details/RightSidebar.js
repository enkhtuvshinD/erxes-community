--- conflicted
+++ resolved
@@ -40,8 +40,12 @@
     if (integration.kind === 'messenger') {
       return customer.getMessengerCustomData.map(data => (
         <li key={data.value}>
-          <span>{data.name}</span>
-          <span className="counter">{data.value}</span>
+          <span>
+            {data.name}
+          </span>
+          <span className="counter">
+            {data.value}
+          </span>
         </li>
       ));
     }
@@ -115,36 +119,6 @@
         </Wrapper.Sidebar.Section>
 
         <Wrapper.Sidebar.Section>
-<<<<<<< HEAD
-          <Title>Conversation Details</Title>
-          <ul className="sidebar-list no-link">
-            <li>
-              Opened
-              <span className="counter">{moment(conversation.createdAt).fromNow()}</span>
-            </li>
-            <li>
-              Channels
-              <div className="value">{channels.map(c => <span key={c._id}>{c.name}</span>)}</div>
-            </li>
-            <li>
-              Brand
-              <span className="counter">{brand.name}</span>
-            </li>
-            <li>
-              Integration
-              <span className="counter">{integration.kind}</span>
-            </li>
-            <li>
-              Conversations
-              <span className="counter">{messagesCount}</span>
-            </li>
-            {this.renderFacebookPostUrl()}
-          </ul>
-        </Wrapper.Sidebar.Section>
-
-        <Wrapper.Sidebar.Section>
-=======
->>>>>>> 37279f04
           <Title>Assigned to</Title>
 
           <QuickButtons>
@@ -170,17 +144,15 @@
             </div>
           </Collapse>
           <ul className="sidebar-list no-link">
-            {!assignedUser ? (
-              <EmptyState
-                icon={<i className="ion-person" />}
-                text="Not assigned yet"
-                size="small"
-              />
-            ) : (
-              <li>
-                <NameCard user={assignedUser} avatarSize={45} />
-              </li>
-            )}
+            {!assignedUser
+              ? <EmptyState
+                  icon={<i className="ion-person" />}
+                  text="Not assigned yet"
+                  size="small"
+                />
+              : <li>
+                  <NameCard user={assignedUser} avatarSize={45} />
+                </li>}
           </ul>
         </Wrapper.Sidebar.Section>
 
@@ -192,13 +164,13 @@
                 <NameCard user={user} avatarSize={45} />
               </li>
             ))}
-            {participatedUsers.length === 0 ? (
-              <EmptyState
-                icon={<i className="ion-at" />}
-                text="Not participated yet"
-                size="small"
-              />
-            ) : null}
+            {participatedUsers.length === 0
+              ? <EmptyState
+                  icon={<i className="ion-at" />}
+                  text="Not participated yet"
+                  size="small"
+                />
+              : null}
           </ul>
         </Wrapper.Sidebar.Section>
 
@@ -237,15 +209,15 @@
                 {tag.name}
               </li>
             ))}
-            {tags.length === 0 ? (
-              <EmptyState
-                icon={<i className="ion-pricetags" />}
-                text="Not tagged yet"
-                size="small"
-                linkUrl={FlowRouter.path('tags/list', { type: 'conversation' })}
-                linkText="Manage tags"
-              />
-            ) : null}
+            {tags.length === 0
+              ? <EmptyState
+                  icon={<i className="ion-pricetags" />}
+                  text="Not tagged yet"
+                  size="small"
+                  linkUrl={FlowRouter.path('tags/list', { type: 'conversation' })}
+                  linkText="Manage tags"
+                />
+              : null}
           </ul>
         </Wrapper.Sidebar.Section>
       </Wrapper.Sidebar>
