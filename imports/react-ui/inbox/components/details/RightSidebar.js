<<<<<<< HEAD
import React from 'react';
import PropTypes from 'prop-types';
import { Button } from 'react-bootstrap';
=======
import React, { PropTypes, Component } from 'react';
import { Button, Collapse } from 'react-bootstrap';
>>>>>>> 5c4008a5
import { FlowRouter } from 'meteor/kadira:flow-router';
import moment from 'moment';
import { Wrapper } from '/imports/react-ui/layout/components';
import { NameCard, EmptyState, Tagger } from '/imports/react-ui/common';

import { AssignBox } from '../../containers';

const propTypes = {
  conversation: PropTypes.object.isRequired,
  messagesCount: PropTypes.number.isRequired,
};

class RightSidebar extends Component {
  constructor(props) {
    super(props);

    this.state = {
      isTaggerVisible: false,
      isAssignerVisible: false,
    };
  }

  renderTwitterData() {
    const customer = this.props.conversation.customer();
    const integration = this.props.conversation.integration();
    if (integration.kind === 'twitter') {
      return <img src={customer.twitterData.profileImageUrl} />;
    }

    return null;
  }

  renderInAppMessagingData() {
    const customer = this.props.conversation.customer();
    const integration = this.props.conversation.integration();
    if (integration.kind === 'in_app_messaging') {
      return customer.getInAppMessagingCustomData().map(data => (
        <li key={data.value}>
          <span className="capitalize">{data.name}</span>
          <span className="counter">{data.value}</span>
        </li>
      ));
    }

    return null;
  }

  renderFacebookData() {
    const integration = this.props.conversation.integration();
    if (integration.kind === 'facebook') {
      const link = `http://facebook.com/${this.props.conversation.facebookData.senderId}`;
      return (
        <li>
          <span className="capitalize">Facebook profile</span>
          <span className="counter">
            <a target="_blank" rel="noopener noreferrer" href={link}>[view]</a>
          </span>
        </li>
      );
    }

    return null;
  }

  renderFacebookPostUrl() {
    const conversation = this.props.conversation;
    const integration = conversation.integration();
    if (integration.kind === 'facebook' && conversation.facebookData.kind === 'feed') {
      const link = `http://facebook.com/${conversation.facebookData.postId}`;
      return (
        <li>
          Facebook URL
          <span className="counter">
            <a target="_blank" href={link} rel="noopener noreferrer">[view]</a>
          </span>
        </li>
      );
    }

    return null;
  }

  render() {
    const { Title, QuickButtons } = Wrapper.Sidebar.Section;
    const { conversation, messagesCount } = this.props;
    const customer = this.props.conversation.customer();
    const integration = conversation.integration();
    return (
      <Wrapper.Sidebar>
        <Wrapper.Sidebar.Section>
          <Title>Customer details</Title>
          <ul className="filters no-link">
            <li>
              <NameCard customer={customer} avatarSize={50} />
              {this.renderTwitterData()}
            </li>

            {this.renderInAppMessagingData()}
            {this.renderFacebookData()}
          </ul>
          <div className="box">
            <Button
              href={FlowRouter.path('customers/details', { id: customer && customer._id })}
              className="action-btn btn-sm"
            >
              View customer profile
            </Button>
          </div>
        </Wrapper.Sidebar.Section>

        <Wrapper.Sidebar.Section>
          <Title>Conversation Details</Title>
          <ul className="filters no-link">
            <li>
              Opened
              <span className="counter">
                {moment(conversation.createdAt).fromNow()}
              </span>
            </li>
            <li>
              Channels
              <div className="value">
                {integration.channels().map(c => <span key={c._id}>{c.name}</span>)}
              </div>
            </li>
            <li>
              Brand
              <span className="counter">
                {integration.brand().name}
              </span>
            </li>
            <li>
              Integration
              <span className="counter">
                {integration.kind}
              </span>
            </li>
            <li>
              Conversations
              <span className="counter">{messagesCount}</span>
            </li>
            {this.renderFacebookPostUrl()}
          </ul>
        </Wrapper.Sidebar.Section>

        <Wrapper.Sidebar.Section>
          <Title>Assigned to</Title>

          <QuickButtons>
            <a
              tabIndex={0}
              className="quick-button"
              onClick={e => {
                e.preventDefault();
                const { isAssignerVisible } = this.state;
                this.setState({ isAssignerVisible: !isAssignerVisible });
              }}
            >
              <i className="ion-gear-a" />
            </a>
          </QuickButtons>

          <Collapse in={this.state.isAssignerVisible}>
            <div>
              <AssignBox
                targets={[conversation._id]}
                className="sidebar-accordion"
                event="onClick"
              />
            </div>
          </Collapse>
          <ul className="filters no-link">
            {!conversation.assignedUser()
              ? <EmptyState
                  icon={<i className="ion-person" />}
                  text="Not assigned yet"
                  size="small"
                />
              : <li>
                  <NameCard user={conversation.assignedUser()} avatarSize={45} />
                </li>}
          </ul>
        </Wrapper.Sidebar.Section>

        <Wrapper.Sidebar.Section>
          <Title>Participators</Title>
          <ul className="filters no-link">
            {conversation.participatedUsers().map(user => (
              <li key={user._id}>
                <NameCard user={user} avatarSize={45} />
              </li>
            ))}
            {conversation.participatedUsers().length === 0
              ? <EmptyState
                  icon={<i className="ion-at" />}
                  text="Not participated yet"
                  size="small"
                />
              : null}
          </ul>
        </Wrapper.Sidebar.Section>

        <Wrapper.Sidebar.Section>
          <Title>Tags</Title>

          <QuickButtons>
            <a
              tabIndex={0}
              className="quick-button"
              onClick={e => {
                e.preventDefault();
                const { isTaggerVisible } = this.state;
                this.setState({ isTaggerVisible: !isTaggerVisible });
              }}
            >
              <i className="ion-gear-a" />
            </a>
          </QuickButtons>

          <Collapse in={this.state.isTaggerVisible}>
            <div>
              <Tagger
                type="conversation"
                targets={[this.props.conversation._id]}
                className="sidebar-accordion"
                event="onClick"
              />
            </div>
          </Collapse>

          <ul className="filters no-link">
            {conversation.tags().map(tag => (
              <li key={tag._id}>
                <i className="icon ion-pricetag" style={{ color: tag.colorCode }} />
                {tag.name}
              </li>
            ))}
            {conversation.tags().length === 0
              ? <EmptyState
                  icon={<i className="ion-pricetags" />}
                  text="Not tagged yet"
                  size="small"
                />
              : null}
          </ul>
        </Wrapper.Sidebar.Section>
      </Wrapper.Sidebar>
    );
  }
}

RightSidebar.propTypes = propTypes;

export default RightSidebar;<|MERGE_RESOLUTION|>--- conflicted
+++ resolved
@@ -1,11 +1,6 @@
-<<<<<<< HEAD
-import React from 'react';
+import React, { Component } from 'react';
 import PropTypes from 'prop-types';
-import { Button } from 'react-bootstrap';
-=======
-import React, { PropTypes, Component } from 'react';
 import { Button, Collapse } from 'react-bootstrap';
->>>>>>> 5c4008a5
 import { FlowRouter } from 'meteor/kadira:flow-router';
 import moment from 'moment';
 import { Wrapper } from '/imports/react-ui/layout/components';
