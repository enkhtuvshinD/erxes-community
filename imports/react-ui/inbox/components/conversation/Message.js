--- conflicted
+++ resolved
@@ -119,25 +119,20 @@
             <tbody>
               {_.map(message.formWidgetData, (data, index) =>
                 <tr key={index}>
-<<<<<<< HEAD
                   <td width="40%">
                     <b>
                       {data.text}:
                     </b>
                   </td>
-                  <td width="60%">
-                    {data.value}
-                  </td>
+                  {data.validation === 'date'
+                    ? <td width="60%">
+                        {moment(data.value).format('YYYY/MM/DD')}
+                      </td>
+                    : <td width="60%">
+                        {data.value}
+                      </td>}
                 </tr>,
               )}
-=======
-                  <td width="40%"><b>{data.text}:</b></td>
-                  {data.validation === 'date'
-                    ? <td width="60%">{moment(data.value).format('YYYY/MM/DD')}</td>
-                    : <td width="60%">{data.value}</td>}
-                </tr>
-              ))}
->>>>>>> c1961dd1
             </tbody>
           </Table>
         </div>
@@ -152,15 +147,9 @@
 
           {renderVideoIframe()}
           {renderAttachment()}
-<<<<<<< HEAD
-          <footer>
-            {moment(message.createdAt).format('YYYY-MM-DD, HH:mm:ss')}
-          </footer>
-=======
->>>>>>> c1961dd1
         </div>
         <footer>
-          {moment(message.createdAt).fromNow()}
+          {moment(message.createdAt).format('YYYY-MM-DD, HH:mm:ss')}
         </footer>
       </div>
     );
