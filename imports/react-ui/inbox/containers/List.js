--- conflicted
+++ resolved
@@ -55,11 +55,8 @@
       starredConversationIds,
       channelId,
       user,
-<<<<<<< HEAD
       conversationReady: conversationsQuery.loading && totalCountQuery.loading,
-=======
       refetch: this.refetch,
->>>>>>> 4f3fd796
     };
 
     return <List {...updatedProps} />;
