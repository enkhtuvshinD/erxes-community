import React from 'react';
import { Table } from 'react-bootstrap';
import { List } from '../../common/components';
import Form from './Form';
import Row from './Row';

class EmailTemplateList extends List {
  constructor(props) {
    super(props);

    this.title = 'New email template';
  }

<<<<<<< HEAD
  renderObjects() {
    const { objects, removeEmailTemplate } = this.props;

    return objects.map(emailTemplate => (
      <Row
        key={emailTemplate._id}
        emailTemplate={emailTemplate}
        removeEmailTemplate={removeEmailTemplate}
      />
    ));
=======
  renderRow(props) {
    return <Row {...props} />;
>>>>>>> 28d65b57
  }

  renderForm(props) {
    return <Form {...props} />;
  }

  renderContent() {
    return (
      <Table>
        <thead>
          <tr>
            <th width="140" />
            <th>Name</th>
            <th className="text-right">Actions</th>
          </tr>
        </thead>
        <tbody>
          {this.renderObjects()}
        </tbody>
      </Table>
    );
  }

  breadcrumb() {
    return [{ title: 'Settings', link: '/settings/email-templates' }, { title: 'Email templates' }];
  }
}

export default EmailTemplateList;<|MERGE_RESOLUTION|>--- conflicted
+++ resolved
@@ -11,21 +11,8 @@
     this.title = 'New email template';
   }
 
-<<<<<<< HEAD
-  renderObjects() {
-    const { objects, removeEmailTemplate } = this.props;
-
-    return objects.map(emailTemplate => (
-      <Row
-        key={emailTemplate._id}
-        emailTemplate={emailTemplate}
-        removeEmailTemplate={removeEmailTemplate}
-      />
-    ));
-=======
   renderRow(props) {
     return <Row {...props} />;
->>>>>>> 28d65b57
   }
 
   renderForm(props) {
