--- conflicted
+++ resolved
@@ -25,14 +25,10 @@
       selectedArticles: this.getSelectedArticles(),
       selectedIcon: this.getSelectedIcon(),
     };
-<<<<<<< HEAD
 
     this.handleSubmit = this.handleSubmit.bind(this);
-    this.handleIconChange = this.handleIconChange.bind(this);
-=======
     this.onChangeIcon = this.onChangeIcon.bind(this);
     this.renderOption = this.renderOption.bind(this);
->>>>>>> fafa0f1e
   }
 
   getSelectedArticles() {
@@ -80,13 +76,6 @@
     });
   }
 
-<<<<<<< HEAD
-  handleIconChange(event) {
-    // TODO: refactor, move inside render method
-    this.setState({
-      selectedIcon: event.target.value,
-    });
-=======
   renderOption(option) {
     return (
       <div className="icon-option">
@@ -94,7 +83,6 @@
         {option.label}
       </div>
     );
->>>>>>> fafa0f1e
   }
 
   handleSubmit(e) {
@@ -151,12 +139,13 @@
             onChange={items => {
               this.setState({ selectedArticles: items });
             }}
-            optionRenderer={option =>
+            optionRenderer={option => (
               <div className="simple-option">
                 <span>
                   {option.label}
                 </span>
-              </div>}
+              </div>
+            )}
             value={this.state.selectedArticles}
             options={this.getArticles()}
             multi
