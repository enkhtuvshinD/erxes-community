{
  "docs": {
<<<<<<< HEAD
    "Overview": ["overview", "product-overview", "security-overview", "architecture-overview", "deployment-overview", "integrations-overview", "cdi", "cco", "faq"],
    "User's Guide": ["getting-started", "support-guide"],
=======
    "Overview": [
      "overview",
      "product-overview",
      "security-overview",
      "architecture-overview",
      "deployment-overview",
      "integrations-overview",
      "cdi",
      "cco",
      "faq"
    ],
    "User's Guide": ["getting-started", "leads/leads", "engage/engage"],
>>>>>>> cd1c3aa3
    "Administrator's guide": ["doc2"],
    "Developer's guide": ["doc4"]
  },
  "docs-other": {
    "First Category": ["doc5"]
  }
}<|MERGE_RESOLUTION|>--- conflicted
+++ resolved
@@ -1,22 +1,7 @@
 {
   "docs": {
-<<<<<<< HEAD
     "Overview": ["overview", "product-overview", "security-overview", "architecture-overview", "deployment-overview", "integrations-overview", "cdi", "cco", "faq"],
-    "User's Guide": ["getting-started", "support-guide"],
-=======
-    "Overview": [
-      "overview",
-      "product-overview",
-      "security-overview",
-      "architecture-overview",
-      "deployment-overview",
-      "integrations-overview",
-      "cdi",
-      "cco",
-      "faq"
-    ],
-    "User's Guide": ["getting-started", "leads/leads", "engage/engage"],
->>>>>>> cd1c3aa3
+    "User's Guide": ["getting-started", "support-guide", "leads/leads", "engage/engage"],
     "Administrator's guide": ["doc2"],
     "Developer's guide": ["doc4"]
   },
