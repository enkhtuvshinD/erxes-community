--- conflicted
+++ resolved
@@ -1,12 +1,5 @@
 {
   "docs": {
-<<<<<<< HEAD
-    "Overview": ["overview", "product-overview", "security-overview", "architecture-overview", "deployment-overview", "integrations-overview", "cdi", "cco", "faq"],
-    "Installation Guide": ["installation/ubuntu", "installation/docker"],
-    "User's Guide": ["getting-started", "support-guide", "leads/leads", "engage/engage"],
-    "Administrator's guide": ["doc2"],
-    "Developer's guide": ["doc4", "extend"]
-=======
     "Overview": [
       "overview",
       "signing-in",
@@ -43,7 +36,5 @@
       "administration/migration",
       "administration/permissions"
     ],
-    "Developer's guide": ["doc4","android-sdk","ios-sdk"]
->>>>>>> 20b37ba8
-  }
-}+    "Developer's guide": ["doc4", "android-sdk", "ios-sdk"]
+  }