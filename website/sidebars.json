{
  "docs": {
    "Overview": [
      "overview",
      "signing-in",
      "product-overview",
      "security-overview",
      "architecture-overview",
      "deployment-overview",
      "integrations-overview",
      "cdi",
      "cco",
      "faq",
      "team-inbox",
      "knowledge-base",
      "mobile-apps"
    ],
    "Installation Guide": [
      "installation/ubuntu",
      "installation/docker"
    ],
    "User's Guide": [
      "getting-started",
      "support-guide",
      "leads/leads",
      "engage/engage",
      "general-settings",
      "signing-in",
      "insights",
      "team-inbox",
      "knowledge-base",
      "mobile-apps"
    ],
    "Administrator's guide": [
      "administration/environment-variables",
      "administration/file-upload",
      "administration/initial-data",
      "administration/integrations",
      "administration/migration",
      "administration/permissions"
    ],
<<<<<<< HEAD
    "Developer's guide": ["doc4", "android-sdk", "ios-sdk"]
=======
    "Developer's guide": [
      "doc4",
      "android-sdk",
      "ios-sdk"
    ]
>>>>>>> c6c85d44
  }
}<|MERGE_RESOLUTION|>--- conflicted
+++ resolved
@@ -39,14 +39,10 @@
       "administration/migration",
       "administration/permissions"
     ],
-<<<<<<< HEAD
-    "Developer's guide": ["doc4", "android-sdk", "ios-sdk"]
-=======
     "Developer's guide": [
       "doc4",
       "android-sdk",
       "ios-sdk"
     ]
->>>>>>> c6c85d44
   }
 }