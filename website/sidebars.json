{
  "docs": {
<<<<<<< HEAD
    "Overview": [
      "overview",
      "signing-in",
      "product-overview",
      "security-overview",
      "architecture-overview",
      "deployment-overview",
      "integrations-overview",
      "cdi",
      "cco",
      "faq"
    ],
    "Installation Guide": ["installation/ubuntu", "installation/docker"],
    "User's Guide": [
      "getting-started",
      "support-guide",
      "leads/leads",
      "engage/engage",
      "general-settings",
      "signing-in",
      "insights"
    ],
    "Administrator's guide": [
      "administration/environment-variables",
      "administration/file-upload",
      "administration/initial-data",
      "administration/integrations",
      "administration/migration",
      "administration/permissions"
    ],
    "Developer's guide": ["doc4"]
=======
    "Overview": ["overview", "product-overview", "security-overview", "architecture-overview", "deployment-overview", "integrations-overview", "cdi", "cco", "faq"],
    "User's Guide": ["getting-started","team-inbox","knowledge-base","mobile-apps","support-guide", "leads/leads", "engage/engage"],
    "Administrator's guide": ["doc2"],
    "Developer's guide": ["doc4","android-sdk","ios-sdk"]
  },
  "docs-other": {
    "First Category": ["doc5"]
>>>>>>> 74d40f23
  }
}<|MERGE_RESOLUTION|>--- conflicted
+++ resolved
@@ -1,6 +1,5 @@
 {
   "docs": {
-<<<<<<< HEAD
     "Overview": [
       "overview",
       "signing-in",
@@ -11,7 +10,10 @@
       "integrations-overview",
       "cdi",
       "cco",
-      "faq"
+      "faq",
+      "team-inbox",
+      "knowledge-base",
+      "mobile-apps"
     ],
     "Installation Guide": ["installation/ubuntu", "installation/docker"],
     "User's Guide": [
@@ -21,7 +23,10 @@
       "engage/engage",
       "general-settings",
       "signing-in",
-      "insights"
+      "insights",
+      "team-inbox",
+      "knowledge-base",
+      "mobile-apps"
     ],
     "Administrator's guide": [
       "administration/environment-variables",
@@ -31,15 +36,6 @@
       "administration/migration",
       "administration/permissions"
     ],
-    "Developer's guide": ["doc4"]
-=======
-    "Overview": ["overview", "product-overview", "security-overview", "architecture-overview", "deployment-overview", "integrations-overview", "cdi", "cco", "faq"],
-    "User's Guide": ["getting-started","team-inbox","knowledge-base","mobile-apps","support-guide", "leads/leads", "engage/engage"],
-    "Administrator's guide": ["doc2"],
     "Developer's guide": ["doc4","android-sdk","ios-sdk"]
-  },
-  "docs-other": {
-    "First Category": ["doc5"]
->>>>>>> 74d40f23
   }
 }