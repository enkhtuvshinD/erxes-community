{
  "docs": {
<<<<<<< HEAD
    "Overview": [
      "overview",
      "signing-in",
      "product-overview",
      "security-overview",
      "architecture-overview",
      "deployment-overview",
      "integrations-overview",
      "cdi",
      "cco",
      "faq"
    ],
    "Installation Guide": ["installation/ubuntu", "installation/docker"],
    "User's Guide": [
      "getting-started",
      "support-guide",
      "leads/leads",
      "engage/engage",
      "general-settings",
      "signing-in"
    ],
    "Administrator's guide": [
      "administration/environment-variables",
      "administration/file-upload",
      "administration/initial-data",
      "administration/integrations",
      "administration/migration",
      "administration/permissions"
    ],
=======
    "Overview": ["overview", "product-overview", "security-overview", "architecture-overview", "deployment-overview", "integrations-overview", "cdi", "cco", "faq"],
    "User's Guide": ["getting-started", "support-guide", "leads/leads", "engage/engage", "insights"],
    "Administrator's guide": ["doc2"],
>>>>>>> 85b5e0c2
    "Developer's guide": ["doc4"]
  }
}<|MERGE_RESOLUTION|>--- conflicted
+++ resolved
@@ -1,6 +1,5 @@
 {
   "docs": {
-<<<<<<< HEAD
     "Overview": [
       "overview",
       "signing-in",
@@ -20,7 +19,8 @@
       "leads/leads",
       "engage/engage",
       "general-settings",
-      "signing-in"
+      "signing-in",
+      "insights"
     ],
     "Administrator's guide": [
       "administration/environment-variables",
@@ -30,11 +30,6 @@
       "administration/migration",
       "administration/permissions"
     ],
-=======
-    "Overview": ["overview", "product-overview", "security-overview", "architecture-overview", "deployment-overview", "integrations-overview", "cdi", "cco", "faq"],
-    "User's Guide": ["getting-started", "support-guide", "leads/leads", "engage/engage", "insights"],
-    "Administrator's guide": ["doc2"],
->>>>>>> 85b5e0c2
     "Developer's guide": ["doc4"]
   }
 }