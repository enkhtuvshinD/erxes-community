--- conflicted
+++ resolved
@@ -11,12 +11,8 @@
       "cco",
       "faq"
     ],
-<<<<<<< HEAD
     "Installation Guide": ["installation/ubuntu", "installation/docker"],
-    "User's Guide": ["getting-started", "support-guide", "leads/leads", "engage/engage"],
-    "Administrator's guide": ["doc2"],
-=======
-    "User's Guide": ["getting-started", "leads/leads", "engage/engage", "general-settings"],
+    "User's Guide": ["getting-started", "support-guide", "leads/leads", "engage/engage", "general-settings"],
     "Administrator's guide": [
       "administration/environment-variables",
       "administration/file-upload",
@@ -25,7 +21,6 @@
       "administration/migration",
       "administration/permissions"
     ],
->>>>>>> 33ae7f0b
     "Developer's guide": ["doc4"]
   },
   "docs-other": {
