--- conflicted
+++ resolved
@@ -1,10 +1,5 @@
 {
   "docs": {
-<<<<<<< HEAD
-    "Overview": ["overview", "security-overview", "architecture-overview", "deployment-overview", "integrations-overview", "cdi", "cco", "faq"],
-    "User's Guide": ["getting-started", "signing-in"],
-    "Administrator's guide": ["doc2"],
-=======
     "Overview": [
       "overview",
       "product-overview",
@@ -26,7 +21,6 @@
       "administration/migration",
       "administration/permissions"
     ],
->>>>>>> b798668c
     "Developer's guide": ["doc4"]
   },
   "docs-other": {
