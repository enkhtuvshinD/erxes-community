{
<<<<<<< HEAD
  "docs": {
    "Overview": [
      "overview",
      "signing-in",
      "product-overview",
      "architecture-overview",
      "deployment-overview",
      "integrations-overview",
      "team-inbox",
      "knowledge-base",
      "mobile-apps"
    ],
    "Installation Guide": ["installation/ubuntu", "installation/docker", "installation/kubernetes"],
    "User's Guide": [
      "getting-started",
      "sales",
      "deal",
      "support-guide",
      "leads/leads",
      "engage/engage",
      "general-settings",
      "signing-in",
      "insights",
      "team-inbox",
      "knowledge-base",
      "mobile-apps",
      "contacts",
      "marketing",
      "notification"
    ],
    "Administrator's guide": [
      "administration/environment-variables",
      "administration/file-upload",
      "administration/initial-data",
      "administration/integrations",
      "administration/migration",
      "administration/permissions"
    ],
    "Developer's guide": ["push-notifications", "sdk/android-sdk", "sdk/ios-sdk", "coding-standarts", "contributing"]
  }
=======
	"docs": {
		"Overview": [
			"overview",
			"signing-in",
			"product-overview",
			"security-overview",
			"architecture-overview",
			"deployment-overview",
			"integrations-overview",
			"cdi",
			"cco",
			"faq",
			"team-inbox",
			"knowledge-base",
			"mobile-apps"
		],
		"Installation Guide": [ "installation/ubuntu", "installation/docker" ],
		"User's Guide": [
			"getting-started",
			"support-guide",
			"leads/leads",
			"engage/engage",
			"general-settings",
			"signing-in",
			"insights",
			"team-inbox",
			"knowledge-base",
			"mobile-apps",
			"contacts",
			"marketing",
			"notification"
		],
		"Administrator's guide": [
			"administration/environment-variables",
			"administration/file-upload",
			"administration/initial-data",
			"administration/integrations",
			"administration/migration",
			"administration/permissions"
		],
		"Developer's guide": [ "doc4", "android-sdk", "ios-sdk", "graphql-api" ]
	}
>>>>>>> c8a8b785
}<|MERGE_RESOLUTION|>--- conflicted
+++ resolved
@@ -1,27 +1,16 @@
 {
-<<<<<<< HEAD
   "docs": {
-    "Overview": [
-      "overview",
-      "signing-in",
-      "product-overview",
-      "architecture-overview",
-      "deployment-overview",
-      "integrations-overview",
-      "team-inbox",
-      "knowledge-base",
-      "mobile-apps"
-    ],
+    "Overview": ["overview", "architecture-overview", "deployment-overview", "integrations-overview"],
     "Installation Guide": ["installation/ubuntu", "installation/docker", "installation/kubernetes"],
     "User's Guide": [
       "getting-started",
+      "signing-in",
       "sales",
       "deal",
       "support-guide",
       "leads/leads",
       "engage/engage",
       "general-settings",
-      "signing-in",
       "insights",
       "team-inbox",
       "knowledge-base",
@@ -38,50 +27,13 @@
       "administration/migration",
       "administration/permissions"
     ],
-    "Developer's guide": ["push-notifications", "sdk/android-sdk", "sdk/ios-sdk", "coding-standarts", "contributing"]
+    "Developer's guide": [
+      "push-notifications",
+      "sdk/android-sdk",
+      "sdk/ios-sdk",
+      "coding-standarts",
+      "contributing",
+      "graphql-api"
+    ]
   }
-=======
-	"docs": {
-		"Overview": [
-			"overview",
-			"signing-in",
-			"product-overview",
-			"security-overview",
-			"architecture-overview",
-			"deployment-overview",
-			"integrations-overview",
-			"cdi",
-			"cco",
-			"faq",
-			"team-inbox",
-			"knowledge-base",
-			"mobile-apps"
-		],
-		"Installation Guide": [ "installation/ubuntu", "installation/docker" ],
-		"User's Guide": [
-			"getting-started",
-			"support-guide",
-			"leads/leads",
-			"engage/engage",
-			"general-settings",
-			"signing-in",
-			"insights",
-			"team-inbox",
-			"knowledge-base",
-			"mobile-apps",
-			"contacts",
-			"marketing",
-			"notification"
-		],
-		"Administrator's guide": [
-			"administration/environment-variables",
-			"administration/file-upload",
-			"administration/initial-data",
-			"administration/integrations",
-			"administration/migration",
-			"administration/permissions"
-		],
-		"Developer's guide": [ "doc4", "android-sdk", "ios-sdk", "graphql-api" ]
-	}
->>>>>>> c8a8b785
 }