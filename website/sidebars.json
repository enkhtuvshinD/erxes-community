--- conflicted
+++ resolved
@@ -1,6 +1,5 @@
 {
   "docs": {
-<<<<<<< HEAD
     "Overview": [
       "overview",
       "product-overview",
@@ -13,7 +12,14 @@
       "faq"
     ],
     "Installation Guide": ["installation/ubuntu", "installation/docker"],
-    "User's Guide": ["getting-started", "support-guide", "leads/leads", "engage/engage", "general-settings"],
+    "User's Guide": [
+      "getting-started",
+      "support-guide",
+      "leads/leads",
+      "engage/engage",
+      "general-settings",
+      "signing-in"
+    ],
     "Administrator's guide": [
       "administration/environment-variables",
       "administration/file-upload",
@@ -22,14 +28,6 @@
       "administration/migration",
       "administration/permissions"
     ],
-=======
-    "Overview": ["overview", "security-overview", "architecture-overview", "deployment-overview", "integrations-overview", "cdi", "cco", "faq"],
-    "User's Guide": ["getting-started", "signing-in"],
-    "Administrator's guide": ["doc2"],
->>>>>>> 4b565e55
     "Developer's guide": ["doc4"]
-  },
-  "docs-other": {
-    "First Category": ["doc5"]
   }
 }