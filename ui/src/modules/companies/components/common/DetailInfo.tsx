--- conflicted
+++ resolved
@@ -17,12 +17,8 @@
 class DetailInfo extends React.Component<Props> {
   renderRow = (field, value) => {
     const { fields } = this.props;
-<<<<<<< HEAD
-    const property = fields.find(e => e.field === field);
-=======
 
     const property = fields.find(e => e.type === field);
->>>>>>> 7006f8bc
 
     if (property && !property.isVisible) {
       return null;
