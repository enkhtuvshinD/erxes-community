--- conflicted
+++ resolved
@@ -40,20 +40,13 @@
 
     return (
       <StepContainer>
-<<<<<<< HEAD
-        {React.Children.map(children, (child: any, index: number) => {
-=======
         {React.Children.map(children, (child: any) => {
->>>>>>> d4cba514
           if (!child) {
             return null;
           }
 
-<<<<<<< HEAD
-=======
           index++;
 
->>>>>>> d4cba514
           return React.cloneElement(child, {
             stepNumber: index,
             active: this.state.activeStep,
