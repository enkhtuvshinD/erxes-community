import dayjs from 'dayjs';
import { IUser } from 'modules/auth/types';
import DropdownToggle from 'modules/common/components/DropdownToggle';
import FormControl from 'modules/common/components/form/Control';
import Form from 'modules/common/components/form/Form';
import FormGroup from 'modules/common/components/form/Group';
import ControlLabel from 'modules/common/components/form/Label';
import Icon from 'modules/common/components/Icon';
import { ModalFooter } from 'modules/common/styles/main';
import { IButtonMutateProps, IFormProps } from 'modules/common/types';
import { __ } from 'modules/common/utils';
import React from 'react';
import Dropdown from 'react-bootstrap/Dropdown';
import Modal from 'react-bootstrap/Modal';
import { CalendarForm } from '../styles';
import { IAccount, IEvent, INylasCalendar } from '../types';
import { milliseconds } from '../utils';
import { CalendarConsumer } from './Wrapper';

type Props = {
  isPopupVisible: boolean;
  onHideModal: (date?: Date) => void;
  renderButton: (props: IButtonMutateProps) => JSX.Element;
  selectedDate?: Date;
  event?: IEvent;
  account?: IAccount;
  accounts: IAccount[];
  currentUser?: IUser;
};

type State = {
  calendar: INylasCalendar;
  accountId?: string;
};

class EditForm extends React.Component<Props, State> {
  constructor(props) {
    super(props);
    const { currentUser, accounts } = props;
    let account = props.account;

    if (!account && currentUser) {
      account =
        accounts.find(cal => {
          return cal.isPrimary && cal.userId === currentUser._id;
        }) || accounts[0];
    }

    this.state = {
      accountId: account && account.accountId,
      calendar: account && account.calendars[0]
    };

    this.hideModal = this.hideModal.bind(this);
  }

  componentWillReceiveProps(nextProps) {
    if (nextProps.account !== this.props.account) {
      const { accounts, currentUser, event } = nextProps;

      let account = nextProps.account;

      if (!account && currentUser) {
        account =
          accounts.find(cal => {
            return cal.isPrimary && cal.userId === currentUser._id;
          }) || accounts[0];
      }

      if (account.accountId) {
        this.setState({
          accountId: account.accountId,
          calendar: !event
            ? account.calendars[0]
            : account.calendars.find(
                cal => cal.providerCalendarId === event.providerCalendarId
              )
        });
      }
    }
  }

  dateDefaulValue = (start?: boolean) => {
    const { selectedDate, event } = this.props;
    let day = dayjs(selectedDate || new Date()).set('hour', start ? 13 : 14);

    if (event && event.when) {
      const time = start ? event.when.start_time : event.when.end_time;
      day = dayjs(time ? milliseconds(time) : new Date());
    }

    return day.format('YYYY-MM-DD HH:mm');
  };

  onChangeCalendar = (calendar, accountId) => {
    this.setState({ calendar, accountId });
  };

  hideModal() {
    this.setState({ accountId: '' });
    this.props.onHideModal();
  }

  renderHeader() {
    return (
      <Modal.Header closeButton={true}>
        <Modal.Title>
          {__(`${this.props.event ? 'Edit' : 'Create'}  Event`)}
        </Modal.Title>
      </Modal.Header>
    );
  }

  renderContent = (formProps: IFormProps) => {
    const { values, isSubmitted } = formProps;
    const { renderButton, event, accounts } = this.props;
    const { calendar } = this.state;

    const renderAccounts = () => {
      return (
        <Dropdown>
          <Dropdown.Toggle as={DropdownToggle} id="dropdown-board">
            {calendar ? calendar.name : 'Select calendar'}
            <Icon icon="angle-down" />
          </Dropdown.Toggle>
          <Dropdown.Menu>
            <ul>
              {accounts.map(acc => {
                return (
                  <li key={acc._id}>
                    {acc.name}
                    <ul>
                      {acc.calendars.map(cal => {
                        return (
                          <li
                            key={cal._id}
                            onClick={this.onChangeCalendar.bind(
                              this,
                              cal,
                              acc.accountId
                            )}
                          >
                            <Icon
                              icon={'circle'}
                              style={{
                                color: cal.color || (acc && acc.color)
                              }}
                            />{' '}
                            &nbsp;
                            {cal.name}
                          </li>
                        );
                      })}
                    </ul>
                  </li>
                );
              })}
            </ul>
          </Dropdown.Menu>
        </Dropdown>
      );
    };

    return (
      <CalendarForm>
        {renderAccounts()}

        <FormGroup>
          <ControlLabel required={true}>Title</ControlLabel>

          <FormControl
            {...formProps}
            name="title"
            autoFocus={true}
            required={true}
            defaultValue={event && event.title}
          />
        </FormGroup>

        <FormGroup>
          <ControlLabel>Description</ControlLabel>

          <FormControl
            {...formProps}
            name="description"
            componentClass="textarea"
            rows={5}
            defaultValue={event && event.description}
          />
        </FormGroup>

        <FormGroup>
<<<<<<< HEAD
          <ControlLabel>Members</ControlLabel>

          <SelectTeamMembers
            {...formProps}
            label="Choose members"
            name="memberIds"
            initialValue={selectedMemberIds}
            onSelect={this.onChangeMembers}
          />
        </FormGroup>

        <FormGroup>
=======
>>>>>>> 5b60e283
          <ControlLabel>Start Date</ControlLabel>

          <FormControl
            {...formProps}
            name="start"
            componentClass="datetime-local"
            defaultValue={this.dateDefaulValue(true)}
          />
        </FormGroup>

        <FormGroup>
          <ControlLabel>End Date</ControlLabel>

          <FormControl
            {...formProps}
            name="end"
            componentClass="datetime-local"
            defaultValue={this.dateDefaulValue()}
          />
        </FormGroup>

        <ModalFooter>
          {renderButton({
            values: {
              ...values,
              accountId: this.state.accountId,
              calendarId: calendar.providerCalendarId
            },
            isSubmitted,
            callback: this.hideModal
          })}
        </ModalFooter>
      </CalendarForm>
    );
  };

  render() {
    return (
      <Modal
        enforceFocus={false}
        show={this.props.isPopupVisible}
        onHide={this.hideModal}
        animation={false}
      >
        {this.renderHeader()}
        <Modal.Body>
          <Form renderContent={this.renderContent} />
        </Modal.Body>
      </Modal>
    );
  }
}

const WithConsumer = (props: Props) => {
  return (
    <CalendarConsumer>
      {({ currentUser, accounts }) => (
        <EditForm {...props} currentUser={currentUser} accounts={accounts} />
      )}
    </CalendarConsumer>
  );
};

export default WithConsumer;<|MERGE_RESOLUTION|>--- conflicted
+++ resolved
@@ -190,21 +190,6 @@
         </FormGroup>
 
         <FormGroup>
-<<<<<<< HEAD
-          <ControlLabel>Members</ControlLabel>
-
-          <SelectTeamMembers
-            {...formProps}
-            label="Choose members"
-            name="memberIds"
-            initialValue={selectedMemberIds}
-            onSelect={this.onChangeMembers}
-          />
-        </FormGroup>
-
-        <FormGroup>
-=======
->>>>>>> 5b60e283
           <ControlLabel>Start Date</ControlLabel>
 
           <FormControl
