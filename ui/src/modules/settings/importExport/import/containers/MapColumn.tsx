import gql from 'graphql-tag';
import * as compose from 'lodash.flowright';
import Spinner from 'modules/common/components/Spinner';
import { IAttachment } from 'modules/common/types';

import { withProps } from 'modules/common/utils';
import { queries as formQueries } from 'modules/forms/graphql';
import { COLUMN_CHOOSER_EXCLUDED_FIELD_NAMES } from 'modules/settings/properties/constants';
import { FieldsCombinedByTypeQueryResponse } from 'modules/settings/properties/types';
import React from 'react';
import { graphql } from 'react-apollo';
import MapColumn from '../components/MapColumn';
import { queries } from '../graphql';

type Props = {
  contentType: string;
  attachments: IAttachment[];
  columnWithChosenField: any;
<<<<<<< HEAD
  pluginType?: string;
=======
  serviceType?: string;
>>>>>>> 91d99ac2
  onChangeColumn: (column, value, contentType) => void;
};

type State = {};

type FinalProps = {
  fieldsQuery: FieldsCombinedByTypeQueryResponse;
  importHistoryGetColumns: any;
} & Props;

class MapColumnContainer extends React.Component<FinalProps, State> {
  render() {
    const {
      fieldsQuery,
      importHistoryGetColumns,
      onChangeColumn,
      columnWithChosenField,
      contentType
    } = this.props;

    if (!fieldsQuery || fieldsQuery.loading) {
      return <Spinner />;
    }

    if (
      !importHistoryGetColumns ||
      (importHistoryGetColumns && importHistoryGetColumns.loading)
    ) {
      return <Spinner />;
    }

    const fields = [
      ...(fieldsQuery.fieldsCombinedByContentType || []).map(item => {
        return {
          value: item.name || item._id || item.value,
          label: item.label || item.title,
          type: (item.type || '').toLowerCase()
        };
      })
    ];

    const columns = importHistoryGetColumns.importHistoryGetColumns;

    return (
      <MapColumn
        contentType={contentType}
        fields={fields}
        columns={columns}
        columnWithChosenField={columnWithChosenField}
        onChangeColumn={onChangeColumn}
      />
    );
  }
}

export default withProps<Props>(
  compose(
    graphql<Props>(gql(formQueries.fieldsCombinedByContentType), {
      name: 'fieldsQuery',
<<<<<<< HEAD
      options: ({ contentType, pluginType }) => {
        return {
          variables: {
            pluginType,
=======
      options: ({ contentType, serviceType }) => {
        return {
          variables: {
            serviceType,
>>>>>>> 91d99ac2
            contentType: ['lead', 'visitor'].includes(contentType)
              ? 'customer'
              : contentType,
            usageType: 'import',
            excludedNames: COLUMN_CHOOSER_EXCLUDED_FIELD_NAMES.IMPORT
          }
        };
      }
    }),
    graphql<Props>(gql(queries.importHistoryGetColumns), {
      name: 'importHistoryGetColumns',
      skip: ({ attachments }) => attachments.length === 0,
      options: ({ attachments }) => {
        return {
          variables: {
            attachmentName: attachments[0].url
          }
        };
      }
    })
  )(MapColumnContainer)
);<|MERGE_RESOLUTION|>--- conflicted
+++ resolved
@@ -16,11 +16,7 @@
   contentType: string;
   attachments: IAttachment[];
   columnWithChosenField: any;
-<<<<<<< HEAD
-  pluginType?: string;
-=======
   serviceType?: string;
->>>>>>> 91d99ac2
   onChangeColumn: (column, value, contentType) => void;
 };
 
@@ -80,17 +76,10 @@
   compose(
     graphql<Props>(gql(formQueries.fieldsCombinedByContentType), {
       name: 'fieldsQuery',
-<<<<<<< HEAD
-      options: ({ contentType, pluginType }) => {
-        return {
-          variables: {
-            pluginType,
-=======
       options: ({ contentType, serviceType }) => {
         return {
           variables: {
             serviceType,
->>>>>>> 91d99ac2
             contentType: ['lead', 'visitor'].includes(contentType)
               ? 'customer'
               : contentType,
