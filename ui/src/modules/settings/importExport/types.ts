import { IUser } from 'modules/auth/types';
import { QueryResponse } from 'modules/common/types';

export interface IImportHistory {
  _id: string;
  success: string;
  updated: string;
  failed: string;
  total: string;
  contentTypes: string;
  date: Date;
  user: IUser;
  status: string;
  percentage: number;
  errorMsgs: string[];
}

export interface IImportHistoryItem {
  list: IImportHistory[];
  count: number;
}

export interface IImportHistoryContentType {
  type: 'core' | 'plugin';
  contentType: string;
<<<<<<< HEAD
  pluginType?: string;
=======
  serviceType?: string;
>>>>>>> 91d99ac2
}
// query types

export type ImportHistoriesQueryResponse = {
  importHistories: IImportHistoryItem;
  stopPolling: () => any;
} & QueryResponse;

export type ImportHistoryDetailQueryResponse = {
  importHistoryDetail: IImportHistory;
  subscribeToMore: any;
  error: any;
  stopPolling: () => any;
} & QueryResponse;

// mutation types

export type RemoveMutationResponse = {
  importHistoriesRemove: (params: {
    variables: { _id: string; contentType: string };
  }) => Promise<any>;
};

export type CancelMutationResponse = {
  importCancel: (params: { variables: { _id: string } }) => Promise<any>;
};<|MERGE_RESOLUTION|>--- conflicted
+++ resolved
@@ -23,11 +23,7 @@
 export interface IImportHistoryContentType {
   type: 'core' | 'plugin';
   contentType: string;
-<<<<<<< HEAD
-  pluginType?: string;
-=======
   serviceType?: string;
->>>>>>> 91d99ac2
 }
 // query types
 
