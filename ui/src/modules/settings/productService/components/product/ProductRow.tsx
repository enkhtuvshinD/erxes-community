import { FormControl } from 'modules/common/components/form';
import Tags from 'modules/common/components/Tags';
import TextInfo from 'modules/common/components/TextInfo';
import React from 'react';
import { IProduct } from '../../types';

type Props = {
  product: IProduct;
  history: any;
  isChecked: boolean;
  toggleBulk: (product: IProduct, isChecked?: boolean) => void;
};

class Row extends React.Component<Props> {
  render() {
    const { product, history, toggleBulk, isChecked } = this.props;

    const tags = product.getTags || [];

    const onChange = e => {
      if (toggleBulk) {
        toggleBulk(product, e.target.checked);
      }
    };

    const onClick = e => {
      e.stopPropagation();
    };

    const onTrClick = () => {
      history.push(`/settings/product-service/details/${product._id}`);
    };

    const {
      code,
      name,
      type,
      category,
      supply,
      productCount,
      minimiumCount,
      unitPrice,
      sku
    } = product;

    return (
      <tr onClick={onTrClick}>
        <td onClick={onClick}>
          <FormControl
            checked={isChecked}
            componentClass="checkbox"
            onChange={onChange}
          />
        </td>
        <td>{code}</td>
        <td>{name}</td>
        <td>
          <TextInfo>{type}</TextInfo>
        </td>
<<<<<<< HEAD
        <td>{product.category ? product.category.name : ''}</td>
        <td>{product.supply ? product.supply : ''}</td>
        <td>{product.productCount ? product.productCount : 0}</td>
        <td>{product.minimiumCount ? product.minimiumCount : 0}</td>
        <td>{(product.unitPrice || 0).toLocaleString()}</td>
        <td>{product.sku}</td>
=======
        <td>{category ? category.name : ''}</td>
        <td>{supply || ''}</td>
        <td>{productCount ? productCount : 0}</td>
        <td>{minimiumCount ? minimiumCount : 0}</td>
        <td>{(unitPrice || 0).toLocaleString()}</td>
        <td>{sku}</td>
>>>>>>> a27178d4
        <td>
          <Tags tags={tags} limit={2} />
        </td>
      </tr>
    );
  }
}

export default Row;<|MERGE_RESOLUTION|>--- conflicted
+++ resolved
@@ -57,21 +57,12 @@
         <td>
           <TextInfo>{type}</TextInfo>
         </td>
-<<<<<<< HEAD
-        <td>{product.category ? product.category.name : ''}</td>
-        <td>{product.supply ? product.supply : ''}</td>
-        <td>{product.productCount ? product.productCount : 0}</td>
-        <td>{product.minimiumCount ? product.minimiumCount : 0}</td>
-        <td>{(product.unitPrice || 0).toLocaleString()}</td>
-        <td>{product.sku}</td>
-=======
         <td>{category ? category.name : ''}</td>
         <td>{supply || ''}</td>
         <td>{productCount ? productCount : 0}</td>
         <td>{minimiumCount ? minimiumCount : 0}</td>
         <td>{(unitPrice || 0).toLocaleString()}</td>
         <td>{sku}</td>
->>>>>>> a27178d4
         <td>
           <Tags tags={tags} limit={2} />
         </td>
