--- conflicted
+++ resolved
@@ -1,6 +1,5 @@
 import { Content } from 'modules/boards/styles/item';
 import Attachment from 'modules/common/components/Attachment';
-import FormControl from 'modules/common/components/form/Control';
 import Button from 'modules/common/components/Button';
 import DropdownToggle from 'modules/common/components/DropdownToggle';
 import Icon from 'modules/common/components/Icon';
@@ -31,12 +30,10 @@
 };
 
 class BasicInfo extends React.Component<Props> {
-
-  onRadio = (e) => {
+  onRadio = e => {
     const { product, chooseFeature } = this.props;
     chooseFeature(product._id, e.target.value);
-
-  }
+  };
 
   renderVendor = vendor => {
     if (!vendor) {
@@ -59,14 +56,6 @@
     );
   };
 
-<<<<<<< HEAD
-  renderView = (name, variable, variable1) => {
-    const view = variable ? variable : variable1;
-    return (
-      <li>
-        <FieldStyle>{__(name)}</FieldStyle>
-        <SidebarCounter>{view}</SidebarCounter>
-=======
   renderView = (name, variable) => {
     const defaultName = name.includes('count') ? 0 : '-';
 
@@ -74,7 +63,6 @@
       <li>
         <FieldStyle>{__(name)}</FieldStyle>
         <SidebarCounter>{variable || defaultName}</SidebarCounter>
->>>>>>> a27178d4
       </li>
     );
   };
@@ -110,40 +98,12 @@
     );
   }
 
-<<<<<<< HEAD
-  renderFeatures = (items?: IAttachment[], feature?: IAttachment) => {
-    if (!items || !feature) {
-      return null;
-    }
-
-    const elemets: any[] = [];
-    let counter = 0;
-
-    items.map(e => {
-      const checked = feature.name === e.name ? true : false;
-      elemets.push(<FormControl
-        name="SelectFeature"
-        onChange={this.onRadio}
-        value={counter}
-        checked={checked}
-        componentClass="radio"
-      >
-        {e.name}
-      </FormControl>);
-      counter++;
-    });
-
-    return elemets;
-  };
-
-=======
->>>>>>> a27178d4
   renderImage = (item: IAttachment) => {
     if (!item) {
       return null;
     }
 
-    return <Attachment attachment={item} />
+    return <Attachment attachment={item} />;
   };
 
   renderInfo() {
@@ -179,26 +139,6 @@
 
         {this.renderAction()}
 
-<<<<<<< HEAD
-        {this.renderImage(product.attachment)}
-        {this.renderFeatures(product.attachmentMore, product.attachment)}
-        <SidebarList className="no-link">
-          {this.renderView('Code', product.code, '-')}
-          {this.renderView('Type', product.type, '-')}
-          {this.renderView(
-            'Category',
-            product.category ? product.category.name : '', '-'
-          )}
-          {this.renderView(
-            'Unit price',
-            (product.unitPrice || 0).toLocaleString(), '-'
-          )}
-          {this.renderView('Sku', product.sku, '-')}
-          {this.renderVendor(product.vendor)}
-          {this.renderView('Supply', product.supply, '-')}
-          {this.renderView('Product count', product.productCount, 0)}
-          {this.renderView('Minimium product', product.minimiumCount, 0)}
-=======
         {this.renderImage(attachment)}
         <SidebarList className="no-link">
           {this.renderView('Code', code)}
@@ -210,7 +150,6 @@
           {this.renderView('Supply', supply)}
           {this.renderView('Product count', productCount)}
           {this.renderView('Minimium product count', minimiumCount)}
->>>>>>> a27178d4
           <SidebarFlexRow>{__(`Description`)}</SidebarFlexRow>
         </SidebarList>
         <Content
