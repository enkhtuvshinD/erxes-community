import Button from 'modules/common/components/Button';
import DataWithLoader from 'modules/common/components/DataWithLoader';
import Icon from 'modules/common/components/Icon';
import ModalTrigger from 'modules/common/components/ModalTrigger';
import Tip from 'modules/common/components/Tip';
import { TopHeader } from 'modules/common/styles/main';
import { __, router } from 'modules/common/utils';
import Sidebar from 'modules/layout/components/Sidebar';
import Wrapper from 'modules/layout/components/Wrapper';
import { SidebarList } from 'modules/layout/styles';
import { ActionButtons, SidebarListItem } from 'modules/settings/styles';
import React from 'react';
import { Link } from 'react-router-dom';
import CategoryForm from '../../containers/productCategory/CategoryForm';
import TagFilter from '../../containers/TagFilter';
import { IProductCategory } from '../../types';
import ProductTypeFilter from '../product/filters/ProdcutTypeFilter';
import CategoryStatusFilter from '../product/filters/CategoryStatusFilter';
<<<<<<< HEAD

=======
>>>>>>> a27178d4

const { Section } = Wrapper.Sidebar;

interface IProps {
  history: any;
  queryParams: any;
  remove: (productCategoryId: string) => void;
  productCategories: IProductCategory[];
  productCategoriesCount: number;
  loading: boolean;
}

class List extends React.Component<IProps> {
  renderFormTrigger(trigger: React.ReactNode, category?: IProductCategory) {
    const content = props => (
      <CategoryForm
        {...props}
        category={category}
        categories={this.props.productCategories}
      />
    );

    return (
      <ModalTrigger title="Add category" trigger={trigger} content={content} />
    );
  }

  clearCategoryFilter = () => {
    router.setParams(this.props.history, { categoryId: null });
  };

  isActive = (id: string) => {
    const { queryParams } = this.props;
    const currentGroup = queryParams.categoryId || '';

    return currentGroup === id;
  };

  renderEditAction(category: IProductCategory) {
    const trigger = (
      <Button btnStyle="link">
        <Tip text={__('Edit')} placement="bottom">
          <Icon icon="edit" />
        </Tip>
      </Button>
    );

    return this.renderFormTrigger(trigger, category);
  }

  renderRemoveAction(category: IProductCategory) {
    const { remove } = this.props;

    return (
      <Button btnStyle="link" onClick={remove.bind(null, category._id)}>
        <Tip text={__('Remove')} placement="bottom">
          <Icon icon="cancel-1" />
        </Tip>
      </Button>
    );
  }

  renderContent() {
    const { productCategories } = this.props;

    const result: React.ReactNode[] = [];

    for (const category of productCategories) {
      const order = category.order;

      const m = order.match(/[/]/gi);

      let space = '';

      if (m) {
        space = '\u00a0\u00a0'.repeat(m.length);
      }

      const name = category.isRoot ? (
        `${category.name} (${category.productCount})`
      ) : (
        <span>
          {category.name} ({category.productCount})
        </span>
      );

      result.push(
        <SidebarListItem
          key={category._id}
          isActive={this.isActive(category._id)}
        >
          <Link to={`?categoryId=${category._id}`}>
            {space}
            {name}
          </Link>
          <ActionButtons>
            {this.renderEditAction(category)}
            {this.renderRemoveAction(category)}
          </ActionButtons>
        </SidebarListItem>
      );
    }

    return result;
  }

  renderCategoryHeader() {

    const trigger = (
      <Button btnStyle="success" icon="plus-circle" block={true}>
        Add category
      </Button>
    );

    return (
      <>
        <TopHeader>{this.renderFormTrigger(trigger)}</TopHeader>
        <Section.Title>
          {__('Categories')}

          <Section.QuickButtons>
            {router.getParam(this.props.history, 'categoryId') && (
              <a href="#cancel" tabIndex={0} onClick={this.clearCategoryFilter}>
                <Tip text={__('Clear filter')} placement="bottom">
                  <Icon icon="cancel-1" />
                </Tip>
              </a>
            )}
          </Section.QuickButtons>
        </Section.Title>
      </>
    );
  }

  renderCategoryList() {
    const { productCategoriesCount, loading } = this.props;

    return (
      <SidebarList>
        <DataWithLoader
          data={this.renderContent()}
          loading={loading}
          count={productCategoriesCount}
          emptyText="There is no product & service category"
          emptyIcon="folder-2"
          size="small"
        />
      </SidebarList>
    );
  }

  render() {
    return (
      <Sidebar wide={true}>
        <Section
          maxHeight={488}
          collapsible={this.props.productCategoriesCount > 9}
        >
          {this.renderCategoryHeader()}
          {this.renderCategoryList()}
        </Section>
        <CategoryStatusFilter />
        <ProductTypeFilter />
        <TagFilter />
      </Sidebar>
    );
  }
}

export default List;<|MERGE_RESOLUTION|>--- conflicted
+++ resolved
@@ -16,10 +16,6 @@
 import { IProductCategory } from '../../types';
 import ProductTypeFilter from '../product/filters/ProdcutTypeFilter';
 import CategoryStatusFilter from '../product/filters/CategoryStatusFilter';
-<<<<<<< HEAD
-
-=======
->>>>>>> a27178d4
 
 const { Section } = Wrapper.Sidebar;
 
@@ -127,7 +123,6 @@
   }
 
   renderCategoryHeader() {
-
     const trigger = (
       <Button btnStyle="success" icon="plus-circle" block={true}>
         Add category
