<<<<<<< HEAD
import * as React from 'react';
import { HiArrowSmLeft, HiArrowSmRight } from 'react-icons/hi';
import { IBookingData } from '../types';
import Slider from 'react-slick';
import { readFile } from '../../utils';
import { IProduct } from '../../types';
import Button from './common/Button';

import 'slick-carousel/slick/slick.css';
import 'slick-carousel/slick/slick-theme.css';
=======
import * as React from "react";
import { HiArrowSmLeft, HiArrowSmRight } from "react-icons/hi";
import { IBookingData } from "../types";
import Slider from "react-slick";
import { readFile } from "../../utils";
import { IProduct } from "../../types";
import Button from "./common/Button";
>>>>>>> 8848557c

type Props = {
  product?: IProduct;
  booking: IBookingData;
  goToBookings: () => void;
  showForm: () => void;
  showPopup: () => void;
};

function Product({
  product,
  booking,
  goToBookings,
  showForm,
  showPopup,
}: Props) {
  if (!product || !booking) {
    return null;
  }

  const { widgetColor } = booking.style;

  const showFull = (img: any) => {
    const image = document.getElementById("img-active") as HTMLImageElement;
    if (image) {
      image.src = readFile(img && img.url);
    }
  };

  const settings = {
    dots: true,
    infinite: true,
    speed: 500,
    slidesToShow: 2,
    slidesToScroll: 2,
  };
  console.log(product);

  return (
    <div className="product">
      <h4>{product.name}</h4>
      <p>{product.description}</p>
      <div className="grid-21">
        <div className="slider">
          <div className="active">
            <img
              id="img-active"
              src={readFile(product.attachment && product.attachment.url)}
              alt={product.attachment.name}
            />
          </div>
          <div>
            <Slider {...settings}>
<<<<<<< HEAD
              {product.attachmentMore?.map((img: any, index) => (
                // tslint:disable-next-line: jsx-key
                <div onClick={() => showFull(img)} key={index}>
                  {' '}
=======
              {(product.attachmentMore || []).map((img, index) => (
                <div key={index} onClick={() => showFull(img)}>
>>>>>>> 8848557c
                  <img
                    id={img.name}
                    src={readFile(img && img.url)}
                    alt={img.name}
                    style={{ width: "200px", height: "150px" }}
                  />
                </div>
              ))}
            </Slider>
          </div>
        </div>
        <div>
          <div>
            <strong>Price per unit:</strong> {product.unitPrice}
          </div>
          <div>
            <strong>Sqm:</strong> {product.sku}
          </div>
          <div>
            <strong>Floor:</strong> {product.category.name}
          </div>
          <Button
            text={"Book product"}
            type=""
            onClickHandler={() => showPopup()}
            style={{ backgroundColor: widgetColor, marginTop: '100px' }}
          />
        </div>
      </div>

      <div className="footer">
        <Button
          text="Back"
          type="back"
          onClickHandler={goToBookings}
          style={{ backgroundColor: widgetColor, left: 0 }}
        />
      </div>
    </div>
  );
}

export default Product;<|MERGE_RESOLUTION|>--- conflicted
+++ resolved
@@ -1,4 +1,3 @@
-<<<<<<< HEAD
 import * as React from 'react';
 import { HiArrowSmLeft, HiArrowSmRight } from 'react-icons/hi';
 import { IBookingData } from '../types';
@@ -6,18 +5,6 @@
 import { readFile } from '../../utils';
 import { IProduct } from '../../types';
 import Button from './common/Button';
-
-import 'slick-carousel/slick/slick.css';
-import 'slick-carousel/slick/slick-theme.css';
-=======
-import * as React from "react";
-import { HiArrowSmLeft, HiArrowSmRight } from "react-icons/hi";
-import { IBookingData } from "../types";
-import Slider from "react-slick";
-import { readFile } from "../../utils";
-import { IProduct } from "../../types";
-import Button from "./common/Button";
->>>>>>> 8848557c
 
 type Props = {
   product?: IProduct;
@@ -32,7 +19,7 @@
   booking,
   goToBookings,
   showForm,
-  showPopup,
+  showPopup
 }: Props) {
   if (!product || !booking) {
     return null;
@@ -41,7 +28,7 @@
   const { widgetColor } = booking.style;
 
   const showFull = (img: any) => {
-    const image = document.getElementById("img-active") as HTMLImageElement;
+    const image = document.getElementById('img-active') as HTMLImageElement;
     if (image) {
       image.src = readFile(img && img.url);
     }
@@ -52,7 +39,7 @@
     infinite: true,
     speed: 500,
     slidesToShow: 2,
-    slidesToScroll: 2,
+    slidesToScroll: 2
   };
   console.log(product);
 
@@ -71,20 +58,13 @@
           </div>
           <div>
             <Slider {...settings}>
-<<<<<<< HEAD
-              {product.attachmentMore?.map((img: any, index) => (
-                // tslint:disable-next-line: jsx-key
-                <div onClick={() => showFull(img)} key={index}>
-                  {' '}
-=======
               {(product.attachmentMore || []).map((img, index) => (
                 <div key={index} onClick={() => showFull(img)}>
->>>>>>> 8848557c
                   <img
                     id={img.name}
                     src={readFile(img && img.url)}
                     alt={img.name}
-                    style={{ width: "200px", height: "150px" }}
+                    style={{ width: '200px', height: '150px' }}
                   />
                 </div>
               ))}
@@ -102,7 +82,7 @@
             <strong>Floor:</strong> {product.category.name}
           </div>
           <Button
-            text={"Book product"}
+            text={'Book product'}
             type=""
             onClickHandler={() => showPopup()}
             style={{ backgroundColor: widgetColor, marginTop: '100px' }}
