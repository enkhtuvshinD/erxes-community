import * as React from 'react';
import { IBookingData } from '../types';
import Slider from 'react-slick';
import { readFile } from '../../utils';
import Button from './common/Button';
import 'slick-carousel/slick/slick.css';
import 'slick-carousel/slick/slick-theme.css';
import { IProduct } from '../../types';

type Props = {
  product?: IProduct;
  booking: IBookingData;
  goToBookings: () => void;
  showForm: () => void;
  showPopup: () => void;
};

function Product({
  product,
  booking,
  goToBookings,
  showForm,
  showPopup
}: Props) {
  if (!product || !booking) {
    return null;
  }

<<<<<<< HEAD
  const { widgetColor } = booking.style;
  const settings = {
    dots: true,
    dotsClass: 'slick-dots slick-thumb',
    infinite: true,
    slidesToShow: 3,
    slidesToScroll: 1,
    autoplay: true,
    autoplaySpeed: 2000
  };

  const showFull = (img: any) => {
    const image = document.getElementById(String(img.name));
    if (image) {
      // image.src = readFile(img && img.src);
=======
  const { widgetColor } = booking.styles;
  const onSimulate = () => {
    const { ROOT_URL } = getEnv();
    window.open(
      `${ROOT_URL}/test?type=form&brand_id=${booking.formBrandCode}&form_id=${booking.formCode}`,
      'formWindow',
      'width=800,height=800'
    );
  };

  const showFull = (img:any) => {
    const image = document.getElementById("img-active") as HTMLImageElement;
    if(image){
      image.src = readFile(img && img.url);
>>>>>>> 718b9291
    }
  };

  const renderDetail = () =>{
    // console.log(product)
    // const {sku, customFieldsDataWithText, } = product;

    // if(customFieldsDataWithText){
        
    //       return <div>
    //          <span>{`Id is: ${}`}</span>
    //          <span>{`Name is: `}</span>
    //       </div>
 
    // }

    return(
      <div>vhjk</div>
    )
  }

  const settings = {
    dots: true,
    infinite: true,
    autoplay: true,
    autoplaySpeed: 2000,
    slidesToShow: 3,
    slidesToScroll: 1
   };

  return (
    <div className="product">
       <h4>{product.name}</h4>
       <p>{product.description}</p> 
     
      <div className="grid-21">
        <div className="slider">
<<<<<<< HEAD
          <a>
            <div className="mw-500" id="img-active">
              <img
                id={product.attachment && product.attachment.name}
                src={readFile(product.attachment && product.attachment.url)}
                alt={product.name}
              />
            </div>
          </a>

          <Slider className="mw-500" {...settings}>
            {product.attachmentMore?.map((img: any) => (
              <div
                className="m-10"
                onClick={() => showFull(img)}
                key={Math.random()}
              >
                {' '}
                <img
                  id={img.name}
                  src={readFile(img && img.url)}
                  alt={img.name}
                />{' '}
              </div>
            ))}
          </Slider>
=======
        <div className="active">
           <img id="img-active" src={readFile(product.attachment && product.attachment.url)} alt={product.attachment.name} /> 
        </div>
        <div>
        <Slider {...settings} >
          {product.attachmentMore?.map( (img:any) =>
               <div onClick={() => showFull(img)}> <img id ={img.name} src={readFile(img && img.url)} alt={img.name} /> </div>
          )
          }
        </Slider>
        </div>   
>>>>>>> 718b9291
        </div>
        <div className="detail">
          {renderDetail}
        </div>
      </div>

      <div className="footer flex-sb">
        <Button
          text="Back"
          onClickHandler={goToBookings}
          style={{ backgroundColor: widgetColor }}
        />
        <Button
          text={'Захиалах'}
          onClickHandler={() => showPopup()}
          style={{ backgroundColor: widgetColor }}
        />
      </div>
    </div>
  );
}

export default Product;<|MERGE_RESOLUTION|>--- conflicted
+++ resolved
@@ -26,58 +26,30 @@
     return null;
   }
 
-<<<<<<< HEAD
   const { widgetColor } = booking.style;
-  const settings = {
-    dots: true,
-    dotsClass: 'slick-dots slick-thumb',
-    infinite: true,
-    slidesToShow: 3,
-    slidesToScroll: 1,
-    autoplay: true,
-    autoplaySpeed: 2000
-  };
 
   const showFull = (img: any) => {
-    const image = document.getElementById(String(img.name));
+    const image = document.getElementById('img-active') as HTMLImageElement;
     if (image) {
-      // image.src = readFile(img && img.src);
-=======
-  const { widgetColor } = booking.styles;
-  const onSimulate = () => {
-    const { ROOT_URL } = getEnv();
-    window.open(
-      `${ROOT_URL}/test?type=form&brand_id=${booking.formBrandCode}&form_id=${booking.formCode}`,
-      'formWindow',
-      'width=800,height=800'
-    );
-  };
-
-  const showFull = (img:any) => {
-    const image = document.getElementById("img-active") as HTMLImageElement;
-    if(image){
       image.src = readFile(img && img.url);
->>>>>>> 718b9291
     }
   };
 
-  const renderDetail = () =>{
+  const renderDetail = () => {
     // console.log(product)
     // const {sku, customFieldsDataWithText, } = product;
 
     // if(customFieldsDataWithText){
-        
+
     //       return <div>
     //          <span>{`Id is: ${}`}</span>
     //          <span>{`Name is: `}</span>
     //       </div>
- 
+
     // }
 
-    return(
-      <div>vhjk</div>
-    )
-  }
+    return <div>vhjk</div>;
+  };
 
   const settings = {
     dots: true,
@@ -86,59 +58,39 @@
     autoplaySpeed: 2000,
     slidesToShow: 3,
     slidesToScroll: 1
-   };
+  };
 
   return (
     <div className="product">
-       <h4>{product.name}</h4>
-       <p>{product.description}</p> 
-     
+      <h4>{product.name}</h4>
+      <p>{product.description}</p>
+
       <div className="grid-21">
         <div className="slider">
-<<<<<<< HEAD
-          <a>
-            <div className="mw-500" id="img-active">
-              <img
-                id={product.attachment && product.attachment.name}
-                src={readFile(product.attachment && product.attachment.url)}
-                alt={product.name}
-              />
-            </div>
-          </a>
-
-          <Slider className="mw-500" {...settings}>
-            {product.attachmentMore?.map((img: any) => (
-              <div
-                className="m-10"
-                onClick={() => showFull(img)}
-                key={Math.random()}
-              >
-                {' '}
-                <img
-                  id={img.name}
-                  src={readFile(img && img.url)}
-                  alt={img.name}
-                />{' '}
-              </div>
-            ))}
-          </Slider>
-=======
-        <div className="active">
-           <img id="img-active" src={readFile(product.attachment && product.attachment.url)} alt={product.attachment.name} /> 
+          <div className="active">
+            <img
+              id="img-active"
+              src={readFile(product.attachment && product.attachment.url)}
+              alt={product.attachment.name}
+            />
+          </div>
+          <div>
+            <Slider {...settings}>
+              {product.attachmentMore?.map((img: any) => (
+                // tslint:disable-next-line: jsx-key
+                <div onClick={() => showFull(img)}>
+                  {' '}
+                  <img
+                    id={img.name}
+                    src={readFile(img && img.url)}
+                    alt={img.name}
+                  />{' '}
+                </div>
+              ))}
+            </Slider>
+          </div>
         </div>
-        <div>
-        <Slider {...settings} >
-          {product.attachmentMore?.map( (img:any) =>
-               <div onClick={() => showFull(img)}> <img id ={img.name} src={readFile(img && img.url)} alt={img.name} /> </div>
-          )
-          }
-        </Slider>
-        </div>   
->>>>>>> 718b9291
-        </div>
-        <div className="detail">
-          {renderDetail}
-        </div>
+        <div className="detail">{renderDetail}</div>
       </div>
 
       <div className="footer flex-sb">
