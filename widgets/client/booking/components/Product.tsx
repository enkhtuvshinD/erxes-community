import * as React from 'react';
<<<<<<< HEAD
import { IProduct } from '../types';
import Slider from "react-slick";
import { readFile } from '../../utils';
import "~slick-carousel/slick/slick.css"; 
import "~slick-carousel/slick/slick-theme.css";
=======
import { IBooking, IProduct } from '../types';
import Slider from 'react-slick';
>>>>>>> fbb4b37b

type Props = {
  product?: IProduct;
  booking: IBooking;
};

function Product({ product }: Props) {
  if (!product) {
    return null;
  }
  
  const settings = {
    customPaging: function(i:any) {
      return (
        <a>
          <img src={readFile(product.attachment && product.attachment.url)} alt={product.attachment.name} />
        </a>
      );
    },
    dots: true,
    dotsClass: "slick-dots slick-thumb",
    infinite: true,
    speed: 500,
    slidesToShow: 1,
    slidesToScroll: 1
  };

  return (
    <div>
      <h1>{product.name}</h1>
<<<<<<< HEAD
      <Slider {...settings}>
          {product.attachmentMore?.map( (img:any) => <div>
                 <img src={readFile(img && img.url)} alt={img.name} />
                </div>)
          }
        </Slider>
     </div>
=======
      {/* <Slider {...settings}>
          <div>
            <img src={baseUrl + "/abstract01.jpg"} />
          </div>
          <div>
            <img src={baseUrl + "/abstract02.jpg"} />
          </div>
          <div>
            <img src={baseUrl + "/abstract03.jpg"} />
          </div>
          <div>
            <img src={baseUrl + "/abstract04.jpg"} />
          </div>
        </Slider> */}
    </div>
>>>>>>> fbb4b37b
  );
}

export default Product;<|MERGE_RESOLUTION|>--- conflicted
+++ resolved
@@ -1,18 +1,10 @@
 import * as React from 'react';
-<<<<<<< HEAD
 import { IProduct } from '../types';
 import Slider from "react-slick";
 import { readFile } from '../../utils';
-import "~slick-carousel/slick/slick.css"; 
-import "~slick-carousel/slick/slick-theme.css";
-=======
-import { IBooking, IProduct } from '../types';
-import Slider from 'react-slick';
->>>>>>> fbb4b37b
 
 type Props = {
   product?: IProduct;
-  booking: IBooking;
 };
 
 function Product({ product }: Props) {
@@ -20,50 +12,46 @@
     return null;
   }
   
-  const settings = {
-    customPaging: function(i:any) {
-      return (
-        <a>
-          <img src={readFile(product.attachment && product.attachment.url)} alt={product.attachment.name} />
-        </a>
-      );
-    },
-    dots: true,
-    dotsClass: "slick-dots slick-thumb",
-    infinite: true,
-    speed: 500,
-    slidesToShow: 1,
-    slidesToScroll: 1
-  };
+  // const settings = {
+  //   customPaging: function(i:any) {
+  //     return (
+  //       <a>
+  //         <img src={readFile(product.attachment && product.attachment.url)} alt={product.attachment.name} />
+  //       </a>
+  //     );
+  //   },
+  //   dots: true,
+  //   dotsClass: "slick-dots slick-thumb",
+  //   infinite: true,
+  //   speed: 500,
+  //   slidesToShow: 1,
+  //   slidesToScroll: 1
+  // };
 
   return (
-    <div>
-      <h1>{product.name}</h1>
-<<<<<<< HEAD
-      <Slider {...settings}>
+    <div className="product">    
+     <div>
+        <h1>{product.name}</h1>
+        <span>{product.description}</span>
+      </div>  
+
+       <div className="grid-21">
+         <div className="">
+           
+                 {/* <Slider {...settings}>
           {product.attachmentMore?.map( (img:any) => <div>
                  <img src={readFile(img && img.url)} alt={img.name} />
                 </div>)
           }
-        </Slider>
+        </Slider> */}
+        
+        <img src={readFile(product.attachment && product.attachment.url)} alt={product.attachment.name} /></div>
+          <div className="detail">
+            <div>Price per unit: {product.unitPrice}</div>
+            <div>Sqm: {product.sku}</div>
+          </div>
+      </div>
      </div>
-=======
-      {/* <Slider {...settings}>
-          <div>
-            <img src={baseUrl + "/abstract01.jpg"} />
-          </div>
-          <div>
-            <img src={baseUrl + "/abstract02.jpg"} />
-          </div>
-          <div>
-            <img src={baseUrl + "/abstract03.jpg"} />
-          </div>
-          <div>
-            <img src={baseUrl + "/abstract04.jpg"} />
-          </div>
-        </Slider> */}
-    </div>
->>>>>>> fbb4b37b
   );
 }
 
