--- conflicted
+++ resolved
@@ -1,13 +1,8 @@
 import * as React from 'react';
-<<<<<<< HEAD
-import { readFile } from '../../utils';
 import { IBookingData } from '../types';
-=======
-import { IBooking } from '../types';
->>>>>>> 718b9291
 import { Block } from '../containers';
 import Button from './common/Button';
-import Body from './common/Body'
+import Body from './common/Body';
 
 type Props = {
   goToIntro: () => void;
@@ -28,42 +23,30 @@
     style
   } = booking;
   const { attachment } = mainProductCategory;
-<<<<<<< HEAD
   const { widgetColor } = style;
-
-  return (
-    <div className="main-container">
-      <div className="main-header">
-        <h3>{name}</h3>
-        {description}
-      </div>
-      <div className="main-body">
-        <img
-          src={readFile(attachment && attachment.url)}
-          alt={attachment.name}
-        />
-      </div>
-      <div className="w-100 flex-center">
-=======
-  const { widgetColor } = styles;
   return (
     <>
-        <Body page="block" title={title} description={description} image={attachment} >
+      <Body
+        page="block"
+        title={name}
+        description={description}
+        image={attachment}
+      >
         <div className={`flex-sa`}>
->>>>>>> 718b9291
-        {childCategories.map((block, index) => {
-          return <Block key={index} block={block} widgetColor={widgetColor} />;
-        })}
-  
+          {childCategories.map((block, index) => {
+            return (
+              <Block key={index} block={block} widgetColor={widgetColor} />
+            );
+          })}
         </div>
-        </Body>
-        <div className="footer">
+      </Body>
+      <div className="footer">
         <Button
           text="Back"
           onClickHandler={() => goToIntro()}
           style={{ backgroundColor: widgetColor }}
         />
-    </div>
+      </div>
     </>
   );
 }
