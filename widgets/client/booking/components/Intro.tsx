import * as React from 'react';
import { readFile } from '../../utils';
import { IBookingData } from '../types';
import Button from './common/Button';
import Body from './common/Body'
type Props = {
  booking: IBookingData;
  goToBooking: (booking: IBookingData) => void;
  showPopup: () => void;
};

function Intro({ booking, goToBooking, showPopup }: Props) {
  const { name, description, image, style } = booking;
  const { widgetColor } = style;

  return (
<<<<<<< HEAD
    <div className="main-container">
      <div className="main-header">
        <h3>{name}</h3>
        {description}
      </div>
      <div className="main-body">
        <img src={readFile(image && image.url)} alt={name} />
      </div>
      <div className="flex-end">
        <Button
=======
    <>
      <Body page="intro" title={title} description={description} image={image} ></Body>
      <div className="footer">
      <Button
>>>>>>> 718b9291
          text="Next"
          onClickHandler={() => goToBooking(booking)}
          style={{ backgroundColor: widgetColor }}
        />
      </div>
       
    </>
  );
}

export default Intro;<|MERGE_RESOLUTION|>--- conflicted
+++ resolved
@@ -1,8 +1,7 @@
 import * as React from 'react';
-import { readFile } from '../../utils';
 import { IBookingData } from '../types';
 import Button from './common/Button';
-import Body from './common/Body'
+import Body from './common/Body';
 type Props = {
   booking: IBookingData;
   goToBooking: (booking: IBookingData) => void;
@@ -14,29 +13,15 @@
   const { widgetColor } = style;
 
   return (
-<<<<<<< HEAD
-    <div className="main-container">
-      <div className="main-header">
-        <h3>{name}</h3>
-        {description}
-      </div>
-      <div className="main-body">
-        <img src={readFile(image && image.url)} alt={name} />
-      </div>
-      <div className="flex-end">
+    <>
+      <Body page="intro" title={name} description={description} image={image} />
+      <div className="footer">
         <Button
-=======
-    <>
-      <Body page="intro" title={title} description={description} image={image} ></Body>
-      <div className="footer">
-      <Button
->>>>>>> 718b9291
           text="Next"
           onClickHandler={() => goToBooking(booking)}
           style={{ backgroundColor: widgetColor }}
         />
       </div>
-       
     </>
   );
 }
