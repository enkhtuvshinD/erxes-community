import * as React from 'react';
import { RiArrowDownSFill, RiArrowRightSFill } from 'react-icons/ri';
import { IStyle } from '../../types';

type Props = {
  items?: any[];
  links?: any[];
  showCheckmark?: boolean;
  loading?: boolean;
  className?: string;
  treeView?: boolean;
  parentId?: string;

  styles: IStyle;

  changeRoute: (item: any) => void;

  // hooks
  onClick?: (items: any[], id: string) => void;
  onExit?: (items: any[]) => void;
};

type State = {
  isOpen: boolean;
  key: string;
  items: any[];
  selectedItem: any;
  parentIds: { [key: string]: boolean };
};

class FilterableList extends React.Component<Props, State> {
  constructor(props: any) {
    super(props);

    this.state = {
      isOpen: false,
      key: '',
      items: props.items,
      selectedItem: undefined,
      parentIds: {}
    };
  }

  componentWillUnmount() {
    // onExit hook
    const { onExit } = this.props;

    if (onExit) {
      onExit(this.state.items);
    }
  }

  componentWillReceiveProps(nextProps: any) {
    if (JSON.stringify(this.props.items) !== JSON.stringify(nextProps.items)) {
      this.setState({
        items: nextProps.items
      });
    }
  }

  toggleItem = (id: string) => {
    const items = this.state.items;

    this.setState({ items });

    // onClick hook
    const { onClick } = this.props;

    if (onClick) {
      onClick(items, id);
    }
  };

  groupByParent = (array: any[]) => {
    const key = 'parentId';

    return array.reduce((rv, x) => {
      (rv[x[key]] = rv[x[key]] || []).push(x);

      return rv;
    }, {});
  };

  onToggle = (id: string, isOpen: boolean) => {
    const parentIds = this.state.parentIds;
    parentIds[id] = !isOpen;

    this.setState({ parentIds });
  };

  renderIcons(item: any, hasChildren: boolean, isOpen: boolean, color: string) {
    return hasChildren ? (
      <div
        className="toggle-nav"
        onClick={this.onToggle.bind(this, item._id, isOpen)}
      >
        {isOpen ? <RiArrowDownSFill /> : <RiArrowRightSFill />}
      </div>
    ) : null;
  }

  renderItem(item: any, hasChildren: boolean, stockCnt: number) {
    const { showCheckmark = true, changeRoute, styles } = this.props;
    const {
      widgetColor,
      productAvailable,
      productUnavailable,
      productSelected
    } = styles;
    const { key } = this.state;

    if (key && item.name.toLowerCase().indexOf(key.toLowerCase()) < 0) {
      return false;
    }
    const onClick = () => this.toggleItem(item._id);

    const isOpen = this.state.parentIds[item._id] || !!key;

    let color = stockCnt === 0 ? productUnavailable : widgetColor;

    if (stockCnt > 0 && stockCnt < 10) {
      color = productAvailable;
    }

<<<<<<< HEAD
=======
    // tslint:disable-next-line: no-shadowed-variable
>>>>>>> 36a34216
    const handleClick = (item: any) => {
      changeRoute(item);
      this.setState({ selectedItem: item });
    };

    return (
      <li
        key={item._id}
        className={`list flex-sb `}
        style={
          this.state.selectedItem && item._id === this.state.selectedItem._id
            ? { fontWeight: 500, color: productSelected }
            : { fontWeight: 400, color }
        }
        onClick={onClick}
      >
        <div className="flex-center">
          {this.renderIcons(item, hasChildren, isOpen, color)}
          <div className="mr-30" onClick={() => handleClick(item)}>
            {item.name || '[undefined]'}
          </div>
        </div>
        <div className={`circle center `} style={{ backgroundColor: color }}>
          {stockCnt}
        </div>
      </li>
    );
  }

  renderTree(parent: any, subFields?: any) {
    const groupByParent = this.groupByParent(subFields);
    const childrens = groupByParent[parent._id];

    const productCount = subFields.filter(
      (el: any) => el.type === 'product' && el.parentIds.includes(parent._id)
    );

    let stockCnt = productCount ? productCount.length : 0;

    if (childrens) {
      const isOpen = this.state.parentIds[parent._id] || !!this.state.key;
      return (
        <ul key={`parent-${parent._id}`}>
          {this.renderItem(parent, true, stockCnt)}
          <li className="child-list">
            {isOpen &&
              childrens.map((childparent: any) => {
                return this.renderTree(childparent, subFields);
              })}
          </li>
        </ul>
      );
    }

    if (parent.type === 'product') {
      stockCnt = 1;
    }

    return this.renderItem(parent, false, stockCnt);
  }

  renderItems() {
    const { loading, parentId } = this.props;
    const { items } = this.state;

    if (loading) {
      return null;
    }

    if (items.length === 0) {
      return null;
    }

    const parents = items.filter(item => item.parentId === parentId);
    const subFields = items.filter(item => item.parentId);

    return parents.map(parent => this.renderTree(parent, subFields));
  }

  togglePopover = () => {
    this.setState({ isOpen: !this.state.isOpen });
  };

  render() {
    return <div>{this.renderItems()}</div>;
  }
}

export default FilterableList;<|MERGE_RESOLUTION|>--- conflicted
+++ resolved
@@ -122,10 +122,6 @@
       color = productAvailable;
     }
 
-<<<<<<< HEAD
-=======
-    // tslint:disable-next-line: no-shadowed-variable
->>>>>>> 36a34216
     const handleClick = (item: any) => {
       changeRoute(item);
       this.setState({ selectedItem: item });
