--- conflicted
+++ resolved
@@ -71,20 +71,12 @@
 		{ name: 'segments', ui: true, api: true },
 		{ name: 'tags', ui: true, api: true },
 		{ name: 'webbuilder', ui: true, api: true },
-<<<<<<< HEAD
-  		{ name: 'documents', ui: true, api: true },
-=======
 		{ name: 'documents', ui: true, api: true },
->>>>>>> cd18bdc0
 		{ name: 'chats', ui: true, api: true },
 		{ name: 'ebarimt', ui: true, api: true },
 		{ name: 'exm', ui: true, api: true },
 		{ name: 'exmfeed', ui: true, api: true },
 		{ name: 'pos', ui: true, api: true },
-<<<<<<< HEAD
-		{ name: 'qpay', ui: true, api: true },
-=======
->>>>>>> cd18bdc0
 		{ name: 'reactions', api: true },
 		{ name: 'syncerkhet', ui: true, api: true },
 		{ name: 'salesplans', ui: true, api: true },
