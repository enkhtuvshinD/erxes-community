const yaml = require('yaml');
var { resolve } = require('path');
var fs = require('fs-extra');

const filePath = pathName => {
  if (pathName) {
    return resolve(__dirname, '..', pathName);
  }

  return resolve(__dirname, '..');
};

var workflowsPath = fileName => filePath(`./.github/workflows/${fileName}`);

var plugins = [
  { name: 'inbox', ui: true, api: true },
  { name: 'automations', ui: true, api: true },
  { name: 'calendar', ui: true },
  { name: 'cars', ui: true, api: true },
  { name: 'cards', ui: true, api: true },
  { name: 'chats', ui: true, api: true },
  { name: 'clientportal', ui: true, api: true },
  { name: 'contacts', ui: true, api: true },
  { name: 'dashboard', ui: true, api: true },
  { name: 'ebarimt', ui: true, api: true },
  { name: 'emailtemplates', ui: true, api: true },
  { name: 'engages', ui: true, api: true },
  { name: 'exm', ui: true, api: true },
  { name: 'exmfeed', ui: true, api: true },
  { name: 'forms', ui: true, api: true },
  { name: 'integrations', api: true },
  { name: 'internalnotes', api: true },
  { name: 'knowledgebase', ui: true, api: true },
  { name: 'logs', ui: true, api: true },
  { name: 'loyalties', ui: true, api: true },
  { name: 'notifications', ui: true, api: true },
  { name: 'webhooks', ui: true, api: true },
  { name: 'pos', ui: true, api: true },
  { name: 'products', ui: true, api: true },
  { name: 'qpay', ui: true, api: true },
  { name: 'reactions', api: true },
  { name: 'segments', ui: true, api: true },
  { name: 'syncerkhet', ui: true, api: true },
  { name: 'tags', ui: true, api: true },
  { name: 'salesplans', ui: true, api: true },
  { name: 'processes', ui: true, api: true },
  { name: 'inventories', ui: true, api: true },
  { name: 'posclient', api: true },
  { name: 'webbuilder', ui: true, api: true },
  { name: 'payment', ui: true, api: true },
  { name: 'imap', ui: true, api: true },
  { name: 'block', ui: true, api: true },
  { name: 'assets', ui: true, api: true },
  { name: 'riskassessment', ui: true, api: true },
  { name: 'forum', ui: true, api: true },
  { name: 'documents', ui: true, api: true },
<<<<<<< HEAD
  { name: 'pricing', ui: true, api: true },
  { name: 'timeclock', ui: true, api: true },
  { name: 'zalo', ui: true, api: true }
=======
  { name: 'facebook', ui: true, api: true },
>>>>>>> 25df69f1
];

const pluginsMap = {};

var main = async () => {
  const uiContentBuffer = fs.readFileSync(
    workflowsPath('plugin-sample-ui.yaml')
  );
  const apiContentBuffer = fs.readFileSync(
    workflowsPath('plugin-sample-api.yaml')
  );

  for (const plugin of plugins) {
    pluginsMap[plugin.name] = {};

    if (plugin.ui) {
      const uiContent = uiContentBuffer
        .toString()
        .replace(/{sample}/gi, plugin.name);
      fs.writeFileSync(
        workflowsPath(`plugin-${plugin.name}-ui.yaml`),
        uiContent
      );

      const uiConfigs = require(filePath(
        `./packages/plugin-${plugin.name}-ui/src/configs.js`
      ));

      delete uiConfigs.port;

      const url = `https://plugin-uis.s3.us-west-2.amazonaws.com/js/plugins/plugin-${plugin.name}-ui/remoteEntry.js`;
      uiConfigs.url = url;

      if (uiConfigs.routes) {
        uiConfigs.routes.url = url;
      }

      if (uiConfigs.layout) {
        uiConfigs.layout.url = url;
      }

      pluginsMap[plugin.name] = {
        ui: uiConfigs
      };
    }

    if (plugin.api) {
      const apiContent = apiContentBuffer
        .toString()
        .replace(/{sample}/gi, plugin.name);
      fs.writeFileSync(
        workflowsPath(`plugin-${plugin.name}-api.yaml`),
        apiContent
      );

      let permissions;
      let essyncer;

      try {
        permissions = require(filePath(
          `./packages/plugin-${plugin.name}-api/src/permissions.js`
        ));
      } catch (e) {
        console.log(`no permissions file found for ${plugin.name}`);
      }

      try {
        essyncer = require(filePath(
          `./packages/plugin-${plugin.name}-api/src/essyncer.js`
        ));
      } catch (e) {
        console.log(`no essyncer file found for ${plugin.name}`);
      }

      if (permissions || essyncer) {
        pluginsMap[plugin.name].api = {};
      }

      if (permissions) {
        pluginsMap[plugin.name].api.permissions = permissions;
      }

      if (essyncer) {
        pluginsMap[plugin.name].api.essyncer = essyncer;
      }
    }
  }

  fs.writeFileSync(
    filePath('./scripts/pluginsMap.js'),
    `
    module.exports = ${JSON.stringify(pluginsMap)}
  `
  );
};

main();<|MERGE_RESOLUTION|>--- conflicted
+++ resolved
@@ -54,13 +54,10 @@
   { name: 'riskassessment', ui: true, api: true },
   { name: 'forum', ui: true, api: true },
   { name: 'documents', ui: true, api: true },
-<<<<<<< HEAD
   { name: 'pricing', ui: true, api: true },
   { name: 'timeclock', ui: true, api: true },
-  { name: 'zalo', ui: true, api: true }
-=======
-  { name: 'facebook', ui: true, api: true },
->>>>>>> 25df69f1
+  { name: 'zalo', ui: true, api: true },
+  { name: 'facebook', ui: true, api: true }
 ];
 
 const pluginsMap = {};
