const yaml = require('yaml');
var { resolve } = require('path');
var fs = require('fs-extra');

const filePath = pathName => {
  if (pathName) {
    return resolve(__dirname, '..', pathName);
  }

  return resolve(__dirname, '..');
};

var workflowsPath = fileName => filePath(`./.github/workflows/${fileName}`);

var plugins = [
  { name: 'inbox', ui: true, api: true },
  { name: 'automations', ui: true, api: true },
  { name: 'calendar', ui: true },
  { name: 'cars', ui: true, api: true },
  { name: 'cards', ui: true, api: true },
  { name: 'chats', ui: true, api: true },
  { name: 'clientportal', ui: true, api: true },
  { name: 'contacts', ui: true, api: true },
  { name: 'dashboard', ui: true, api: true },
  { name: 'ebarimt', ui: true, api: true },
  { name: 'emailtemplates', ui: true, api: true },
  { name: 'engages', ui: true, api: true },
  { name: 'exm', ui: true, api: true },
  { name: 'exmfeed', ui: true, api: true },
  { name: 'forms', ui: true, api: true },
  { name: 'integrations', api: true },
  { name: 'internalnotes', api: true },
  { name: 'knowledgebase', ui: true, api: true },
  { name: 'logs', ui: true, api: true },
  { name: 'loyalties', ui: true, api: true },
  { name: 'notifications', ui: true, api: true },
  { name: 'webhooks', ui: true, api: true },
  { name: 'pos', ui: true, api: true },
  { name: 'products', ui: true, api: true },
<<<<<<< HEAD
  { name: 'qpay', ui: true, api: true },
=======
>>>>>>> cd18bdc0
  { name: 'reactions', api: true },
  { name: 'segments', ui: true, api: true },
  { name: 'syncerkhet', ui: true, api: true },
  { name: 'tags', ui: true, api: true },
  { name: 'salesplans', ui: true, api: true },
  { name: 'processes', ui: true, api: true },
  { name: 'inventories', ui: true, api: true },
  { name: 'posclient', api: true },
  { name: 'webbuilder', ui: true, api: true },
  { name: 'payment', ui: true, api: true },
  { name: 'imap', ui: true, api: true },
  { name: 'block', ui: true, api: true },
  { name: 'assets', ui: true, api: true },
  { name: 'riskassessment', ui: true, api: true },
  { name: 'forum', ui: true, api: true },
  { name: 'documents', ui: true, api: true },
  { name: 'pricing', ui: true, api: true },
  { name: 'timeclock', ui: true, api: true },
  { name: 'zalo', ui: true, api: true },
  { name: 'facebook', ui: true, api: true }
];

const pluginsMap = {};

var main = async () => {
  const uiContentBuffer = fs.readFileSync(
    workflowsPath('plugin-sample-ui.yaml')
  );
  const apiContentBuffer = fs.readFileSync(
    workflowsPath('plugin-sample-api.yaml')
  );

  for (const plugin of plugins) {
    pluginsMap[plugin.name] = {};

    if (plugin.ui) {
      const uiContent = uiContentBuffer
        .toString()
        .replace(/{sample}/gi, plugin.name);
      fs.writeFileSync(
        workflowsPath(`plugin-${plugin.name}-ui.yaml`),
        uiContent
      );

      const uiConfigs = require(filePath(
        `./packages/plugin-${plugin.name}-ui/src/configs.js`
      ));

      delete uiConfigs.port;

      const url = `https://plugin-uis.s3.us-west-2.amazonaws.com/js/plugins/plugin-${plugin.name}-ui/remoteEntry.js`;
      uiConfigs.url = url;

      if (uiConfigs.routes) {
        uiConfigs.routes.url = url;
      }

      if (uiConfigs.layout) {
        uiConfigs.layout.url = url;
      }

      pluginsMap[plugin.name] = {
        ui: uiConfigs
      };
    }

    if (plugin.api) {
      const apiContent = apiContentBuffer
        .toString()
        .replace(/{sample}/gi, plugin.name);
      fs.writeFileSync(
        workflowsPath(`plugin-${plugin.name}-api.yaml`),
        apiContent
      );

      let permissions;
      let essyncer;

      try {
        permissions = require(filePath(
          `./packages/plugin-${plugin.name}-api/src/permissions.js`
        ));
      } catch (e) {
        console.log(`no permissions file found for ${plugin.name}`);
      }

      try {
        essyncer = require(filePath(
          `./packages/plugin-${plugin.name}-api/src/essyncer.js`
        ));
      } catch (e) {
        console.log(`no essyncer file found for ${plugin.name}`);
      }

      if (permissions || essyncer) {
        pluginsMap[plugin.name].api = {};
      }

      if (permissions) {
        pluginsMap[plugin.name].api.permissions = permissions;
      }

      if (essyncer) {
        pluginsMap[plugin.name].api.essyncer = essyncer;
      }
    }
  }

  fs.writeFileSync(
    filePath('./scripts/pluginsMap.js'),
    `
    module.exports = ${JSON.stringify(pluginsMap)}
  `
  );
};

main();<|MERGE_RESOLUTION|>--- conflicted
+++ resolved
@@ -37,10 +37,6 @@
   { name: 'webhooks', ui: true, api: true },
   { name: 'pos', ui: true, api: true },
   { name: 'products', ui: true, api: true },
-<<<<<<< HEAD
-  { name: 'qpay', ui: true, api: true },
-=======
->>>>>>> cd18bdc0
   { name: 'reactions', api: true },
   { name: 'segments', ui: true, api: true },
   { name: 'syncerkhet', ui: true, api: true },
