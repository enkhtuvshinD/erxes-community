const yaml = require('yaml');
var { resolve } = require('path');
var fs = require('fs-extra');

const filePath = pathName => {
  if (pathName) {
    return resolve(__dirname, '..', pathName);
  }

  return resolve(__dirname, '..');
};

var workflowsPath = fileName => filePath(`./.github/workflows/${fileName}`);

var plugins = [
  { name: 'inbox', ui: true, api: true },
  { name: 'automations', ui: true, api: true },
  { name: 'calendar', ui: true },
  { name: 'cars', ui: true, api: true },
  { name: 'cards', ui: true, api: true },
  { name: 'chats', ui: true, api: true },
  { name: 'clientportal', ui: true, api: true },
  { name: 'contacts', ui: true, api: true },
  { name: 'dashboard', ui: true, api: true },
  { name: 'ebarimt', ui: true, api: true },
  { name: 'emailtemplates', ui: true, api: true },
  { name: 'engages', ui: true, api: true },
  { name: 'exm', ui: true, api: true },
  { name: 'exmfeed', ui: true, api: true },
  { name: 'forms', ui: true, api: true },
  { name: 'integrations', api: true },
  { name: 'internalnotes', api: true },
  { name: 'knowledgebase', ui: true, api: true },
  { name: 'logs', ui: true, api: true },
  { name: 'loyalties', ui: true, api: true },
  { name: 'notifications', ui: true, api: true },
  { name: 'webhooks', ui: true, api: true },
  { name: 'pos', ui: true, api: true },
  { name: 'products', ui: true, api: true },
  { name: 'reactions', api: true },
  { name: 'segments', ui: true, api: true },
  { name: 'syncerkhet', ui: true, api: true },
  { name: 'tags', ui: true, api: true },
  { name: 'salesplans', ui: true, api: true },
  { name: 'processes', ui: true, api: true },
  { name: 'inventories', ui: true, api: true },
  { name: 'posclient', api: true },
  { name: 'webbuilder', ui: true, api: true },
  { name: 'payment', ui: true, api: true },
  { name: 'imap', ui: true, api: true },
  { name: 'block', ui: true, api: true },
  { name: 'assets', ui: true, api: true },
  { name: 'riskassessment', ui: true, api: true },
  { name: 'forum', ui: true, api: true },
  { name: 'documents', ui: true, api: true },
  { name: 'pricing', ui: true, api: true },
  { name: 'timeclock', ui: true, api: true },
  { name: 'zalo', ui: true, api: true },
  { name: 'facebook', ui: true, api: true },
<<<<<<< HEAD
  { name: 'filemanager', ui: true, api: true }
=======
  { name: 'filemanager', ui: true, api: true },
  { name: 'khanbank', ui: true, api: true },
>>>>>>> 304d9f7b
];

const pluginsMap = {};

var main = async () => {
  const uiContentBuffer = fs.readFileSync(
    workflowsPath('plugin-sample-ui.yaml')
  );
  const apiContentBuffer = fs.readFileSync(
    workflowsPath('plugin-sample-api.yaml')
  );

  for (const plugin of plugins) {
    pluginsMap[plugin.name] = {};

    if (plugin.ui) {
      const uiContent = uiContentBuffer
        .toString()
        .replace(/{sample}/gi, plugin.name);
      fs.writeFileSync(
        workflowsPath(`plugin-${plugin.name}-ui.yaml`),
        uiContent
      );

      const uiConfigs = require(filePath(
        `./packages/plugin-${plugin.name}-ui/src/configs.js`
      ));

      delete uiConfigs.port;

      const url = `https://plugin-uis.s3.us-west-2.amazonaws.com/js/plugins/plugin-${plugin.name}-ui/remoteEntry.js`;
      uiConfigs.url = url;

      if (uiConfigs.routes) {
        uiConfigs.routes.url = url;
      }

      if (uiConfigs.layout) {
        uiConfigs.layout.url = url;
      }

      pluginsMap[plugin.name] = {
        ui: uiConfigs
      };
    }

    if (plugin.api) {
      const apiContent = apiContentBuffer
        .toString()
        .replace(/{sample}/gi, plugin.name);
      fs.writeFileSync(
        workflowsPath(`plugin-${plugin.name}-api.yaml`),
        apiContent
      );

      let permissions;
      let essyncer;

      try {
        permissions = require(filePath(
          `./packages/plugin-${plugin.name}-api/src/permissions.js`
        ));
      } catch (e) {
        console.log(`no permissions file found for ${plugin.name}`);
      }

      try {
        essyncer = require(filePath(
          `./packages/plugin-${plugin.name}-api/src/essyncer.js`
        ));
      } catch (e) {
        console.log(`no essyncer file found for ${plugin.name}`);
      }

      if (permissions || essyncer) {
        pluginsMap[plugin.name].api = {};
      }

      if (permissions) {
        pluginsMap[plugin.name].api.permissions = permissions;
      }

      if (essyncer) {
        pluginsMap[plugin.name].api.essyncer = essyncer;
      }
    }
  }

  fs.writeFileSync(
    filePath('./scripts/pluginsMap.js'),
    `
    module.exports = ${JSON.stringify(pluginsMap)}
  `
  );
};

main();<|MERGE_RESOLUTION|>--- conflicted
+++ resolved
@@ -57,12 +57,8 @@
   { name: 'timeclock', ui: true, api: true },
   { name: 'zalo', ui: true, api: true },
   { name: 'facebook', ui: true, api: true },
-<<<<<<< HEAD
-  { name: 'filemanager', ui: true, api: true }
-=======
   { name: 'filemanager', ui: true, api: true },
   { name: 'khanbank', ui: true, api: true },
->>>>>>> 304d9f7b
 ];
 
 const pluginsMap = {};
