const yaml = require('yaml');
var { resolve } = require('path');
var fs = require('fs-extra');

const filePath = (pathName) => {
  if (pathName) {
    return resolve(__dirname, '..', pathName);
  }

  return resolve(__dirname, '..');
};

var workflowsPath = (fileName) => filePath(`./.github/workflows/${fileName}`);

var plugins = [
  { name: 'inbox', ui: true, api: true },
  { name: 'automations', ui: true, api: true },
  { name: 'calendar', ui: true },
  { name: 'cars', ui: true, api: true },
  { name: 'cards', ui: true, api: true },
  { name: 'chats', ui: true, api: true },
  { name: 'clientportal', ui: true, api: true },
  { name: 'contacts', ui: true, api: true },
  { name: 'dashboard', ui: true, api: true },
  { name: 'ebarimt', ui: true, api: true },
  { name: 'emailtemplates', ui: true, api: true },
  { name: 'engages', ui: true, api: true },
  { name: 'exm', ui: true, api: true },
  { name: 'exmfeed', ui: true, api: true },
  { name: 'forms', ui: true, api: true },
  { name: 'integrations', api: true },
  { name: 'internalnotes', api: true },
  { name: 'knowledgebase', ui: true, api: true },
  { name: 'logs', ui: true, api: true },
  { name: 'loyalties', ui: true, api: true },
  { name: 'notifications', ui: true, api: true },
  { name: 'webhooks', ui: true, api: true },
  { name: 'pos', ui: true, api: true },
  { name: 'products', ui: true, api: true },
  { name: 'reactions', api: true },
  { name: 'segments', ui: true, api: true },
  { name: 'syncerkhet', ui: true, api: true },
  { name: 'tags', ui: true, api: true },
  { name: 'salesplans', ui: true, api: true },
  { name: 'processes', ui: true, api: true },
  { name: 'inventories', ui: true, api: true },
  { name: 'posclient', api: true },
  { name: 'webbuilder', ui: true, api: true },
  { name: 'payment', ui: true, api: true },
  { name: 'imap', ui: true, api: true },
  { name: 'block', ui: true, api: true },
  { name: 'assets', ui: true, api: true },
  { name: 'riskassessment', ui: true, api: true },
  { name: 'forum', ui: true, api: true },
  { name: 'documents', ui: true, api: true },
  { name: 'pricing', ui: true, api: true },
  { name: 'timeclock', ui: true, api: true },
  { name: 'zalo', ui: true, api: true },
  { name: 'facebook', ui: true, api: true },
  { name: 'filemanager', ui: true, api: true },
  { name: 'khanbank', ui: true, api: true },
  { name: 'productplaces', ui: true, api: true },
  { name: 'ecommerce', api: true },
  { name: 'grants', api: true, ui: true },
<<<<<<< HEAD
  { name: 'loans', api: true, ui: true }
=======
  { name: 'loans', api: true, ui: true },
  { name: 'viber', api: true, ui: true },
>>>>>>> 51ff6133
];

const pluginsMap = {};

var main = async () => {
  const uiContentBuffer = fs.readFileSync(
    workflowsPath('plugin-sample-ui.yaml')
  );
  const apiContentBuffer = fs.readFileSync(
    workflowsPath('plugin-sample-api.yaml')
  );

  for (const plugin of plugins) {
    pluginsMap[plugin.name] = {};

    if (plugin.ui) {
      const uiContent = uiContentBuffer
        .toString()
        .replace(/{sample}/gi, plugin.name);
      fs.writeFileSync(
        workflowsPath(`plugin-${plugin.name}-ui.yaml`),
        uiContent
      );

      const uiConfigs = require(filePath(
        `./packages/plugin-${plugin.name}-ui/src/configs.js`
      ));

      delete uiConfigs.port;

      const url = `https://plugin-uis.s3.us-west-2.amazonaws.com/js/plugins/plugin-${plugin.name}-ui/remoteEntry.js`;
      uiConfigs.url = url;

      if (uiConfigs.routes) {
        uiConfigs.routes.url = url;
      }

      if (uiConfigs.layout) {
        uiConfigs.layout.url = url;
      }

      pluginsMap[plugin.name] = {
        ui: uiConfigs
      };
    }

    if (plugin.api) {
      const apiContent = apiContentBuffer
        .toString()
        .replace(/{sample}/gi, plugin.name);
      fs.writeFileSync(
        workflowsPath(`plugin-${plugin.name}-api.yaml`),
        apiContent
      );

      let permissions;
      let essyncer;

      try {
        permissions = require(filePath(
          `./packages/plugin-${plugin.name}-api/src/permissions.js`
        ));
      } catch (e) {
        console.log(`no permissions file found for ${plugin.name}`);
      }

      try {
        essyncer = require(filePath(
          `./packages/plugin-${plugin.name}-api/src/essyncer.js`
        ));
      } catch (e) {
        console.log(`no essyncer file found for ${plugin.name}`);
      }

      if (permissions || essyncer) {
        pluginsMap[plugin.name].api = {};
      }

      if (permissions) {
        pluginsMap[plugin.name].api.permissions = permissions;
      }

      if (essyncer) {
        pluginsMap[plugin.name].api.essyncer = essyncer;
      }
    }
  }

  fs.writeFileSync(
    filePath('./scripts/pluginsMap.js'),
    `
    module.exports = ${JSON.stringify(pluginsMap)}
  `
  );
};

main();<|MERGE_RESOLUTION|>--- conflicted
+++ resolved
@@ -62,12 +62,8 @@
   { name: 'productplaces', ui: true, api: true },
   { name: 'ecommerce', api: true },
   { name: 'grants', api: true, ui: true },
-<<<<<<< HEAD
-  { name: 'loans', api: true, ui: true }
-=======
   { name: 'loans', api: true, ui: true },
   { name: 'viber', api: true, ui: true },
->>>>>>> 51ff6133
 ];
 
 const pluginsMap = {};
